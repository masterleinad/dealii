// ---------------------------------------------------------------------
//
// Copyright (C) 1998 - 2016 by the deal.II authors
//
// This file is part of the deal.II library.
//
// The deal.II library is free software; you can use it, redistribute
// it, and/or modify it under the terms of the GNU Lesser General
// Public License as published by the Free Software Foundation; either
// version 2.1 of the License, or (at your option) any later version.
// The full text of the license can be found in the file LICENSE at
// the top level of the deal.II distribution.
//
// ---------------------------------------------------------------------

#include <deal.II/base/geometry_info.h>
#include <deal.II/base/quadrature.h>
#include <deal.II/base/qprojector.h>
#include <deal.II/base/memory_consumption.h>
#include <deal.II/base/utilities.h>
#include <deal.II/base/std_cxx14/memory.h>

#include <cmath>
#include <cstdlib>
#include <iterator>

DEAL_II_NAMESPACE_OPEN


template <>
Quadrature<0>::Quadrature (const unsigned int n_q)
  :
  quadrature_points (n_q),
  weights (n_q, 0),
  is_tensor_product_flag (false)
<<<<<<< HEAD
{}



template <>
Quadrature<0>::~Quadrature ()
=======
>>>>>>> 82d4db06
{}



template <int dim>
Quadrature<dim>::Quadrature (const unsigned int n_q)
  :
  quadrature_points (n_q, Point<dim>()),
  weights (n_q, 0),
  is_tensor_product_flag (dim==1)
{}



template <int dim>
void
Quadrature<dim>::initialize (const std::vector<Point<dim> > &p,
                             const std::vector<double>      &w)
{
  AssertDimension (w.size(), p.size());
  quadrature_points = p;
  weights = w;
}



template <int dim>
Quadrature<dim>::Quadrature (const std::vector<Point<dim> > &points,
                             const std::vector<double>      &weights)
  :
  quadrature_points(points),
  weights(weights),
  is_tensor_product_flag (dim==1)
{
  Assert (weights.size() == points.size(),
          ExcDimensionMismatch(weights.size(), points.size()));
}



template <int dim>
Quadrature<dim>::Quadrature (const std::vector<Point<dim> > &points)
  :
  quadrature_points(points),
<<<<<<< HEAD
  weights(points.size(), std::atof("Inf")),
=======
  weights(points.size(), std::numeric_limits<double>::infinity()),
>>>>>>> 82d4db06
  is_tensor_product_flag (dim==1)
{
  Assert(weights.size() == points.size(),
         ExcDimensionMismatch(weights.size(), points.size()));
}



template <int dim>
Quadrature<dim>::Quadrature (const Point<dim> &point)
  :
  quadrature_points(std::vector<Point<dim> > (1, point)),
  weights(std::vector<double> (1, 1.)),
<<<<<<< HEAD
  is_tensor_product_flag (dim==1)
{}
=======
  is_tensor_product_flag (true),
  tensor_basis (new std::array<Quadrature<1>, dim>())
{
  for (unsigned int i=0; i<dim; ++i)
    {
      const std::vector<Point<1> > quad_vec_1d (1, Point<1>(point[i]));
      (*tensor_basis)[i] = Quadrature<1>(quad_vec_1d, weights);
    }
}



template <>
Quadrature<1>::Quadrature (const Point<1> &point)
  :
  quadrature_points(std::vector<Point<1> > (1, point)),
  weights(std::vector<double> (1, 1.)),
  is_tensor_product_flag (true)
{
}

>>>>>>> 82d4db06


template <>
Quadrature<0>::Quadrature (const SubQuadrature &,
                           const Quadrature<1> &)
{
  Assert(false, ExcImpossibleInDim(0));
}



template <int dim>
Quadrature<dim>::Quadrature (const SubQuadrature &q1,
                             const Quadrature<1> &q2)
  :
  quadrature_points (q1.size() * q2.size()),
  weights (q1.size() * q2.size()),
<<<<<<< HEAD
  is_tensor_product_flag (true)
=======
  is_tensor_product_flag (q1.is_tensor_product())
>>>>>>> 82d4db06
{
  unsigned int present_index = 0;
  for (unsigned int i2=0; i2<q2.size(); ++i2)
    for (unsigned int i1=0; i1<q1.size(); ++i1)
      {
        // compose coordinates of
        // new quadrature point by tensor
        // product in the last component
        for (unsigned int d=0; d<dim-1; ++d)
          quadrature_points[present_index](d)
            = q1.point(i1)(d);
        quadrature_points[present_index](dim-1)
          = q2.point(i2)(0);

        weights[present_index] = q1.weight(i1) * q2.weight(i2);

        ++present_index;
      };

#ifdef DEBUG
  if (size() > 0)
    {
      double sum = 0;
      for (unsigned int i=0; i<size(); ++i)
        sum += weights[i];
      // we cannot guarantee the sum of weights
      // to be exactly one, but it should be
      // near that.
      Assert ((sum>0.999999) && (sum<1.000001), ExcInternalError());
    }
#endif

  if (is_tensor_product_flag)
    {
      tensor_basis.reset(new std::array<Quadrature<1>, dim>());
      for (unsigned int i=0; i<dim-1; ++i)
        (*tensor_basis)[i] = q1.get_tensor_basis()[i];
      (*tensor_basis)[dim-1] = q2;
    }
}



template <>
Quadrature<1>::Quadrature (const SubQuadrature &,
                           const Quadrature<1> &q2)
  :
  quadrature_points (q2.size()),
  weights (q2.size()),
  is_tensor_product_flag (true)
{
  unsigned int present_index = 0;
  for (unsigned int i2=0; i2<q2.size(); ++i2)
    {
      // compose coordinates of
      // new quadrature point by tensor
      // product in the last component
      quadrature_points[present_index](0)
        = q2.point(i2)(0);

      weights[present_index] = q2.weight(i2);

      ++present_index;
    }

#ifdef DEBUG
  if (size() > 0)
    {
      double sum = 0;
      for (unsigned int i=0; i<size(); ++i)
        sum += weights[i];
      // we cannot guarantee the sum of weights
      // to be exactly one, but it should be
      // near that.
      Assert ((sum>0.999999) && (sum<1.000001), ExcInternalError());
    }
#endif
}



template <>
Quadrature<0>::Quadrature (const Quadrature<1> &)
  :
  Subscriptor(),
//              quadrature_points(1),
  weights(1,1.),
  is_tensor_product_flag (false)
{}


template <>
Quadrature<1>::Quadrature (const Quadrature<0> &)
  :
  Subscriptor()
{
  // this function should never be
  // called -- this should be the
  // copy constructor in 1d...
  Assert (false, ExcImpossibleInDim(1));
}



template <int dim>
Quadrature<dim>::Quadrature (const Quadrature<dim != 1 ? 1 : 0> &q)
:
Subscriptor(),
            quadrature_points (Utilities::fixed_power<dim>(q.size())),
            weights (Utilities::fixed_power<dim>(q.size())),
            is_tensor_product_flag(true)
{
  Assert (dim <= 3, ExcNotImplemented());

  const unsigned int n0 = q.size();
  const unsigned int n1 = (dim>1) ? n0 : 1;
  const unsigned int n2 = (dim>2) ? n0 : 1;

  unsigned int k=0;
  for (unsigned int i2=0; i2<n2; ++i2)
    for (unsigned int i1=0; i1<n1; ++i1)
      for (unsigned int i0=0; i0<n0; ++i0)
        {
          quadrature_points[k](0) = q.point(i0)(0);
          if (dim>1)
            quadrature_points[k](1) = q.point(i1)(0);
          if (dim>2)
            quadrature_points[k](2) = q.point(i2)(0);
          weights[k] = q.weight(i0);
          if (dim>1)
            weights[k] *= q.weight(i1);
          if (dim>2)
            weights[k] *= q.weight(i2);
          ++k;
        }

  tensor_basis.reset (new std::array<Quadrature<1>, dim>());
  for (unsigned int i=0; i<dim; ++i)
    (*tensor_basis)[i] = q;
}



template <int dim>
Quadrature<dim>::Quadrature (const Quadrature<dim> &q)
  :
  Subscriptor(),
  quadrature_points (q.quadrature_points),
  weights (q.weights),
  is_tensor_product_flag (q.is_tensor_product_flag)
<<<<<<< HEAD
{}
=======
{
  if (dim>1 && is_tensor_product_flag)
    tensor_basis = std_cxx14::make_unique<std::array<Quadrature<1>, dim>> (*q.tensor_basis);
}

>>>>>>> 82d4db06


template <int dim>
Quadrature<dim> &
Quadrature<dim>::operator= (const Quadrature<dim> &q)
{
  weights = q.weights;
  quadrature_points = q.quadrature_points;
  is_tensor_product_flag = q.is_tensor_product_flag;
<<<<<<< HEAD
=======
  if (dim >1 && is_tensor_product_flag)
    {
      if (tensor_basis == nullptr)
        tensor_basis = std_cxx14::make_unique<std::array<Quadrature<1>, dim>> (*q.tensor_basis);
      else
        *tensor_basis = *q.tensor_basis;
    }
>>>>>>> 82d4db06
  return *this;
}



template <int dim>
bool
Quadrature<dim>::operator == (const Quadrature<dim> &q) const
{
  return ((quadrature_points == q.quadrature_points)
          &&
          (weights == q.weights));
}



template <int dim>
std::size_t
Quadrature<dim>::memory_consumption () const
{
  return (MemoryConsumption::memory_consumption (quadrature_points) +
          MemoryConsumption::memory_consumption (weights));
}



template <int dim>
<<<<<<< HEAD
Quadrature<1>
Quadrature<dim>::get_tensor_basis () const
{
  Assert (this->is_tensor_product_flag == true,
          ExcMessage("This function only makes sense if this object represents a tensor product!"));

  // Just take the first components of the first quadrature points
  // and rescale the weights accordingly.
  const unsigned int n_q_points_1d = std::round(std::pow(this->size(), 1./dim));
  std::vector<Point<1> > q_points_1d (n_q_points_1d);
  std::vector<double> weights_1d (n_q_points_1d);

  double sum = 0.;
  for (unsigned int i=0; i<n_q_points_1d; ++i)
    {
      sum += this->weight(i);
      q_points_1d[i](0) = this->point(i)(0);
    }

  if (!std::isinf(sum))
    for (unsigned int i=0; i<n_q_points_1d; ++i)
      weights_1d[i] = this->weight(i)/sum;
  else
    for (unsigned int i=0; i<n_q_points_1d; ++i)
      weights_1d[i] = this->weight(i);

  return Quadrature<1> (q_points_1d, weights_1d);
=======
typename std::conditional<dim==1, std::array<Quadrature<1>, dim>,const std::array<Quadrature<1>,dim>&>::type
Quadrature<dim>::get_tensor_basis () const
{
  Assert (this->is_tensor_product_flag == true,
          ExcMessage("This function only makes sense if "
                     "this object represents a tensor product!"));
  Assert (tensor_basis != nullptr, ExcInternalError());

  return *tensor_basis;
}



template <>
std::array<Quadrature<1>, 1>
Quadrature<1>::get_tensor_basis () const
{
  Assert (this->is_tensor_product_flag == true,
          ExcMessage("This function only makes sense if "
                     "this object represents a tensor product!"));

  return std::array<Quadrature<1>, 1> {{*this}};
>>>>>>> 82d4db06
}



//---------------------------------------------------------------------------
template <int dim>
QAnisotropic<dim>::QAnisotropic(const Quadrature<1> &qx)
  : Quadrature<dim>(qx.size())
{
  Assert (dim==1, ExcImpossibleInDim(dim));
  unsigned int k=0;
  for (unsigned int k1=0; k1<qx.size(); ++k1)
    {
      this->quadrature_points[k](0) = qx.point(k1)(0);
      this->weights[k++] = qx.weight(k1);
    }
  Assert (k==this->size(), ExcInternalError());
  this->is_tensor_product_flag = true;
}



template <int dim>
QAnisotropic<dim>::QAnisotropic(const Quadrature<1> &qx,
                                const Quadrature<1> &qy)
  :  Quadrature<dim>(qx.size()*qy.size())
{
  Assert (dim==2, ExcImpossibleInDim(dim));
}



template <>
QAnisotropic<2>::QAnisotropic(const Quadrature<1> &qx,
                              const Quadrature<1> &qy)
  :  Quadrature<2>(qx.size()*qy.size())
{
  unsigned int k=0;
  for (unsigned int k2=0; k2<qy.size(); ++k2)
    for (unsigned int k1=0; k1<qx.size(); ++k1)
      {
        this->quadrature_points[k](0) = qx.point(k1)(0);
        this->quadrature_points[k](1) = qy.point(k2)(0);
        this->weights[k++] = qx.weight(k1) * qy.weight(k2);
      }
  Assert (k==this->size(), ExcInternalError());
  this->is_tensor_product_flag = true;
  const std::array<Quadrature<1>, 2> q_array {{qx, qy}};
  this->tensor_basis = std_cxx14::make_unique<std::array<Quadrature<1>, 2>>(q_array);
}



template <int dim>
QAnisotropic<dim>::QAnisotropic(const Quadrature<1> &qx,
                                const Quadrature<1> &qy,
                                const Quadrature<1> &qz)
  : Quadrature<dim>(qx.size()*qy.size()*qz.size())
{
  Assert (dim==3, ExcImpossibleInDim(dim));
}



template <>
QAnisotropic<3>::QAnisotropic(const Quadrature<1> &qx,
                              const Quadrature<1> &qy,
                              const Quadrature<1> &qz)
  : Quadrature<3>(qx.size()*qy.size()*qz.size())
{
  unsigned int k=0;
  for (unsigned int k3=0; k3<qz.size(); ++k3)
    for (unsigned int k2=0; k2<qy.size(); ++k2)
      for (unsigned int k1=0; k1<qx.size(); ++k1)
        {
          this->quadrature_points[k](0) = qx.point(k1)(0);
          this->quadrature_points[k](1) = qy.point(k2)(0);
          this->quadrature_points[k](2) = qz.point(k3)(0);
          this->weights[k++] = qx.weight(k1) * qy.weight(k2) * qz.weight(k3);
        }
  Assert (k==this->size(), ExcInternalError());
  this->is_tensor_product_flag = true;
  const std::array<Quadrature<1>, 3> q_array {{qx, qy, qz}};
  this->tensor_basis = std_cxx14::make_unique<std::array<Quadrature<1>, 3>>(q_array);
}



//---------------------------------------------------------------------------



template <int dim>
Quadrature<2>
QProjector<dim>::reflect (const Quadrature<2> &q)
{
  std::vector<Point<2> > q_points (q.size());
  std::vector<double>    weights (q.size());
  for (unsigned int i=0; i<q.size(); ++i)
    {
      q_points[i][0] = q.point(i)[1];
      q_points[i][1] = q.point(i)[0];

      weights[i] = q.weight(i);
    }

  return Quadrature<2> (q_points, weights);
}


template <int dim>
Quadrature<2>
QProjector<dim>::rotate (const Quadrature<2> &q,
                         const unsigned int   n_times)
{
  std::vector<Point<2> > q_points (q.size());
  std::vector<double>    weights (q.size());
  for (unsigned int i=0; i<q.size(); ++i)
    {
      switch (n_times%4)
        {
        case 0:
          // 0 degree
          q_points[i][0] = q.point(i)[0];
          q_points[i][1] = q.point(i)[1];
          break;
        case 1:
          // 90 degree counterclockwise
          q_points[i][0] = 1.0 - q.point(i)[1];
          q_points[i][1] = q.point(i)[0];
          break;
        case 2:
          // 180 degree counterclockwise
          q_points[i][0] = 1.0 - q.point(i)[0];
          q_points[i][1] = 1.0 - q.point(i)[1];
          break;
        case 3:
          // 270 degree counterclockwise
          q_points[i][0] = q.point(i)[1];
          q_points[i][1] = 1.0 - q.point(i)[0];
          break;
        }

      weights[i] = q.weight(i);
    }

  return Quadrature<2> (q_points, weights);
}


template <>
void
QProjector<1>::project_to_face (const Quadrature<0> &,
                                const unsigned int face_no,
                                std::vector<Point<1> > &q_points)
{
  const unsigned int dim=1;
  AssertIndexRange (face_no, GeometryInfo<dim>::faces_per_cell);
  AssertDimension (q_points.size(), 1);

  q_points[0] = Point<dim>((double) face_no);
}



template <>
void
QProjector<2>::project_to_face (const Quadrature<1>      &quadrature,
                                const unsigned int        face_no,
                                std::vector<Point<2> >   &q_points)
{
  const unsigned int dim=2;
  AssertIndexRange (face_no, GeometryInfo<dim>::faces_per_cell);
  Assert (q_points.size() == quadrature.size(),
          ExcDimensionMismatch (q_points.size(), quadrature.size()));

  for (unsigned int p=0; p<quadrature.size(); ++p)
    switch (face_no)
      {
      case 0:
        q_points[p] = Point<dim>(0,quadrature.point(p)(0));
        break;
      case 1:
        q_points[p] = Point<dim>(1,quadrature.point(p)(0));
        break;
      case 2:
        q_points[p] = Point<dim>(quadrature.point(p)(0),0);
        break;
      case 3:
        q_points[p] = Point<dim>(quadrature.point(p)(0),1);
        break;
      default:
        Assert (false, ExcInternalError());
      };
}



template <>
void
QProjector<3>::project_to_face (const Quadrature<2>    &quadrature,
                                const unsigned int      face_no,
                                std::vector<Point<3> > &q_points)
{
  const unsigned int dim=3;
  AssertIndexRange (face_no, GeometryInfo<dim>::faces_per_cell);
  Assert (q_points.size() == quadrature.size(),
          ExcDimensionMismatch (q_points.size(), quadrature.size()));

  for (unsigned int p=0; p<quadrature.size(); ++p)
    switch (face_no)
      {
      case 0:
        q_points[p] = Point<dim>(0,
                                 quadrature.point(p)(0),
                                 quadrature.point(p)(1));
        break;
      case 1:
        q_points[p] = Point<dim>(1,
                                 quadrature.point(p)(0),
                                 quadrature.point(p)(1));
        break;
      case 2:
        q_points[p] = Point<dim>(quadrature.point(p)(1),
                                 0,
                                 quadrature.point(p)(0));
        break;
      case 3:
        q_points[p] = Point<dim>(quadrature.point(p)(1),
                                 1,
                                 quadrature.point(p)(0));
        break;
      case 4:
        q_points[p] = Point<dim>(quadrature.point(p)(0),
                                 quadrature.point(p)(1),
                                 0);
        break;
      case 5:
        q_points[p] = Point<dim>(quadrature.point(p)(0),
                                 quadrature.point(p)(1),
                                 1);
        break;

      default:
        Assert (false, ExcInternalError());
      };
}



template <>
void
QProjector<1>::project_to_subface (const Quadrature<0> &,
                                   const unsigned int face_no,
                                   const unsigned int,
                                   std::vector<Point<1> > &q_points,
                                   const RefinementCase<0> &)
{
  const unsigned int dim=1;
  AssertIndexRange (face_no, GeometryInfo<dim>::faces_per_cell);
  AssertDimension (q_points.size(), 1);

  q_points[0] = Point<dim>((double) face_no);
}



template <>
void
QProjector<2>::project_to_subface (const Quadrature<1>    &quadrature,
                                   const unsigned int      face_no,
                                   const unsigned int      subface_no,
                                   std::vector<Point<2> > &q_points,
                                   const RefinementCase<1> &)
{
  const unsigned int dim=2;
  AssertIndexRange (face_no, GeometryInfo<dim>::faces_per_cell);
  AssertIndexRange (subface_no, GeometryInfo<dim>::max_children_per_face);

  Assert (q_points.size() == quadrature.size(),
          ExcDimensionMismatch (q_points.size(), quadrature.size()));

  for (unsigned int p=0; p<quadrature.size(); ++p)
    switch (face_no)
      {
      case 0:
        switch (subface_no)
          {
          case 0:
            q_points[p] = Point<dim>(0,quadrature.point(p)(0)/2);
            break;
          case 1:
            q_points[p] = Point<dim>(0,quadrature.point(p)(0)/2+0.5);
            break;
          default:
            Assert (false, ExcInternalError());
          };
        break;
      case 1:
        switch (subface_no)
          {
          case 0:
            q_points[p] = Point<dim>(1,quadrature.point(p)(0)/2);
            break;
          case 1:
            q_points[p] = Point<dim>(1,quadrature.point(p)(0)/2+0.5);
            break;
          default:
            Assert (false, ExcInternalError());
          };
        break;
      case 2:
        switch (subface_no)
          {
          case 0:
            q_points[p]
              = Point<dim>(quadrature.point(p)(0)/2,0);
            break;
          case 1:
            q_points[p]
              = Point<dim>(quadrature.point(p)(0)/2+0.5,0);
            break;
          default:
            Assert (false, ExcInternalError());
          };
        break;
      case 3:
        switch (subface_no)
          {
          case 0:
            q_points[p] = Point<dim>(quadrature.point(p)(0)/2,1);
            break;
          case 1:
            q_points[p] = Point<dim>(quadrature.point(p)(0)/2+0.5,1);
            break;
          default:
            Assert (false, ExcInternalError());
          };
        break;

      default:
        Assert (false, ExcInternalError());
      };
}



template <>
void
QProjector<3>::project_to_subface (const Quadrature<2>    &quadrature,
                                   const unsigned int      face_no,
                                   const unsigned int      subface_no,
                                   std::vector<Point<3> > &q_points,
                                   const RefinementCase<2> &ref_case)
{
  const unsigned int dim=3;
  AssertIndexRange (face_no, GeometryInfo<dim>::faces_per_cell);
  AssertIndexRange (subface_no, GeometryInfo<dim>::max_children_per_face);
  Assert (q_points.size() == quadrature.size(),
          ExcDimensionMismatch (q_points.size(), quadrature.size()));

  // one coordinate is at a const value. for
  // faces 0, 2 and 4 this value is 0.0, for
  // faces 1, 3 and 5 it is 1.0
  double const_value=face_no%2;
  // local 2d coordinates are xi and eta,
  // global 3d coordinates are x, y and
  // z. those have to be mapped. the following
  // indices tell, which global coordinate
  // (0->x, 1->y, 2->z) corresponds to which
  // local one
  unsigned int xi_index   = numbers::invalid_unsigned_int,
               eta_index   = numbers::invalid_unsigned_int,
               const_index = face_no/2;
  // the xi and eta values have to be scaled
  // (by factor 0.5 or factor 1.0) depending on
  // the refinement case and translated (by 0.0
  // or 0.5) depending on the refinement case
  // and subface_no.
  double xi_scale=1.0,
         eta_scale=1.0,
         xi_translation=0.0,
         eta_translation=0.0;
  // set the index mapping between local and
  // global coordinates
  switch (face_no/2)
    {
    case 0:
      xi_index=1;
      eta_index=2;
      break;
    case 1:
      xi_index=2;
      eta_index=0;
      break;
    case 2:
      xi_index=0;
      eta_index=1;
      break;
    }
  // set the scale and translation parameter
  // for individual subfaces
  switch ((unsigned char)ref_case)
    {
    case RefinementCase<dim-1>::cut_x:
      xi_scale=0.5;
      xi_translation = subface_no%2 * 0.5;
      break;
    case RefinementCase<dim-1>::cut_y:
      eta_scale=0.5;
      eta_translation = subface_no%2 * 0.5;
      break;
    case RefinementCase<dim-1>::cut_xy:
      xi_scale= 0.5;
      eta_scale=0.5;
      xi_translation  = int(subface_no%2) * 0.5;
      eta_translation = int(subface_no/2) * 0.5;
      break;
    default:
      Assert(false,ExcInternalError());
      break;
    }
  // finally, compute the scaled, translated,
  // projected quadrature points
  for (unsigned int p=0; p<quadrature.size(); ++p)
    {
      q_points[p][xi_index]    = xi_scale  * quadrature.point(p)(0) + xi_translation;
      q_points[p][eta_index]   = eta_scale * quadrature.point(p)(1) + eta_translation;
      q_points[p][const_index] = const_value;
    }
}


template <>
Quadrature<1>
QProjector<1>::project_to_all_faces (const Quadrature<0> &quadrature)
{
  const unsigned int dim = 1;

  const unsigned int n_points = 1,
                     n_faces  = GeometryInfo<dim>::faces_per_cell;

  // first fix quadrature points
  std::vector<Point<dim> > q_points;
  q_points.reserve(n_points * n_faces);
  std::vector <Point<dim> > help(n_points);


  // project to each face and append
  // results
  for (unsigned int face=0; face<n_faces; ++face)
    {
      project_to_face(quadrature, face, help);
      std::copy (help.begin(), help.end(),
                 std::back_inserter (q_points));
    }

  // next copy over weights
  std::vector<double> weights;
  weights.reserve (n_points * n_faces);
  for (unsigned int face=0; face<n_faces; ++face)
    std::copy (quadrature.get_weights().begin(),
               quadrature.get_weights().end(),
               std::back_inserter (weights));

  Assert (q_points.size() == n_points * n_faces,
          ExcInternalError());
  Assert (weights.size() == n_points * n_faces,
          ExcInternalError());

  return Quadrature<dim>(q_points, weights);
}



template <>
Quadrature<2>
QProjector<2>::project_to_all_faces (const SubQuadrature &quadrature)
{
  const unsigned int dim = 2;

  const unsigned int n_points = quadrature.size(),
                     n_faces  = GeometryInfo<dim>::faces_per_cell;

  // first fix quadrature points
  std::vector<Point<dim> > q_points;
  q_points.reserve(n_points * n_faces);
  std::vector <Point<dim> > help(n_points);

  // project to each face and append
  // results
  for (unsigned int face=0; face<n_faces; ++face)
    {
      project_to_face(quadrature, face, help);
      std::copy (help.begin(), help.end(),
                 std::back_inserter (q_points));
    }

  // next copy over weights
  std::vector<double> weights;
  weights.reserve (n_points * n_faces);
  for (unsigned int face=0; face<n_faces; ++face)
    std::copy (quadrature.get_weights().begin(),
               quadrature.get_weights().end(),
               std::back_inserter (weights));

  Assert (q_points.size() == n_points * n_faces,
          ExcInternalError());
  Assert (weights.size() == n_points * n_faces,
          ExcInternalError());

  return Quadrature<dim>(q_points, weights);
}



template <>
Quadrature<3>
QProjector<3>::project_to_all_faces (const SubQuadrature &quadrature)
{
  const unsigned int dim = 3;

  SubQuadrature q_reflected=reflect (quadrature);
  SubQuadrature q[8]=
  {
    quadrature,
    rotate (quadrature,1),
    rotate (quadrature,2),
    rotate (quadrature,3),
    q_reflected,
    rotate (q_reflected,3),
    rotate (q_reflected,2),
    rotate (q_reflected,1)
  };



  const unsigned int n_points = quadrature.size(),
                     n_faces  = GeometryInfo<dim>::faces_per_cell;

  // first fix quadrature points
  std::vector<Point<dim> > q_points;
  q_points.reserve(n_points * n_faces * 8);
  std::vector <Point<dim> > help(n_points);

  std::vector<double> weights;
  weights.reserve (n_points * n_faces * 8);

  // do the following for all possible
  // mutations of a face (mutation==0
  // corresponds to a face with standard
  // orientation, no flip and no rotation)
  for (unsigned int mutation=0; mutation<8; ++mutation)
    {
      // project to each face and append
      // results
      for (unsigned int face=0; face<n_faces; ++face)
        {
          project_to_face(q[mutation], face, help);
          std::copy (help.begin(), help.end(),
                     std::back_inserter (q_points));
        }

      // next copy over weights
      for (unsigned int face=0; face<n_faces; ++face)
        std::copy (q[mutation].get_weights().begin(),
                   q[mutation].get_weights().end(),
                   std::back_inserter (weights));
    }


  Assert (q_points.size() == n_points * n_faces * 8,
          ExcInternalError());
  Assert (weights.size() == n_points * n_faces * 8,
          ExcInternalError());

  return Quadrature<dim>(q_points, weights);
}



template <>
Quadrature<1>
QProjector<1>::project_to_all_subfaces (const Quadrature<0> &quadrature)
{
  const unsigned int dim = 1;

  const unsigned int n_points          = 1,
                     n_faces           = GeometryInfo<dim>::faces_per_cell,
                     subfaces_per_face = GeometryInfo<dim>::max_children_per_face;

  // first fix quadrature points
  std::vector<Point<dim> > q_points;
  q_points.reserve (n_points * n_faces * subfaces_per_face);
  std::vector <Point<dim> > help(n_points);

  // project to each face and copy
  // results
  for (unsigned int face=0; face<n_faces; ++face)
    for (unsigned int subface=0; subface<subfaces_per_face; ++subface)
      {
        project_to_subface(quadrature, face, subface, help);
        std::copy (help.begin(), help.end(),
                   std::back_inserter (q_points));
      };

  // next copy over weights
  std::vector<double> weights;
  weights.reserve (n_points * n_faces * subfaces_per_face);
  for (unsigned int face=0; face<n_faces; ++face)
    for (unsigned int subface=0; subface<subfaces_per_face; ++subface)
      std::copy (quadrature.get_weights().begin(),
                 quadrature.get_weights().end(),
                 std::back_inserter (weights));

  Assert (q_points.size() == n_points * n_faces * subfaces_per_face,
          ExcInternalError());
  Assert (weights.size() == n_points * n_faces * subfaces_per_face,
          ExcInternalError());

  return Quadrature<dim>(q_points, weights);
}



template <>
Quadrature<2>
QProjector<2>::project_to_all_subfaces (const SubQuadrature &quadrature)
{
  const unsigned int dim = 2;

  const unsigned int n_points          = quadrature.size(),
                     n_faces           = GeometryInfo<dim>::faces_per_cell,
                     subfaces_per_face = GeometryInfo<dim>::max_children_per_face;

  // first fix quadrature points
  std::vector<Point<dim> > q_points;
  q_points.reserve (n_points * n_faces * subfaces_per_face);
  std::vector <Point<dim> > help(n_points);

  // project to each face and copy
  // results
  for (unsigned int face=0; face<n_faces; ++face)
    for (unsigned int subface=0; subface<subfaces_per_face; ++subface)
      {
        project_to_subface(quadrature, face, subface, help);
        std::copy (help.begin(), help.end(),
                   std::back_inserter (q_points));
      };

  // next copy over weights
  std::vector<double> weights;
  weights.reserve (n_points * n_faces * subfaces_per_face);
  for (unsigned int face=0; face<n_faces; ++face)
    for (unsigned int subface=0; subface<subfaces_per_face; ++subface)
      std::copy (quadrature.get_weights().begin(),
                 quadrature.get_weights().end(),
                 std::back_inserter (weights));

  Assert (q_points.size() == n_points * n_faces * subfaces_per_face,
          ExcInternalError());
  Assert (weights.size() == n_points * n_faces * subfaces_per_face,
          ExcInternalError());

  return Quadrature<dim>(q_points, weights);
}



template <>
Quadrature<3>
QProjector<3>::project_to_all_subfaces (const SubQuadrature &quadrature)
{
  const unsigned int dim = 3;
  SubQuadrature q_reflected=reflect (quadrature);
  SubQuadrature q[8]=
  {
    quadrature,
    rotate (quadrature,1),
    rotate (quadrature,2),
    rotate (quadrature,3),
    q_reflected,
    rotate (q_reflected,3),
    rotate (q_reflected,2),
    rotate (q_reflected,1)
  };

  const unsigned int n_points          = quadrature.size(),
                     n_faces           = GeometryInfo<dim>::faces_per_cell,
                     total_subfaces_per_face = 2 + 2 + 4;

  // first fix quadrature points
  std::vector<Point<dim> > q_points;
  q_points.reserve (n_points * n_faces * total_subfaces_per_face * 8);
  std::vector <Point<dim> > help(n_points);

  std::vector<double> weights;
  weights.reserve (n_points * n_faces * total_subfaces_per_face * 8);

  // do the following for all possible
  // mutations of a face (mutation==0
  // corresponds to a face with standard
  // orientation, no flip and no rotation)
  for (unsigned int mutation=0; mutation<8; ++mutation)
    {
      // project to each face and copy
      // results
      for (unsigned int face=0; face<n_faces; ++face)
        for (unsigned int ref_case=RefinementCase<dim-1>::cut_xy;
             ref_case>=RefinementCase<dim-1>::cut_x;
             --ref_case)
          for (unsigned int subface=0; subface<GeometryInfo<dim-1>::n_children(RefinementCase<dim-1>(ref_case)); ++subface)
            {
              project_to_subface(q[mutation], face, subface, help,
                                 RefinementCase<dim-1>(ref_case));
              std::copy (help.begin(), help.end(),
                         std::back_inserter (q_points));
            }

      // next copy over weights
      for (unsigned int face=0; face<n_faces; ++face)
        for (unsigned int ref_case=RefinementCase<dim-1>::cut_xy;
             ref_case>=RefinementCase<dim-1>::cut_x;
             --ref_case)
          for (unsigned int subface=0; subface<GeometryInfo<dim-1>::n_children(RefinementCase<dim-1>(ref_case)); ++subface)
            std::copy (q[mutation].get_weights().begin(),
                       q[mutation].get_weights().end(),
                       std::back_inserter (weights));
    }

  Assert (q_points.size() == n_points * n_faces * total_subfaces_per_face * 8,
          ExcInternalError());
  Assert (weights.size() == n_points * n_faces * total_subfaces_per_face * 8,
          ExcInternalError());

  return Quadrature<dim>(q_points, weights);
}



// This function is not used in the library
template <int dim>
Quadrature<dim>
QProjector<dim>::project_to_child (const Quadrature<dim>    &quadrature,
                                   const unsigned int        child_no)
{
  Assert (child_no < GeometryInfo<dim>::max_children_per_cell,
          ExcIndexRange (child_no, 0, GeometryInfo<dim>::max_children_per_cell));

  const unsigned int n_q_points = quadrature.size();

  std::vector<Point<dim> > q_points(n_q_points);
  for (unsigned int i=0; i<n_q_points; ++i)
    q_points[i]=GeometryInfo<dim>::child_to_cell_coordinates(
                  quadrature.point(i), child_no);

  // for the weights, things are
  // equally simple: copy them and
  // scale them
  std::vector<double> weights = quadrature.get_weights ();
  for (unsigned int i=0; i<n_q_points; ++i)
    weights[i] *= (1./GeometryInfo<dim>::max_children_per_cell);

  return Quadrature<dim> (q_points, weights);
}


template <int dim>
Quadrature<dim>
QProjector<dim>::project_to_all_children (const Quadrature<dim> &quadrature)
{
  const unsigned int n_points = quadrature.size(),
                     n_children  = GeometryInfo<dim>::max_children_per_cell;

  std::vector<Point<dim> > q_points(n_points * n_children);
  std::vector<double> weights(n_points * n_children);

  // project to each child and copy
  // results
  for (unsigned int child=0; child<n_children; ++child)
    {
      Quadrature<dim> help = project_to_child(quadrature, child);
      for (unsigned int i=0; i<n_points; ++i)
        {
          q_points[child*n_points+i] = help.point(i);
          weights[child*n_points+i] = help.weight(i);
        }
    }
  return Quadrature<dim>(q_points, weights);
}




template <int dim>
Quadrature<dim>
QProjector<dim>::project_to_line(
  const Quadrature<1> &quadrature,
  const Point<dim> &p1,
  const Point<dim> &p2)
{
  const unsigned int n = quadrature.size();
  std::vector<Point<dim> > points(n);
  std::vector<double> weights(n);
  const double length = p1.distance(p2);

  for (unsigned int k=0; k<n; ++k)
    {
      const double alpha = quadrature.point(k)(0);
      points[k] = alpha * p2;
      points[k] += (1.-alpha) * p1;
      weights[k] = length * quadrature.weight(k);
    }
  return Quadrature<dim> (points, weights);
}



template <int dim>
typename QProjector<dim>::DataSetDescriptor
QProjector<dim>::DataSetDescriptor::
face (const unsigned int face_no,
      const bool         face_orientation,
      const bool         face_flip,
      const bool         face_rotation,
      const unsigned int n_quadrature_points)
{
  Assert (face_no < GeometryInfo<dim>::faces_per_cell,
          ExcInternalError());

  switch (dim)
    {
    case 1:
    case 2:
      return face_no * n_quadrature_points;


    case 3:
    {
      // in 3d, we have to account for faces that
      // have non-standard face orientation, flip
      // and rotation. thus, we have to store
      // _eight_ data sets per face or subface

      // set up a table with the according offsets
      // for non-standard orientation, first index:
      // face_orientation (standard true=1), second
      // index: face_flip (standard false=0), third
      // index: face_rotation (standard false=0)
      //
      // note, that normally we should use the
      // obvious offsets 0,1,2,3,4,5,6,7. However,
      // prior to the changes enabling flipped and
      // rotated faces, in many places of the
      // library the convention was used, that the
      // first dataset with offset 0 corresponds to
      // a face in standard orientation. therefore
      // we use the offsets 4,5,6,7,0,1,2,3 here to
      // stick to that (implicit) convention
      static const unsigned int offset[2][2][2]=
      {
        { {4*GeometryInfo<dim>::faces_per_cell, 5*GeometryInfo<dim>::faces_per_cell},    // face_orientation=false; face_flip=false; face_rotation=false and true
          {6*GeometryInfo<dim>::faces_per_cell, 7*GeometryInfo<dim>::faces_per_cell}
        },   // face_orientation=false; face_flip=true;  face_rotation=false and true
        { {0*GeometryInfo<dim>::faces_per_cell, 1*GeometryInfo<dim>::faces_per_cell},    // face_orientation=true;  face_flip=false; face_rotation=false and true
          {2*GeometryInfo<dim>::faces_per_cell, 3*GeometryInfo<dim>::faces_per_cell}
        }
      };  // face_orientation=true;  face_flip=true;  face_rotation=false and true

      return ((face_no
               + offset[face_orientation][face_flip][face_rotation])
              * n_quadrature_points);
    }

    default:
      Assert (false, ExcInternalError());
    }
  return numbers::invalid_unsigned_int;
}



template <>
QProjector<1>::DataSetDescriptor
QProjector<1>::DataSetDescriptor::
subface (const unsigned int face_no,
         const unsigned int subface_no,
         const bool,
         const bool,
         const bool,
         const unsigned int n_quadrature_points,
         const internal::SubfaceCase<1>)
{
  Assert (face_no < GeometryInfo<1>::faces_per_cell,
          ExcInternalError());
  Assert (subface_no < GeometryInfo<1>::max_children_per_face,
          ExcInternalError());

  return ((face_no * GeometryInfo<1>::max_children_per_face +
           subface_no)
          * n_quadrature_points);
}



template <>
QProjector<2>::DataSetDescriptor
QProjector<2>::DataSetDescriptor::
subface (const unsigned int face_no,
         const unsigned int subface_no,
         const bool,
         const bool,
         const bool,
         const unsigned int n_quadrature_points,
         const internal::SubfaceCase<2>)
{
  Assert (face_no < GeometryInfo<2>::faces_per_cell,
          ExcInternalError());
  Assert (subface_no < GeometryInfo<2>::max_children_per_face,
          ExcInternalError());

  return ((face_no * GeometryInfo<2>::max_children_per_face +
           subface_no)
          * n_quadrature_points);
}


template <>
QProjector<3>::DataSetDescriptor
QProjector<3>::DataSetDescriptor::
subface (const unsigned int face_no,
         const unsigned int subface_no,
         const bool         face_orientation,
         const bool         face_flip,
         const bool         face_rotation,
         const unsigned int n_quadrature_points,
         const internal::SubfaceCase<3> ref_case)
{
  const unsigned int dim = 3;

  Assert (face_no < GeometryInfo<dim>::faces_per_cell,
          ExcInternalError());
  Assert (subface_no < GeometryInfo<dim>::max_children_per_face,
          ExcInternalError());

  // As the quadrature points created by
  // QProjector are on subfaces in their
  // "standard location" we have to use a
  // permutation of the equivalent subface
  // number in order to respect face
  // orientation, flip and rotation. The
  // information we need here is exactly the
  // same as the
  // GeometryInfo<3>::child_cell_on_face info
  // for the bottom face (face 4) of a hex, as
  // on this the RefineCase of the cell matches
  // that of the face and the subfaces are
  // numbered in the same way as the child
  // cells.

  // in 3d, we have to account for faces that
  // have non-standard face orientation, flip
  // and rotation. thus, we have to store
  // _eight_ data sets per face or subface
  // already for the isotropic
  // case. Additionally, we have three
  // different refinement cases, resulting in
  // <tt>4 + 2 + 2 = 8</tt> different subfaces
  // for each face.
  const unsigned int total_subfaces_per_face=8;

  // set up a table with the according offsets
  // for non-standard orientation, first index:
  // face_orientation (standard true=1), second
  // index: face_flip (standard false=0), third
  // index: face_rotation (standard false=0)
  //
  // note, that normally we should use the
  // obvious offsets 0,1,2,3,4,5,6,7. However,
  // prior to the changes enabling flipped and
  // rotated faces, in many places of the
  // library the convention was used, that the
  // first dataset with offset 0 corresponds to
  // a face in standard orientation. therefore
  // we use the offsets 4,5,6,7,0,1,2,3 here to
  // stick to that (implicit) convention
  static const unsigned int orientation_offset[2][2][2]=
  {
    {
      // face_orientation=false; face_flip=false; face_rotation=false and true
      {
        4*GeometryInfo<dim>::faces_per_cell*total_subfaces_per_face,
        5*GeometryInfo<dim>::faces_per_cell *total_subfaces_per_face
      },
      // face_orientation=false; face_flip=true;  face_rotation=false and true
      {
        6*GeometryInfo<dim>::faces_per_cell*total_subfaces_per_face,
        7*GeometryInfo<dim>::faces_per_cell *total_subfaces_per_face
      }
    },
    {
      // face_orientation=true;  face_flip=false; face_rotation=false and true
      {
        0*GeometryInfo<dim>::faces_per_cell*total_subfaces_per_face,
        1*GeometryInfo<dim>::faces_per_cell *total_subfaces_per_face
      },
      // face_orientation=true;  face_flip=true;  face_rotation=false and true
      {
        2*GeometryInfo<dim>::faces_per_cell*total_subfaces_per_face,
        3*GeometryInfo<dim>::faces_per_cell *total_subfaces_per_face
      }
    }
  };

  // set up a table with the offsets for a
  // given refinement case respecting the
  // corresponding number of subfaces. the
  // index corresponds to (RefineCase::Type - 1)

  // note, that normally we should use the
  // obvious offsets 0,2,6. However, prior to
  // the implementation of anisotropic
  // refinement, in many places of the library
  // the convention was used, that the first
  // dataset with offset 0 corresponds to a
  // standard (isotropic) face
  // refinement. therefore we use the offsets
  // 6,4,0 here to stick to that (implicit)
  // convention
  static const unsigned int ref_case_offset[3]=
  {
    6,  //cut_x
    4,  //cut_y
    0   //cut_xy
  };


  // for each subface of a given FaceRefineCase
  // there is a corresponding equivalent
  // subface number of one of the "standard"
  // RefineCases (cut_x, cut_y, cut_xy). Map
  // the given values to those equivalent
  // ones.

  // first, define an invalid number
  static const unsigned int e = numbers::invalid_unsigned_int;

  static const RefinementCase<dim-1>
  equivalent_refine_case[internal::SubfaceCase<dim>::case_isotropic+1][GeometryInfo<3>::max_children_per_face]
  =
  {
    // case_none. there should be only
    // invalid values here. However, as
    // this function is also called (in
    // tests) for cells which have no
    // refined faces, use isotropic
    // refinement instead
    {
      RefinementCase<dim-1>::cut_xy,
      RefinementCase<dim-1>::cut_xy,
      RefinementCase<dim-1>::cut_xy,
      RefinementCase<dim-1>::cut_xy
    },
    // case_x
    {
      RefinementCase<dim-1>::cut_x,
      RefinementCase<dim-1>::cut_x,
      RefinementCase<dim-1>::no_refinement,
      RefinementCase<dim-1>::no_refinement
    },
    // case_x1y
    {
      RefinementCase<dim-1>::cut_xy,
      RefinementCase<dim-1>::cut_xy,
      RefinementCase<dim-1>::cut_x,
      RefinementCase<dim-1>::no_refinement
    },
    // case_x2y
    {
      RefinementCase<dim-1>::cut_x,
      RefinementCase<dim-1>::cut_xy,
      RefinementCase<dim-1>::cut_xy,
      RefinementCase<dim-1>::no_refinement
    },
    // case_x1y2y
    {
      RefinementCase<dim-1>::cut_xy,
      RefinementCase<dim-1>::cut_xy,
      RefinementCase<dim-1>::cut_xy,
      RefinementCase<dim-1>::cut_xy
    },
    // case_y
    {
      RefinementCase<dim-1>::cut_y,
      RefinementCase<dim-1>::cut_y,
      RefinementCase<dim-1>::no_refinement,
      RefinementCase<dim-1>::no_refinement
    },
    // case_y1x
    {
      RefinementCase<dim-1>::cut_xy,
      RefinementCase<dim-1>::cut_xy,
      RefinementCase<dim-1>::cut_y,
      RefinementCase<dim-1>::no_refinement
    },
    // case_y2x
    {
      RefinementCase<dim-1>::cut_y,
      RefinementCase<dim-1>::cut_xy,
      RefinementCase<dim-1>::cut_xy,
      RefinementCase<dim-1>::no_refinement
    },
    // case_y1x2x
    {
      RefinementCase<dim-1>::cut_xy,
      RefinementCase<dim-1>::cut_xy,
      RefinementCase<dim-1>::cut_xy,
      RefinementCase<dim-1>::cut_xy
    },
    // case_xy (case_isotropic)
    {
      RefinementCase<dim-1>::cut_xy,
      RefinementCase<dim-1>::cut_xy,
      RefinementCase<dim-1>::cut_xy,
      RefinementCase<dim-1>::cut_xy
    }
  };

  static const unsigned int
  equivalent_subface_number[internal::SubfaceCase<dim>::case_isotropic+1][GeometryInfo<3>::max_children_per_face]
  =
  {
    // case_none, see above
    {0,1,2,3},
    // case_x
    {0,1,e,e},
    // case_x1y
    {0,2,1,e},
    // case_x2y
    {0,1,3,e},
    // case_x1y2y
    {0,2,1,3},
    // case_y
    {0,1,e,e},
    // case_y1x
    {0,1,1,e},
    // case_y2x
    {0,2,3,e},
    // case_y1x2x
    {0,1,2,3},
    // case_xy (case_isotropic)
    {0,1,2,3}
  };

  // If face-orientation or face_rotation are
  // non-standard, cut_x and cut_y have to be
  // exchanged.
  static const RefinementCase<dim-1> ref_case_permutation[4]
    = {RefinementCase<dim-1>::no_refinement,
       RefinementCase<dim-1>::cut_y,
       RefinementCase<dim-1>::cut_x,
       RefinementCase<dim-1>::cut_xy
      };

  // set a corresponding (equivalent)
  // RefineCase and subface number
  const RefinementCase<dim-1> equ_ref_case=equivalent_refine_case[ref_case][subface_no];
  const unsigned int equ_subface_no=equivalent_subface_number[ref_case][subface_no];
  // make sure, that we got a valid subface and RefineCase
  Assert(equ_ref_case!=RefinementCase<dim>::no_refinement, ExcInternalError());
  Assert(equ_subface_no!=e, ExcInternalError());
  // now, finally respect non-standard faces
  const RefinementCase<dim-1>
  final_ref_case = (face_orientation==face_rotation
                    ?
                    ref_case_permutation[equ_ref_case]
                    :
                    equ_ref_case);

  // what we have now is the number of
  // the subface in the natural
  // orientation of the *face*. what we
  // need to know is the number of the
  // subface concerning the standard face
  // orientation as seen from the *cell*.

  // this mapping is not trivial, but we
  // have done exactly this stuff in the
  // child_cell_on_face function. in
  // order to reduce the amount of code
  // as well as to make maintaining the
  // functionality easier we want to
  // reuse that information. So we note
  // that on the bottom face (face 4) of
  // a hex cell the local x and y
  // coordinates of the face and the cell
  // coincide, thus also the refinement
  // case of the face corresponds to the
  // refinement case of the cell
  // (ignoring cell refinement along the
  // z direction). Using this knowledge
  // we can (ab)use the
  // child_cell_on_face function to do
  // exactly the transformation we are in
  // need of now
  const unsigned int
  final_subface_no = GeometryInfo<dim>::child_cell_on_face(RefinementCase<dim>(final_ref_case),
                                                           4,
                                                           equ_subface_no,
                                                           face_orientation,
                                                           face_flip,
                                                           face_rotation,
                                                           equ_ref_case);

  return (((face_no * total_subfaces_per_face
            + ref_case_offset[final_ref_case-1]
            + final_subface_no)
           + orientation_offset[face_orientation][face_flip][face_rotation]
          )
          * n_quadrature_points);
}



template <int dim>
Quadrature<dim>
QProjector<dim>::project_to_face(const SubQuadrature &quadrature,
                                 const unsigned int face_no)
{
  std::vector<Point<dim> > points(quadrature.size());
  project_to_face(quadrature, face_no, points);
  return Quadrature<dim>(points, quadrature.get_weights());
}


template <int dim>
Quadrature<dim>
QProjector<dim>::project_to_subface(const SubQuadrature       &quadrature,
                                    const unsigned int         face_no,
                                    const unsigned int         subface_no,
                                    const RefinementCase<dim-1> &ref_case)
{
  std::vector<Point<dim> > points(quadrature.size());
  project_to_subface(quadrature, face_no, subface_no, points, ref_case);
  return Quadrature<dim>(points, quadrature.get_weights());
}


// ------------------------------------------------------------ //


template <>
bool
QIterated<1>::uses_both_endpoints (const Quadrature<1> &base_quadrature)
{
  bool at_left = false,
       at_right = false;
  for (unsigned int i=0; i<base_quadrature.size(); ++i)
    {
      if (base_quadrature.point(i) == Point<1>(0.0))
        at_left = true;
      if (base_quadrature.point(i) == Point<1>(1.0))
        at_right = true;
    };

  return (at_left && at_right);
}


// template <>
// void
// QIterated<1>::fill(Quadrature<1>& dst,
//                 const Quadrature<1> &base_quadrature,
//                 const unsigned int   n_copies)
// {
//   Assert (n_copies > 0, ExcZero());
//   Assert (base_quadrature.size() > 0, ExcZero());

//   const unsigned int np =
//     uses_both_endpoints(base_quadrature)
//     ? (base_quadrature.size()-1) * n_copies + 1
//     : base_quadrature.size() * n_copies;

//   dst.quadrature_points.resize(np);
//   dst.weights.resize(np);

//   if (!uses_both_endpoints(base_quadrature))
//                                   // we don't have to skip some
//                                   // points in order to get a
//                                   // reasonable quadrature formula
//     {
//       unsigned int next_point = 0;
//       for (unsigned int copy=0; copy<n_copies; ++copy)
//      for (unsigned int q_point=0; q_point<base_quadrature.size(); ++q_point)
//        {
//          dst.quadrature_points[next_point](0)
//            = (copy + base_quadrature.point(q_point)(0)) / n_copies;
//          dst.weights[next_point]
//            = base_quadrature.weight(q_point) / n_copies;
//          ++next_point;
//        };
//     }
//   else
//                                   // skip doubly available points
//     {
//       unsigned int next_point = 0;

//                                     // first find out the weights of
//                                     // the left and the right boundary
//                                     // points. note that these usually
//                                     // are but need not necessarily be
//                                     // the same
//       double double_point_weight = 0;
//       unsigned int n_end_points = 0;
//       for (unsigned int i=0; i<base_quadrature.size(); ++i)
//                                       // add up the weight if this
//                                       // is an endpoint
//      if ((base_quadrature.point(i)(0) == 0.) ||
//          (base_quadrature.point(i)(0) == 1.))
//        {
//          double_point_weight += base_quadrature.weight(i);
//          ++n_end_points;
//        };
//                                     // scale the weight correctly
//       double_point_weight /= n_copies;

//                                     // make sure the base quadrature formula
//                                     // has only one quadrature point
//                                     // per end point
//       Assert (n_end_points == 2, ExcInvalidQuadratureFormula());


//       for (unsigned int copy=0; copy<n_copies; ++copy)
//      for (unsigned int q_point=0; q_point<base_quadrature.size(); ++q_point)
//        {
//                                           // skip the left point of
//                                           // this copy since we
//                                           // have already entered
//                                           // it the last time
//          if ((copy > 0) &&
//              (base_quadrature.point(q_point)(0) == 0.))
//            continue;

//          dst.quadrature_points[next_point](0)
//            = (copy+base_quadrature.point(q_point)(0)) / n_copies;

//                                           // if this is the
//                                           // rightmost point of one
//                                           // of the non-last
//                                           // copies: give it the
//                                           // double weight
//          if ((copy != n_copies-1) &&
//              (base_quadrature.point(q_point)(0) == 1.))
//            dst.weights[next_point] = double_point_weight;
//          else
//            dst.weights[next_point] = base_quadrature.weight(q_point) /
//                                        n_copies;

//          ++next_point;
//        };
//     };

// #if DEBUG
//   double sum_of_weights = 0;
//   for (unsigned int i=0; i<dst.size(); ++i)
//     sum_of_weights += dst.weight(i);
//   Assert (std::fabs(sum_of_weights-1) < 1e-15,
//        ExcInternalError());
// #endif

// }


template <>
QIterated<0>::QIterated (const Quadrature<1> &,
                         const unsigned int   )
  :
  Quadrature<0>()
{
  Assert (false, ExcNotImplemented());
}



template <>
QIterated<1>::QIterated (const Quadrature<1> &base_quadrature,
                         const unsigned int   n_copies)
  :
  Quadrature<1> (uses_both_endpoints(base_quadrature) ?
                 (base_quadrature.size()-1) * n_copies + 1 :
                 base_quadrature.size() * n_copies)
{
//  fill(*this, base_quadrature, n_copies);
  Assert (base_quadrature.size() > 0, ExcNotInitialized());
  Assert (n_copies > 0, ExcZero());

  if (!uses_both_endpoints(base_quadrature))
    // we don't have to skip some
    // points in order to get a
    // reasonable quadrature formula
    {
      unsigned int next_point = 0;
      for (unsigned int copy=0; copy<n_copies; ++copy)
        for (unsigned int q_point=0; q_point<base_quadrature.size(); ++q_point)
          {
            this->quadrature_points[next_point]
              = Point<1>(base_quadrature.point(q_point)(0) / n_copies
                         +
                         (1.0*copy)/n_copies);
            this->weights[next_point]
              = base_quadrature.weight(q_point) / n_copies;

            ++next_point;
          };
    }
  else
    // skip doubly available points
    {
      unsigned int next_point = 0;

      // first find out the weights of
      // the left and the right boundary
      // points. note that these usually
      // are but need not necessarily be
      // the same
      double double_point_weight = 0;
      unsigned int n_end_points = 0;
      for (unsigned int i=0; i<base_quadrature.size(); ++i)
        // add up the weight if this
        // is an endpoint
        if ((base_quadrature.point(i) == Point<1>(0.0)) ||
            (base_quadrature.point(i) == Point<1>(1.0)))
          {
            double_point_weight += base_quadrature.weight(i);
            ++n_end_points;
          };
      // scale the weight correctly
      double_point_weight /= n_copies;

      // make sure the base quadrature formula
      // has only one quadrature point
      // per end point
      Assert (n_end_points == 2, ExcInvalidQuadratureFormula());


      for (unsigned int copy=0; copy<n_copies; ++copy)
        for (unsigned int q_point=0; q_point<base_quadrature.size(); ++q_point)
          {
            // skip the left point of
            // this copy since we
            // have already entered
            // it the last time
            if ((copy > 0) &&
                (base_quadrature.point(q_point) == Point<1>(0.0)))
              continue;

            this->quadrature_points[next_point]
              = Point<1>(base_quadrature.point(q_point)(0) / n_copies
                         +
                         (1.0*copy)/n_copies);

            // if this is the
            // rightmost point of one
            // of the non-last
            // copies: give it the
            // double weight
            if ((copy != n_copies-1) &&
                (base_quadrature.point(q_point) == Point<1>(1.0)))
              this->weights[next_point] = double_point_weight;
            else
              this->weights[next_point] = base_quadrature.weight(q_point) /
                                          n_copies;

            ++next_point;
          };
    };

#if DEBUG
  double sum_of_weights = 0;
  for (unsigned int i=0; i<this->size(); ++i)
    sum_of_weights += this->weight(i);
  Assert (std::fabs(sum_of_weights-1) < 1e-13,
          ExcInternalError());
#endif
}


// template <int dim>
// void
// QIterated<dim>::fill(Quadrature<dim>&, const Quadrature<1>&, unsigned int)
// {
//   Assert(false, ExcNotImplemented());
// }


// construct higher dimensional quadrature formula by tensor product
// of lower dimensional iterated quadrature formulae
template <int dim>
QIterated<dim>::QIterated (const Quadrature<1> &base_quadrature,
                           const unsigned int   N)
  :
  Quadrature<dim> (QIterated<dim-1>(base_quadrature, N),
                   QIterated<1>(base_quadrature, N))
{}



// explicit instantiations; note: we need them all for all dimensions
template class Quadrature<0>;
template class Quadrature<1>;
template class Quadrature<2>;
template class Quadrature<3>;
template class QAnisotropic<1>;
template class QAnisotropic<2>;
template class QAnisotropic<3>;
template class QIterated<1>;
template class QIterated<2>;
template class QIterated<3>;
template class QProjector<1>;
template class QProjector<2>;
template class QProjector<3>;

DEAL_II_NAMESPACE_CLOSE<|MERGE_RESOLUTION|>--- conflicted
+++ resolved
@@ -33,15 +33,6 @@
   quadrature_points (n_q),
   weights (n_q, 0),
   is_tensor_product_flag (false)
-<<<<<<< HEAD
-{}
-
-
-
-template <>
-Quadrature<0>::~Quadrature ()
-=======
->>>>>>> 82d4db06
 {}
 
 
@@ -86,11 +77,7 @@
 Quadrature<dim>::Quadrature (const std::vector<Point<dim> > &points)
   :
   quadrature_points(points),
-<<<<<<< HEAD
-  weights(points.size(), std::atof("Inf")),
-=======
   weights(points.size(), std::numeric_limits<double>::infinity()),
->>>>>>> 82d4db06
   is_tensor_product_flag (dim==1)
 {
   Assert(weights.size() == points.size(),
@@ -104,10 +91,6 @@
   :
   quadrature_points(std::vector<Point<dim> > (1, point)),
   weights(std::vector<double> (1, 1.)),
-<<<<<<< HEAD
-  is_tensor_product_flag (dim==1)
-{}
-=======
   is_tensor_product_flag (true),
   tensor_basis (new std::array<Quadrature<1>, dim>())
 {
@@ -129,7 +112,6 @@
 {
 }
 
->>>>>>> 82d4db06
 
 
 template <>
@@ -147,11 +129,7 @@
   :
   quadrature_points (q1.size() * q2.size()),
   weights (q1.size() * q2.size()),
-<<<<<<< HEAD
-  is_tensor_product_flag (true)
-=======
   is_tensor_product_flag (q1.is_tensor_product())
->>>>>>> 82d4db06
 {
   unsigned int present_index = 0;
   for (unsigned int i2=0; i2<q2.size(); ++i2)
@@ -302,15 +280,11 @@
   quadrature_points (q.quadrature_points),
   weights (q.weights),
   is_tensor_product_flag (q.is_tensor_product_flag)
-<<<<<<< HEAD
-{}
-=======
 {
   if (dim>1 && is_tensor_product_flag)
     tensor_basis = std_cxx14::make_unique<std::array<Quadrature<1>, dim>> (*q.tensor_basis);
 }
 
->>>>>>> 82d4db06
 
 
 template <int dim>
@@ -320,8 +294,6 @@
   weights = q.weights;
   quadrature_points = q.quadrature_points;
   is_tensor_product_flag = q.is_tensor_product_flag;
-<<<<<<< HEAD
-=======
   if (dim >1 && is_tensor_product_flag)
     {
       if (tensor_basis == nullptr)
@@ -329,7 +301,6 @@
       else
         *tensor_basis = *q.tensor_basis;
     }
->>>>>>> 82d4db06
   return *this;
 }
 
@@ -357,35 +328,6 @@
 
 
 template <int dim>
-<<<<<<< HEAD
-Quadrature<1>
-Quadrature<dim>::get_tensor_basis () const
-{
-  Assert (this->is_tensor_product_flag == true,
-          ExcMessage("This function only makes sense if this object represents a tensor product!"));
-
-  // Just take the first components of the first quadrature points
-  // and rescale the weights accordingly.
-  const unsigned int n_q_points_1d = std::round(std::pow(this->size(), 1./dim));
-  std::vector<Point<1> > q_points_1d (n_q_points_1d);
-  std::vector<double> weights_1d (n_q_points_1d);
-
-  double sum = 0.;
-  for (unsigned int i=0; i<n_q_points_1d; ++i)
-    {
-      sum += this->weight(i);
-      q_points_1d[i](0) = this->point(i)(0);
-    }
-
-  if (!std::isinf(sum))
-    for (unsigned int i=0; i<n_q_points_1d; ++i)
-      weights_1d[i] = this->weight(i)/sum;
-  else
-    for (unsigned int i=0; i<n_q_points_1d; ++i)
-      weights_1d[i] = this->weight(i);
-
-  return Quadrature<1> (q_points_1d, weights_1d);
-=======
 typename std::conditional<dim==1, std::array<Quadrature<1>, dim>,const std::array<Quadrature<1>,dim>&>::type
 Quadrature<dim>::get_tensor_basis () const
 {
@@ -408,7 +350,6 @@
                      "this object represents a tensor product!"));
 
   return std::array<Quadrature<1>, 1> {{*this}};
->>>>>>> 82d4db06
 }
 
 
