// ---------------------------------------------------------------------
//
// Copyright (C) 2008 - 2016 by the deal.II authors
//
// This file is part of the deal.II library.
//
// The deal.II library is free software; you can use it, redistribute
// it, and/or modify it under the terms of the GNU Lesser General
// Public License as published by the Free Software Foundation; either
// version 2.1 of the License, or (at your option) any later version.
// The full text of the license can be found in the file LICENSE at
// the top level of the deal.II distribution.
//
// ---------------------------------------------------------------------


#include <deal.II/base/utilities.h>
#include <deal.II/base/memory_consumption.h>
#include <deal.II/base/logstream.h>
#include <deal.II/lac/sparsity_tools.h>
#include <deal.II/lac/dynamic_sparsity_pattern.h>
#include <deal.II/grid/tria.h>
#include <deal.II/grid/tria_accessor.h>
#include <deal.II/grid/tria_iterator.h>
#include <deal.II/grid/grid_tools.h>
#include <deal.II/distributed/tria.h>

#ifdef DEAL_II_WITH_P4EST
#  include <p4est_bits.h>
#  include <p4est_extended.h>
#  include <p4est_vtk.h>
#  include <p4est_ghost.h>
#  include <p4est_communication.h>
#  include <p4est_iterate.h>

#  include <p8est_bits.h>
#  include <p8est_extended.h>
#  include <p8est_vtk.h>
#  include <p8est_ghost.h>
#  include <p8est_communication.h>
#  include <p8est_iterate.h>
#endif

#include <algorithm>
#include <numeric>
#include <iostream>
#include <fstream>


DEAL_II_NAMESPACE_OPEN


#ifdef DEAL_II_WITH_P4EST

namespace internal
{
  namespace p4est
  {
    /**
     * A structure whose explicit specializations contain pointers to the
     * relevant p4est_* and p8est_* functions. Using this structure, for
     * example by saying functions<dim>::quadrant_compare, we can write code
     * in a dimension independent way, either calling p4est_quadrant_compare
     * or p8est_quadrant_compare, depending on template argument.
     */
    template <int dim> struct functions;

    template <> struct functions<2>
    {
      static
      int (&quadrant_compare) (const void *v1, const void *v2);

      static
      void (&quadrant_childrenv) (const types<2>::quadrant *q,
                                  types<2>::quadrant c[]);

      static
      int (&quadrant_overlaps_tree) (types<2>::tree *tree,
                                     const types<2>::quadrant *q);

      static
      void (&quadrant_set_morton) (types<2>::quadrant *quadrant,
                                   int level,
                                   uint64_t id);

      static
      int (&quadrant_is_equal) (const types<2>::quadrant *q1,
                                const types<2>::quadrant *q2);

      static
      int (&quadrant_is_sibling) (const types<2>::quadrant *q1,
                                  const types<2>::quadrant *q2);

      static
      int (&quadrant_is_ancestor) (const types<2>::quadrant *q1,
                                   const types<2>::quadrant *q2);

      static
      int (&quadrant_ancestor_id) (const types<2>::quadrant *q,
                                   int level);

      static
      int (&comm_find_owner) (types<2>::forest *p4est,
                              const types<2>::locidx which_tree,
                              const types<2>::quadrant *q,
                              const int guess);

      static
      types<2>::connectivity *(&connectivity_new) (types<2>::topidx num_vertices,
                                                   types<2>::topidx num_trees,
                                                   types<2>::topidx num_corners,
                                                   types<2>::topidx num_vtt);

      static
      void (&connectivity_join_faces) (types<2>::connectivity *conn,
                                       types<2>::topidx tree_left,
                                       types<2>::topidx tree_right,
                                       int face_left,
                                       int face_right,
                                       int orientation);



      static
      void (&connectivity_destroy) (p4est_connectivity_t *connectivity);

      static
      types<2>::forest *(&new_forest) (MPI_Comm mpicomm,
                                       types<2>::connectivity *connectivity,
                                       types<2>::locidx min_quadrants,
                                       int min_level,
                                       int fill_uniform,
                                       size_t data_size,
                                       p4est_init_t init_fn,
                                       void *user_pointer);

      static
      void (&destroy) (types<2>::forest *p4est);

      static
      void (&refine) (types<2>::forest *p4est,
                      int refine_recursive,
                      p4est_refine_t refine_fn,
                      p4est_init_t init_fn);

      static
      void (&coarsen) (types<2>::forest *p4est,
                       int coarsen_recursive,
                       p4est_coarsen_t coarsen_fn,
                       p4est_init_t init_fn);

      static
      void (&balance) (types<2>::forest *p4est,
                       types<2>::balance_type btype,
                       p4est_init_t init_fn);

#if DEAL_II_P4EST_VERSION_GTE(0,3,4,3)
      static
      p4est_gloidx_t (&partition) (types<2>::forest *p4est,
                                   int partition_for_coarsening,
                                   p4est_weight_t weight_fn);
#else
      static
      void (&partition) (types<2>::forest *p4est,
                         int partition_for_coarsening,
                         p4est_weight_t weight_fn);
#endif

      static
      void (&save) (const char *filename,
                    types<2>::forest *p4est,
                    int save_data);

#if DEAL_II_P4EST_VERSION_GTE(0,3,4,3)
      static
      types<2>::forest *(&load_ext) (const char *filename,
                                     MPI_Comm mpicomm,
                                     size_t data_size,
                                     int load_data,
                                     int autopartition,
                                     int broadcasthead,
                                     void *user_pointer,
                                     types<2>::connectivity **p4est);
#else
      static
      types<2>::forest *(&load) (const char *filename,
                                 MPI_Comm mpicomm,
                                 size_t data_size,
                                 int load_data,
                                 void *user_pointer,
                                 types<2>::connectivity **p4est);
#endif

#if DEAL_II_P4EST_VERSION_GTE(0,3,4,3)
      static
      int (&connectivity_save) (const char *filename,
                                types<2>::connectivity *connectivity);
#else
      static
      void (&connectivity_save) (const char *filename,
                                 types<2>::connectivity *connectivity);
#endif

      static
      int (&connectivity_is_valid) (types<2>::connectivity *connectivity);

#if DEAL_II_P4EST_VERSION_GTE(1,0,0,0)
      static
      types<2>::connectivity *(&connectivity_load) (const char *filename,
                                                    size_t *length);
#elif DEAL_II_P4EST_VERSION_GTE(0,3,4,3)
      static
      types<2>::connectivity *(&connectivity_load) (const char *filename,
                                                    long unsigned *length);
#else
      static
      types<2>::connectivity *(&connectivity_load) (const char *filename,
                                                    long *length);
#endif

      static
      unsigned int (&checksum) (types<2>::forest *p4est);

      static
      void (&vtk_write_file) (types<2>::forest *p4est,
                              p4est_geometry_t *,
                              const char *baseName);

      static
      types<2>::ghost *(&ghost_new) (types<2>::forest *p4est,
                                     types<2>::balance_type btype);

      static
      void (&ghost_destroy) (types<2>::ghost *ghost);

      static
      void (&reset_data) (types<2>::forest *p4est,
                          size_t data_size,
                          p4est_init_t init_fn,
                          void *user_pointer);

      static
      size_t (&forest_memory_used) (types<2>::forest *p4est);

      static
      size_t (&connectivity_memory_used) (types<2>::connectivity *p4est);

      static const unsigned max_level;
    };

    int (&functions<2>::quadrant_compare) (const void *v1, const void *v2)
      = p4est_quadrant_compare;

    void (&functions<2>::quadrant_childrenv) (const types<2>::quadrant *q,
                                              types<2>::quadrant c[])
      = p4est_quadrant_childrenv;

    int (&functions<2>::quadrant_overlaps_tree) (types<2>::tree *tree,
                                                 const types<2>::quadrant *q)
      = p4est_quadrant_overlaps_tree;

    void (&functions<2>::quadrant_set_morton) (types<2>::quadrant *quadrant,
                                               int level,
                                               uint64_t id)
      = p4est_quadrant_set_morton;

    int (&functions<2>::quadrant_is_equal) (const types<2>::quadrant *q1,
                                            const types<2>::quadrant *q2)
      = p4est_quadrant_is_equal;

    int (&functions<2>::quadrant_is_sibling) (const types<2>::quadrant *q1,
                                              const types<2>::quadrant *q2)
      = p4est_quadrant_is_sibling;

    int (&functions<2>::quadrant_is_ancestor) (const types<2>::quadrant *q1,
                                               const types<2>::quadrant *q2)
      = p4est_quadrant_is_ancestor;

    int (&functions<2>::quadrant_ancestor_id) (const types<2>::quadrant *q,
                                               int level)
      = p4est_quadrant_ancestor_id;

    int (&functions<2>::comm_find_owner) (types<2>::forest *p4est,
                                          const types<2>::locidx which_tree,
                                          const types<2>::quadrant *q,
                                          const int guess)
      = p4est_comm_find_owner;

    types<2>::connectivity *(&functions<2>::connectivity_new) (types<2>::topidx num_vertices,
                                                               types<2>::topidx num_trees,
                                                               types<2>::topidx num_corners,
                                                               types<2>::topidx num_vtt)
      = p4est_connectivity_new;

#if DEAL_II_P4EST_VERSION_GTE(0,3,4,1)
    void (&functions<2>::connectivity_join_faces) (types<2>::connectivity *conn,
                                                   types<2>::topidx tree_left,
                                                   types<2>::topidx tree_right,
                                                   int face_left,
                                                   int face_right,
                                                   int orientation)
      = p4est_connectivity_join_faces;
#endif

    void (&functions<2>::connectivity_destroy) (p4est_connectivity_t *connectivity)
      = p4est_connectivity_destroy;

    types<2>::forest *(&functions<2>::new_forest) (MPI_Comm mpicomm,
                                                   types<2>::connectivity *connectivity,
                                                   types<2>::locidx min_quadrants,
                                                   int min_level,
                                                   int fill_uniform,
                                                   size_t data_size,
                                                   p4est_init_t init_fn,
                                                   void *user_pointer)
      = p4est_new_ext;

    void (&functions<2>::destroy) (types<2>::forest *p4est)
      = p4est_destroy;

    void (&functions<2>::refine) (types<2>::forest *p4est,
                                  int refine_recursive,
                                  p4est_refine_t refine_fn,
                                  p4est_init_t init_fn)
      = p4est_refine;

    void (&functions<2>::coarsen) (types<2>::forest *p4est,
                                   int coarsen_recursive,
                                   p4est_coarsen_t coarsen_fn,
                                   p4est_init_t init_fn)
      = p4est_coarsen;

    void (&functions<2>::balance) (types<2>::forest *p4est,
                                   types<2>::balance_type btype,
                                   p4est_init_t init_fn)
      = p4est_balance;

#if DEAL_II_P4EST_VERSION_GTE(0,3,4,3)
    p4est_gloidx_t (&functions<2>::partition) (types<2>::forest *p4est,
                                               int partition_for_coarsening,
                                               p4est_weight_t weight_fn)
      = p4est_partition_ext;
#else
    void (&functions<2>::partition) (types<2>::forest *p4est,
                                     int partition_for_coarsening,
                                     p4est_weight_t weight_fn)
      = p4est_partition_ext;
#endif

    void (&functions<2>::save) (const char *filename,
                                types<2>::forest *p4est,
                                int save_data)
      = p4est_save;

#if DEAL_II_P4EST_VERSION_GTE(0,3,4,3)
    types<2>::forest *
    (&functions<2>::load_ext) (const char *filename,
                               MPI_Comm mpicomm,
                               std::size_t data_size,
                               int load_data,
                               int autopartition,
                               int broadcasthead,
                               void *user_pointer,
                               types<2>::connectivity **p4est)
      = p4est_load_ext;
#else
    types<2>::forest *
    (&functions<2>::load) (const char *filename,
                           MPI_Comm mpicomm,
                           std::size_t data_size,
                           int load_data,
                           void *user_pointer,
                           types<2>::connectivity **p4est)
      = p4est_load;
#endif

#if DEAL_II_P4EST_VERSION_GTE(0,3,4,3)
    int (&functions<2>::connectivity_save) (const char *filename,
                                            types<2>::connectivity *connectivity)
      = p4est_connectivity_save;
#else
    void (&functions<2>::connectivity_save) (const char *filename,
                                             types<2>::connectivity *connectivity)
      = p4est_connectivity_save;
#endif

    int (&functions<2>::connectivity_is_valid) (types<2>::connectivity
                                                *connectivity)
      = p4est_connectivity_is_valid;

#if DEAL_II_P4EST_VERSION_GTE(1,0,0,0)
    types<2>::connectivity *
    (&functions<2>::connectivity_load) (const char *filename,
                                        size_t *length)
      = p4est_connectivity_load;
#elif DEAL_II_P4EST_VERSION_GTE(0,3,4,3)
    types<2>::connectivity *
    (&functions<2>::connectivity_load) (const char *filename,
                                        long unsigned *length)
      = p4est_connectivity_load;
#else
    types<2>::connectivity *
    (&functions<2>::connectivity_load) (const char *filename,
                                        long *length)
      = p4est_connectivity_load;
#endif

    unsigned int (&functions<2>::checksum) (types<2>::forest *p4est)
      = p4est_checksum;

    void (&functions<2>::vtk_write_file) (types<2>::forest *p4est,
                                          p4est_geometry_t *,
                                          const char *baseName)
      = p4est_vtk_write_file;

    types<2>::ghost *(&functions<2>::ghost_new) (types<2>::forest *p4est,
                                                 types<2>::balance_type btype)
      = p4est_ghost_new;

    void (&functions<2>::ghost_destroy) (types<2>::ghost *ghost)
      = p4est_ghost_destroy;

    void (&functions<2>::reset_data) (types<2>::forest *p4est,
                                      size_t data_size,
                                      p4est_init_t init_fn,
                                      void *user_pointer)
      = p4est_reset_data;

    size_t (&functions<2>::forest_memory_used) (types<2>::forest *p4est)
      = p4est_memory_used;

    size_t (&functions<2>::connectivity_memory_used) (types<2>::connectivity *p4est)
      = p4est_connectivity_memory_used;

    const unsigned int functions<2>::max_level = P4EST_MAXLEVEL;

    template <> struct functions<3>
    {
      static
      int (&quadrant_compare) (const void *v1, const void *v2);

      static
      void (&quadrant_childrenv) (const types<3>::quadrant *q,
                                  types<3>::quadrant c[]);

      static
      int (&quadrant_overlaps_tree) (types<3>::tree *tree,
                                     const types<3>::quadrant *q);

      static
      void (&quadrant_set_morton) (types<3>::quadrant *quadrant,
                                   int level,
                                   uint64_t id);

      static
      int (&quadrant_is_equal) (const types<3>::quadrant *q1,
                                const types<3>::quadrant *q2);

      static
      int (&quadrant_is_sibling) (const types<3>::quadrant *q1,
                                  const types<3>::quadrant *q2);

      static
      int (&quadrant_is_ancestor) (const types<3>::quadrant *q1,
                                   const types<3>::quadrant *q2);

      static
      int (&quadrant_ancestor_id) (const types<3>::quadrant *q,
                                   int level);

      static
      int (&comm_find_owner) (types<3>::forest *p4est,
                              const types<3>::locidx which_tree,
                              const types<3>::quadrant *q,
                              const int guess);

      static
      types<3>::connectivity *(&connectivity_new) (types<3>::topidx num_vertices,
                                                   types<3>::topidx num_trees,
                                                   types<3>::topidx num_edges,
                                                   types<3>::topidx num_ett,
                                                   types<3>::topidx num_corners,
                                                   types<3>::topidx num_ctt);

      static
      void (&connectivity_join_faces) (types<3>::connectivity *conn,
                                       types<3>::topidx tree_left,
                                       types<3>::topidx tree_right,
                                       int face_left,
                                       int face_right,
                                       int orientation);

      static
      void (&connectivity_destroy) (p8est_connectivity_t *connectivity);

      static
      types<3>::forest *(&new_forest) (MPI_Comm mpicomm,
                                       types<3>::connectivity *connectivity,
                                       types<3>::locidx min_quadrants,
                                       int min_level,
                                       int fill_uniform,
                                       size_t data_size,
                                       p8est_init_t init_fn,
                                       void *user_pointer);

      static
      void (&destroy) (types<3>::forest *p8est);

      static
      void (&refine) (types<3>::forest *p8est,
                      int refine_recursive,
                      p8est_refine_t refine_fn,
                      p8est_init_t init_fn);

      static
      void (&coarsen) (types<3>::forest *p8est,
                       int coarsen_recursive,
                       p8est_coarsen_t coarsen_fn,
                       p8est_init_t init_fn);

      static
      void (&balance) (types<3>::forest *p8est,
                       types<3>::balance_type btype,
                       p8est_init_t init_fn);

#if DEAL_II_P4EST_VERSION_GTE(0,3,4,3)
      static
      p4est_gloidx_t (&partition) (types<3>::forest *p8est,
                                   int partition_for_coarsening,
                                   p8est_weight_t weight_fn);
#else
      static
      void (&partition) (types<3>::forest *p8est,
                         int partition_for_coarsening,
                         p8est_weight_t weight_fn);
#endif

      static
      void (&save) (const char *filename,
                    types<3>::forest *p4est,
                    int save_data);

#if DEAL_II_P4EST_VERSION_GTE(0,3,4,3)
      static
      types<3>::forest *(&load_ext) (const char *filename,
                                     MPI_Comm mpicomm,
                                     std::size_t data_size,
                                     int load_data,
                                     int autopartition,
                                     int broadcasthead,
                                     void *user_pointer,
                                     types<3>::connectivity **p4est);
#else
      static
      types<3>::forest *(&load) (const char *filename,
                                 MPI_Comm mpicomm,
                                 std::size_t data_size,
                                 int load_data,
                                 void *user_pointer,
                                 types<3>::connectivity **p4est);
#endif

#if DEAL_II_P4EST_VERSION_GTE(0,3,4,3)
      static
      int (&connectivity_save) (const char *filename,
                                types<3>::connectivity *connectivity);
#else
      static
      void (&connectivity_save) (const char *filename,
                                 types<3>::connectivity *connectivity);
#endif

      static
      int (&connectivity_is_valid) (types<3>::connectivity *connectivity);

#if DEAL_II_P4EST_VERSION_GTE(1,0,0,0)
      static
      types<3>::connectivity *(&connectivity_load) (const char *filename,
                                                    size_t *length);
#elif DEAL_II_P4EST_VERSION_GTE(0,3,4,3)
      static
      types<3>::connectivity *(&connectivity_load) (const char *filename,
                                                    long unsigned *length);
#else
      static
      types<3>::connectivity *(&connectivity_load) (const char *filename,
                                                    long *length);
#endif

      static
      unsigned int (&checksum) (types<3>::forest *p8est);

      static
      void (&vtk_write_file) (types<3>::forest *p8est,
                              p8est_geometry_t *,
                              const char *baseName);

      static
      types<3>::ghost *(&ghost_new) (types<3>::forest *p4est,
                                     types<3>::balance_type btype);

      static
      void (&ghost_destroy) (types<3>::ghost *ghost);

      static
      void (&reset_data) (types<3>::forest *p4est,
                          size_t data_size,
                          p8est_init_t init_fn,
                          void *user_pointer);

      static
      size_t (&forest_memory_used) (types<3>::forest *p4est);

      static
      size_t (&connectivity_memory_used) (types<3>::connectivity *p4est);

      static const unsigned max_level;
    };


    int (&functions<3>::quadrant_compare) (const void *v1, const void *v2)
      = p8est_quadrant_compare;

    void (&functions<3>::quadrant_childrenv) (const types<3>::quadrant *q,
                                              types<3>::quadrant c[])
      = p8est_quadrant_childrenv;

    int (&functions<3>::quadrant_overlaps_tree) (types<3>::tree *tree,
                                                 const types<3>::quadrant *q)
      = p8est_quadrant_overlaps_tree;

    void (&functions<3>::quadrant_set_morton) (types<3>::quadrant *quadrant,
                                               int level,
                                               uint64_t id)
      = p8est_quadrant_set_morton;

    int (&functions<3>::quadrant_is_equal) (const types<3>::quadrant *q1,
                                            const types<3>::quadrant *q2)
      = p8est_quadrant_is_equal;

    int (&functions<3>::quadrant_is_sibling) (const types<3>::quadrant *q1,
                                              const types<3>::quadrant *q2)
      = p8est_quadrant_is_sibling;

    int (&functions<3>::quadrant_is_ancestor) (const types<3>::quadrant *q1,
                                               const types<3>::quadrant *q2)
      = p8est_quadrant_is_ancestor;

    int (&functions<3>::quadrant_ancestor_id) (const types<3>::quadrant *q,
                                               int level)
      = p8est_quadrant_ancestor_id;

    int (&functions<3>::comm_find_owner) (types<3>::forest *p4est,
                                          const types<3>::locidx which_tree,
                                          const types<3>::quadrant *q,
                                          const int guess)
      = p8est_comm_find_owner;

    types<3>::connectivity *(&functions<3>::connectivity_new) (types<3>::topidx num_vertices,
                                                               types<3>::topidx num_trees,
                                                               types<3>::topidx num_edges,
                                                               types<3>::topidx num_ett,
                                                               types<3>::topidx num_corners,
                                                               types<3>::topidx num_ctt)
      = p8est_connectivity_new;

    void (&functions<3>::connectivity_destroy) (p8est_connectivity_t *connectivity)
      = p8est_connectivity_destroy;

#if DEAL_II_P4EST_VERSION_GTE(0,3,4,1)
    void (&functions<3>::connectivity_join_faces) (types<3>::connectivity *conn,
                                                   types<3>::topidx tree_left,
                                                   types<3>::topidx tree_right,
                                                   int face_left,
                                                   int face_right,
                                                   int orientation)
      = p8est_connectivity_join_faces;
#endif

    types<3>::forest *(&functions<3>::new_forest) (MPI_Comm mpicomm,
                                                   types<3>::connectivity *connectivity,
                                                   types<3>::locidx min_quadrants,
                                                   int min_level,
                                                   int fill_uniform,
                                                   size_t data_size,
                                                   p8est_init_t init_fn,
                                                   void *user_pointer)
      = p8est_new_ext;

    void (&functions<3>::destroy) (types<3>::forest *p8est)
      = p8est_destroy;

    void (&functions<3>::refine) (types<3>::forest *p8est,
                                  int refine_recursive,
                                  p8est_refine_t refine_fn,
                                  p8est_init_t init_fn)
      = p8est_refine;

    void (&functions<3>::coarsen) (types<3>::forest *p8est,
                                   int coarsen_recursive,
                                   p8est_coarsen_t coarsen_fn,
                                   p8est_init_t init_fn)
      = p8est_coarsen;

    void (&functions<3>::balance) (types<3>::forest *p8est,
                                   types<3>::balance_type btype,
                                   p8est_init_t init_fn)
      = p8est_balance;

#if DEAL_II_P4EST_VERSION_GTE(0,3,4,3)
    p4est_gloidx_t (&functions<3>::partition) (types<3>::forest *p8est,
                                               int partition_for_coarsening,
                                               p8est_weight_t weight_fn)
      = p8est_partition_ext;
#else
    void (&functions<3>::partition) (types<3>::forest *p8est,
                                     int partition_for_coarsening,
                                     p8est_weight_t weight_fn)
      = p8est_partition_ext;
#endif

    void (&functions<3>::save) (const char *filename,
                                types<3>::forest *p4est,
                                int save_data)
      = p8est_save;

#if DEAL_II_P4EST_VERSION_GTE(0,3,4,3)
    types<3>::forest *
    (&functions<3>::load_ext) (const char *filename,
                               MPI_Comm mpicomm,
                               std::size_t data_size,
                               int load_data,
                               int autopartition,
                               int broadcasthead,
                               void *user_pointer,
                               types<3>::connectivity **p4est)
      = p8est_load_ext;
#else
    types<3>::forest *
    (&functions<3>::load) (const char *filename,
                           MPI_Comm mpicomm,
                           std::size_t data_size,
                           int load_data,
                           void *user_pointer,
                           types<3>::connectivity **p4est)
      = p8est_load;
#endif

#if DEAL_II_P4EST_VERSION_GTE(0,3,4,3)
    int (&functions<3>::connectivity_save) (const char *filename,
                                            types<3>::connectivity *connectivity)
      = p8est_connectivity_save;
#else
    void (&functions<3>::connectivity_save) (const char *filename,
                                             types<3>::connectivity *connectivity)
      = p8est_connectivity_save;
#endif

    int (&functions<3>::connectivity_is_valid) (types<3>::connectivity
                                                *connectivity)
      = p8est_connectivity_is_valid;

#if DEAL_II_P4EST_VERSION_GTE(1,0,0,0)
    types<3>::connectivity *
    (&functions<3>::connectivity_load) (const char *filename,
                                        size_t *length)
      = p8est_connectivity_load;
#elif DEAL_II_P4EST_VERSION_GTE(0,3,4,3)
    types<3>::connectivity *
    (&functions<3>::connectivity_load) (const char *filename,
                                        long unsigned *length)
      = p8est_connectivity_load;
#else
    types<3>::connectivity *
    (&functions<3>::connectivity_load) (const char *filename,
                                        long *length)
      = p8est_connectivity_load;
#endif

    unsigned int (&functions<3>::checksum) (types<3>::forest *p8est)
      = p8est_checksum;

    void (&functions<3>::vtk_write_file) (types<3>::forest *p8est,
                                          p8est_geometry_t *,
                                          const char *baseName)
      = p8est_vtk_write_file;

    types<3>::ghost *(&functions<3>::ghost_new) (types<3>::forest *p4est,
                                                 types<3>::balance_type btype)
      = p8est_ghost_new;

    void (&functions<3>::ghost_destroy) (types<3>::ghost *ghost)
      = p8est_ghost_destroy;

    void (&functions<3>::reset_data) (types<3>::forest *p4est,
                                      size_t data_size,
                                      p8est_init_t init_fn,
                                      void *user_pointer)
      = p8est_reset_data;

    size_t (&functions<3>::forest_memory_used) (types<3>::forest *p4est)
      = p8est_memory_used;

    size_t (&functions<3>::connectivity_memory_used) (types<3>::connectivity *p4est)
      = p8est_connectivity_memory_used;

    const unsigned int functions<3>::max_level = P8EST_MAXLEVEL;


    template <int dim>
    void
    init_quadrant_children
    (const typename types<dim>::quadrant &p4est_cell,
     typename types<dim>::quadrant (&p4est_children)[GeometryInfo<dim>::max_children_per_cell])
    {

      for (unsigned int c=0;
           c<GeometryInfo<dim>::max_children_per_cell; ++c)
        switch (dim)
          {
          case 2:
            P4EST_QUADRANT_INIT(&p4est_children[c]);
            break;
          case 3:
            P8EST_QUADRANT_INIT(&p4est_children[c]);
            break;
          default:
            Assert (false, ExcNotImplemented());
          }


      functions<dim>::quadrant_childrenv (&p4est_cell,
                                          p4est_children);

    }


    template <int dim>
    void
    init_coarse_quadrant(typename types<dim>::quadrant &quad)
    {
      switch (dim)
        {
        case 2:
          P4EST_QUADRANT_INIT(&quad);
          break;
        case 3:
          P8EST_QUADRANT_INIT(&quad);
          break;
        default:
          Assert (false, ExcNotImplemented());
        }
      functions<dim>::quadrant_set_morton (&quad,
                                           /*level=*/0,
                                           /*index=*/0);
    }


    template <int dim>
    bool
    quadrant_is_equal (const typename types<dim>::quadrant &q1,
                       const typename types<dim>::quadrant &q2)
    {
      return functions<dim>::quadrant_is_equal(&q1, &q2);
    }



    template <int dim>
    bool
    quadrant_is_ancestor (const typename types<dim>::quadrant &q1,
                          const typename types<dim>::quadrant &q2)
    {
      return functions<dim>::quadrant_is_ancestor(&q1, &q2);
    }

    /**
     * This struct templatizes the p4est iterate structs and function
     * prototypes, which are used to execute callback functions for faces,
     * edges, and corners that require local neighborhood information, i.e.
     * the neighboring cells */
    template <int dim> struct iter;

    template <> struct iter<2>
    {
      typedef p4est_iter_corner_info_t corner_info;
      typedef p4est_iter_corner_side_t corner_side;
      typedef p4est_iter_corner_t      corner_iter;
      typedef p4est_iter_face_info_t face_info;
      typedef p4est_iter_face_side_t face_side;
      typedef p4est_iter_face_t      face_iter;
    };

    template <> struct iter<3>
    {
      typedef p8est_iter_corner_info_t corner_info;
      typedef p8est_iter_corner_side_t corner_side;
      typedef p8est_iter_corner_t      corner_iter;
      typedef p8est_iter_edge_info_t edge_info;
      typedef p8est_iter_edge_side_t edge_side;
      typedef p8est_iter_edge_t      edge_iter;
      typedef p8est_iter_face_info_t face_info;
      typedef p8est_iter_face_side_t face_side;
      typedef p8est_iter_face_t      face_iter;
    };

  }
}


namespace
{
  template <int dim, int spacedim>
  void
  get_vertex_to_cell_mappings (const Triangulation<dim,spacedim> &triangulation,
                               std::vector<unsigned int> &vertex_touch_count,
                               std::vector<std::list<
                               std::pair<typename Triangulation<dim,spacedim>::active_cell_iterator,unsigned int> > >
                               &vertex_to_cell)
  {
    vertex_touch_count.resize (triangulation.n_vertices());
    vertex_to_cell.resize (triangulation.n_vertices());

    for (typename Triangulation<dim,spacedim>::active_cell_iterator
         cell = triangulation.begin_active();
         cell != triangulation.end(); ++cell)
      for (unsigned int v=0; v<GeometryInfo<dim>::vertices_per_cell; ++v)
        {
          ++vertex_touch_count[cell->vertex_index(v)];
          vertex_to_cell[cell->vertex_index(v)]
          .push_back (std::make_pair (cell, v));
        }
  }



  template <int dim, int spacedim>
  void
  get_edge_to_cell_mappings (const Triangulation<dim,spacedim> &triangulation,
                             std::vector<unsigned int> &edge_touch_count,
                             std::vector<std::list<
                             std::pair<typename Triangulation<dim,spacedim>::active_cell_iterator,unsigned int> > >
                             &edge_to_cell)
  {
    Assert (triangulation.n_levels() == 1, ExcInternalError());

    edge_touch_count.resize (triangulation.n_active_lines());
    edge_to_cell.resize (triangulation.n_active_lines());

    for (typename Triangulation<dim,spacedim>::active_cell_iterator
         cell = triangulation.begin_active();
         cell != triangulation.end(); ++cell)
      for (unsigned int l=0; l<GeometryInfo<dim>::lines_per_cell; ++l)
        {
          ++edge_touch_count[cell->line(l)->index()];
          edge_to_cell[cell->line(l)->index()]
          .push_back (std::make_pair (cell, l));
        }
  }



  /**
   * Set all vertex and cell related information in the p4est connectivity
   * structure.
   */
  template <int dim, int spacedim>
  void
  set_vertex_and_cell_info (const Triangulation<dim,spacedim> &triangulation,
                            const std::vector<unsigned int> &vertex_touch_count,
                            const std::vector<std::list<
                            std::pair<typename Triangulation<dim,spacedim>::active_cell_iterator,unsigned int> > >
                            &vertex_to_cell,
                            const std::vector<types::global_dof_index> &coarse_cell_to_p4est_tree_permutation,
                            const bool set_vertex_info,
                            typename internal::p4est::types<dim>::connectivity *connectivity)
  {
    // copy the vertices into the connectivity structure. the triangulation
    // exports the array of vertices, but some of the entries are sometimes
    // unused; this shouldn't be the case for a newly created triangulation,
    // but make sure
    //
    // note that p4est stores coordinates as a triplet of values even in 2d
    Assert (triangulation.get_used_vertices().size() ==
            triangulation.get_vertices().size(),
            ExcInternalError());
    Assert (std::find (triangulation.get_used_vertices().begin(),
                       triangulation.get_used_vertices().end(),
                       false)
            == triangulation.get_used_vertices().end(),
            ExcInternalError());
    if (set_vertex_info == true)
      for (unsigned int v=0; v<triangulation.n_vertices(); ++v)
        {
          connectivity->vertices[3*v  ] = triangulation.get_vertices()[v][0];
          connectivity->vertices[3*v+1] = triangulation.get_vertices()[v][1];
          connectivity->vertices[3*v+2] = (spacedim == 2 ?
                                           0
                                           :
                                           triangulation.get_vertices()[v][2]);
        }

    // next store the tree_to_vertex indices (each tree is here only a single
    // cell in the coarse mesh). p4est requires vertex numbering in clockwise
    // orientation
    //
    // while we're at it, also copy the neighborship information between cells
    typename Triangulation<dim, spacedim>::active_cell_iterator
    cell = triangulation.begin_active(),
    endc = triangulation.end();
    for (; cell != endc; ++cell)
      {
        const unsigned int
        index = coarse_cell_to_p4est_tree_permutation[cell->index()];

        for (unsigned int v=0; v<GeometryInfo<dim>::vertices_per_cell; ++v)
          {
            if (set_vertex_info == true)
              connectivity->tree_to_vertex[index*GeometryInfo<dim>::vertices_per_cell+v] = cell->vertex_index(v);
            connectivity->tree_to_corner[index*GeometryInfo<dim>::vertices_per_cell+v] = cell->vertex_index(v);
          }

        // neighborship information. if a cell is at a boundary, then enter
        // the index of the cell itself here
        for (unsigned int f=0; f<GeometryInfo<dim>::faces_per_cell; ++f)
          if (cell->face(f)->at_boundary() == false)
            connectivity->tree_to_tree[index*GeometryInfo<dim>::faces_per_cell + f]
              = coarse_cell_to_p4est_tree_permutation[cell->neighbor(f)->index()];
          else
            connectivity->tree_to_tree[index*GeometryInfo<dim>::faces_per_cell + f]
              = coarse_cell_to_p4est_tree_permutation[cell->index()];

        // fill tree_to_face, which is essentially neighbor_to_neighbor;
        // however, we have to remap the resulting face number as well
        for (unsigned int f=0; f<GeometryInfo<dim>::faces_per_cell; ++f)
          if (cell->face(f)->at_boundary() == false)
            {
              switch (dim)
                {
                case 2:
                {
                  connectivity->tree_to_face[index*GeometryInfo<dim>::faces_per_cell + f]
                    = cell->neighbor_of_neighbor (f);
                  break;
                }

                case 3:
                {
                  /*
                   * The values for tree_to_face are in 0..23 where ttf % 6
                   * gives the face number and ttf / 4 the face orientation
                   * code.  The orientation is determined as follows.  Let
                   * my_face and other_face be the two face numbers of the
                   * connecting trees in 0..5.  Then the first face vertex of
                   * the lower of my_face and other_face connects to a face
                   * vertex numbered 0..3 in the higher of my_face and
                   * other_face.  The face orientation is defined as this
                   * number.  If my_face == other_face, treating either of
                   * both faces as the lower one leads to the same result.
                   */

                  connectivity->tree_to_face[index*6 + f]
                    = cell->neighbor_of_neighbor (f);

                  unsigned int face_idx_list[2] =
                  {f, cell->neighbor_of_neighbor (f)};
                  typename Triangulation<dim>::active_cell_iterator
                  cell_list[2] = {cell, cell->neighbor(f)};
                  unsigned int smaller_idx = 0;

                  if (f>cell->neighbor_of_neighbor (f))
                    smaller_idx = 1;

                  unsigned int larger_idx = (smaller_idx+1) % 2;
                  //smaller = *_list[smaller_idx]
                  //larger = *_list[larger_idx]

                  unsigned int v = 0;

                  // global vertex index of vertex 0 on face of cell with
                  // smaller local face index
                  unsigned int g_idx =
                    cell_list[smaller_idx]->vertex_index(
                      GeometryInfo<dim>::face_to_cell_vertices(
                        face_idx_list[smaller_idx],
                        0,
                        cell_list[smaller_idx]->face_orientation(face_idx_list[smaller_idx]),
                        cell_list[smaller_idx]->face_flip(face_idx_list[smaller_idx]),
                        cell_list[smaller_idx]->face_rotation(face_idx_list[smaller_idx]))
                    );

                  // loop over vertices on face from other cell and compare
                  // global vertex numbers
                  for (unsigned int i=0; i<GeometryInfo<dim>::vertices_per_face; ++i)
                    {
                      unsigned int idx
                        =
                          cell_list[larger_idx]->vertex_index(
                            GeometryInfo<dim>::face_to_cell_vertices(
                              face_idx_list[larger_idx],
                              i)
                          );

                      if (idx==g_idx)
                        {
                          v = i;
                          break;
                        }
                    }

                  connectivity->tree_to_face[index*6 + f] += 6*v;
                  break;
                }

                default:
                  Assert (false, ExcNotImplemented());
                }
            }
          else
            connectivity->tree_to_face[index*GeometryInfo<dim>::faces_per_cell + f] = f;
      }

    // now fill the vertex information
    connectivity->ctt_offset[0] = 0;
    std::partial_sum (vertex_touch_count.begin(),
                      vertex_touch_count.end(),
                      &connectivity->ctt_offset[1]);

    const typename internal::p4est::types<dim>::locidx
    num_vtt = std::accumulate (vertex_touch_count.begin(),
                               vertex_touch_count.end(),
                               0);
    (void)num_vtt;
    Assert (connectivity->ctt_offset[triangulation.n_vertices()] ==
            num_vtt,
            ExcInternalError());

    for (unsigned int v=0; v<triangulation.n_vertices(); ++v)
      {
        Assert (vertex_to_cell[v].size() == vertex_touch_count[v],
                ExcInternalError());

        typename std::list<std::pair
        <typename Triangulation<dim,spacedim>::active_cell_iterator,
        unsigned int> >::const_iterator
        p = vertex_to_cell[v].begin();
        for (unsigned int c=0; c<vertex_touch_count[v]; ++c, ++p)
          {
            connectivity->corner_to_tree[connectivity->ctt_offset[v]+c]
              = coarse_cell_to_p4est_tree_permutation[p->first->index()];
            connectivity->corner_to_corner[connectivity->ctt_offset[v]+c]
              = p->second;
          }
      }
  }



  template <int dim, int spacedim>
  bool
  tree_exists_locally (const typename internal::p4est::types<dim>::forest *parallel_forest,
                       const typename internal::p4est::types<dim>::topidx coarse_grid_cell)
  {
    Assert (coarse_grid_cell < parallel_forest->connectivity->num_trees,
            ExcInternalError());
    return ((coarse_grid_cell >= parallel_forest->first_local_tree)
            &&
            (coarse_grid_cell <= parallel_forest->last_local_tree));
  }


  template <int dim, int spacedim>
  void
  delete_all_children_and_self (const typename Triangulation<dim,spacedim>::cell_iterator &cell)
  {
    if (cell->has_children())
      for (unsigned int c=0; c<cell->n_children(); ++c)
        delete_all_children_and_self<dim,spacedim> (cell->child(c));
    else
      cell->set_coarsen_flag ();
  }



  template <int dim, int spacedim>
  void
  delete_all_children (const typename Triangulation<dim,spacedim>::cell_iterator &cell)
  {
    if (cell->has_children())
      for (unsigned int c=0; c<cell->n_children(); ++c)
        delete_all_children_and_self<dim,spacedim> (cell->child(c));
  }


  template <int dim, int spacedim>
  void
  determine_level_subdomain_id_recursively (const typename internal::p4est::types<dim>::tree     &tree,
                                            const typename internal::p4est::types<dim>::locidx &tree_index,
                                            const typename Triangulation<dim,spacedim>::cell_iterator     &dealii_cell,
                                            const typename internal::p4est::types<dim>::quadrant &p4est_cell,
                                            typename internal::p4est::types<dim>::forest   &forest,
                                            const types::subdomain_id                           my_subdomain,
                                            const std::vector<std::vector<bool> > &marked_vertices)
  {
    if (dealii_cell->level_subdomain_id()==numbers::artificial_subdomain_id)
      {
        //important: only assign the level_subdomain_id if it is a ghost cell
        // even though we could fill in all.
        bool used = false;
        for (unsigned int v=0; v<GeometryInfo<dim>::vertices_per_cell; ++v)
          {
            if (marked_vertices[dealii_cell->level()][dealii_cell->vertex_index(v)])
              {
                used = true;
                break;
              }
          }

        if (used)
          {
            int owner = internal::p4est::functions<dim>::comm_find_owner (&forest,
                        tree_index,
                        &p4est_cell,
                        my_subdomain);
            Assert((owner!=-2) && (owner!=-1), ExcMessage("p4est should know the owner."));
            dealii_cell->set_level_subdomain_id(owner);
          }

      }

    if (dealii_cell->has_children ())
      {
        typename internal::p4est::types<dim>::quadrant
        p4est_child[GeometryInfo<dim>::max_children_per_cell];
        for (unsigned int c=0;
             c<GeometryInfo<dim>::max_children_per_cell; ++c)
          switch (dim)
            {
            case 2:
              P4EST_QUADRANT_INIT(&p4est_child[c]);
              break;
            case 3:
              P8EST_QUADRANT_INIT(&p4est_child[c]);
              break;
            default:
              Assert (false, ExcNotImplemented());
            }


        internal::p4est::functions<dim>::
        quadrant_childrenv (&p4est_cell,
                            p4est_child);

        for (unsigned int c=0;
             c<GeometryInfo<dim>::max_children_per_cell; ++c)
          {
            determine_level_subdomain_id_recursively <dim,spacedim> (tree,tree_index,
                                                                     dealii_cell->child(c),
                                                                     p4est_child[c],
                                                                     forest,
                                                                     my_subdomain,
                                                                     marked_vertices);
          }
      }
  }


  template <int dim, int spacedim>
  void
  match_tree_recursively (const typename internal::p4est::types<dim>::tree     &tree,
                          const typename Triangulation<dim,spacedim>::cell_iterator     &dealii_cell,
                          const typename internal::p4est::types<dim>::quadrant &p4est_cell,
                          const typename internal::p4est::types<dim>::forest   &forest,
                          const types::subdomain_id                           my_subdomain)
  {
    // check if this cell exists in the local p4est cell
    if (sc_array_bsearch(const_cast<sc_array_t *>(&tree.quadrants),
                         &p4est_cell,
                         internal::p4est::functions<dim>::quadrant_compare)
        != -1)
      {
        // yes, cell found in local part of p4est
        delete_all_children<dim,spacedim> (dealii_cell);
        if (!dealii_cell->has_children())
          dealii_cell->set_subdomain_id(my_subdomain);
      }
    else
      {
        // no, cell not found in local part of p4est. this means that the
        // local part is more refined than the current cell. if this cell has
        // no children of its own, we need to refine it, and if it does
        // already have children then loop over all children and see if they
        // are locally available as well
        if (dealii_cell->has_children () == false)
          dealii_cell->set_refine_flag ();
        else
          {
            typename internal::p4est::types<dim>::quadrant
            p4est_child[GeometryInfo<dim>::max_children_per_cell];
            for (unsigned int c=0;
                 c<GeometryInfo<dim>::max_children_per_cell; ++c)
              switch (dim)
                {
                case 2:
                  P4EST_QUADRANT_INIT(&p4est_child[c]);
                  break;
                case 3:
                  P8EST_QUADRANT_INIT(&p4est_child[c]);
                  break;
                default:
                  Assert (false, ExcNotImplemented());
                }


            internal::p4est::functions<dim>::
            quadrant_childrenv (&p4est_cell,
                                p4est_child);

            for (unsigned int c=0;
                 c<GeometryInfo<dim>::max_children_per_cell; ++c)
              if (internal::p4est::functions<dim>::
                  quadrant_overlaps_tree (const_cast<typename internal::p4est::types<dim>::tree *>(&tree),
                                          &p4est_child[c])
                  == false)
                {
                  // no, this child is locally not available in the p4est.
                  // delete all its children but, because this may not be
                  // successfull, make sure to mark all children recursively
                  // as not local.
                  delete_all_children<dim,spacedim> (dealii_cell->child(c));
                  dealii_cell->child(c)
                  ->recursively_set_subdomain_id(numbers::artificial_subdomain_id);
                }
              else
                {
                  // at least some part of the tree rooted in this child is
                  // locally available
                  match_tree_recursively<dim,spacedim> (tree,
                                                        dealii_cell->child(c),
                                                        p4est_child[c],
                                                        forest,
                                                        my_subdomain);
                }
          }
      }
  }


  template <int dim, int spacedim>
  void
  match_quadrant (const dealii::Triangulation<dim,spacedim> *tria,
                  unsigned int dealii_index,
                  typename internal::p4est::types<dim>::quadrant &ghost_quadrant,
                  unsigned int ghost_owner)
  {
    int i, child_id;
    int l = ghost_quadrant.level;

    for (i = 0; i < l; i++)
      {
        typename Triangulation<dim,spacedim>::cell_iterator cell (tria, i, dealii_index);
        if (cell->has_children () == false)
          {
            cell->clear_coarsen_flag();
            cell->set_refine_flag ();
            return;
          }

        child_id = internal::p4est::functions<dim>::quadrant_ancestor_id (&ghost_quadrant, i + 1);
        dealii_index = cell->child_index(child_id);
      }

    typename Triangulation<dim,spacedim>::cell_iterator cell (tria, l, dealii_index);
    if (cell->has_children())
      delete_all_children<dim,spacedim> (cell);
    else
      {
        cell->clear_coarsen_flag();
        cell->set_subdomain_id(ghost_owner);
      }
  }



  template <int dim, int spacedim>
  void
  attach_mesh_data_recursively (const typename internal::p4est::types<dim>::tree &tree,
                                const typename Triangulation<dim,spacedim>::cell_iterator &dealii_cell,
                                const typename internal::p4est::types<dim>::quadrant &p4est_cell,
                                const typename std::list<std::pair<unsigned int, typename std_cxx11::function<
                                void(typename parallel::distributed::Triangulation<dim,spacedim>::cell_iterator,
                                     typename parallel::distributed::Triangulation<dim,spacedim>::CellStatus,
                                     void *)
                                > > > &attached_data_pack_callbacks)
  {
    typedef std::list<std::pair<unsigned int, typename std_cxx11::function<
    void(typename parallel::distributed::Triangulation<dim,spacedim>::cell_iterator,
         typename parallel::distributed::Triangulation<dim,spacedim>::CellStatus,
         void *)
    > > > callback_list_t;

    int idx = sc_array_bsearch(const_cast<sc_array_t *>(&tree.quadrants),
                               &p4est_cell,
                               internal::p4est::functions<dim>::quadrant_compare);

    if (idx == -1 && (internal::p4est::functions<dim>::
                      quadrant_overlaps_tree (const_cast<typename internal::p4est::types<dim>::tree *>(&tree),
                                              &p4est_cell)
                      == false))
      return; //this quadrant and none of its children belongs to us.

    bool p4est_has_children = (idx == -1);

    if (p4est_has_children && dealii_cell->has_children())
      {
        //recurse further
        typename internal::p4est::types<dim>::quadrant
        p4est_child[GeometryInfo<dim>::max_children_per_cell];
        for (unsigned int c=0; c<GeometryInfo<dim>::max_children_per_cell; ++c)
          switch (dim)
            {
            case 2:
              P4EST_QUADRANT_INIT(&p4est_child[c]);
              break;
            case 3:
              P8EST_QUADRANT_INIT(&p4est_child[c]);
              break;
            default:
              Assert (false, ExcNotImplemented());
            }

        internal::p4est::functions<dim>::
        quadrant_childrenv (&p4est_cell, p4est_child);

        for (unsigned int c=0;
             c<GeometryInfo<dim>::max_children_per_cell; ++c)
          {
            attach_mesh_data_recursively<dim,spacedim> (tree,
                                                        dealii_cell->child(c),
                                                        p4est_child[c],
                                                        attached_data_pack_callbacks);
          }
      }
    else if (!p4est_has_children && !dealii_cell->has_children())
      {
        //this active cell didn't change
        typename internal::p4est::types<dim>::quadrant *q;
        q = static_cast<typename internal::p4est::types<dim>::quadrant *> (
              sc_array_index (const_cast<sc_array_t *>(&tree.quadrants), idx)
            );
        *static_cast<typename parallel::distributed::Triangulation<dim,spacedim>::CellStatus *>(q->p.user_data) = parallel::distributed::Triangulation<dim,spacedim>::CELL_PERSIST;

        for (typename callback_list_t::const_iterator it = attached_data_pack_callbacks.begin();
             it != attached_data_pack_callbacks.end();
             ++it)
          {
            void *ptr = static_cast<char *>(q->p.user_data) + (*it).first; //add offset
            ((*it).second)(dealii_cell,
                           parallel::distributed::Triangulation<dim,spacedim>::CELL_PERSIST,
                           ptr);
          }
      }
    else if (p4est_has_children)
      {
        //this cell got refined

        //attach to the first child, because we can only attach to active
        // quadrants
        typename internal::p4est::types<dim>::quadrant
        p4est_child[GeometryInfo<dim>::max_children_per_cell];
        for (unsigned int c=0; c<GeometryInfo<dim>::max_children_per_cell; ++c)
          switch (dim)
            {
            case 2:
              P4EST_QUADRANT_INIT(&p4est_child[c]);
              break;
            case 3:
              P8EST_QUADRANT_INIT(&p4est_child[c]);
              break;
            default:
              Assert (false, ExcNotImplemented());
            }

        internal::p4est::functions<dim>::
        quadrant_childrenv (&p4est_cell, p4est_child);
        int child0_idx = sc_array_bsearch(const_cast<sc_array_t *>(&tree.quadrants),
                                          &p4est_child[0],
                                          internal::p4est::functions<dim>::quadrant_compare);
        Assert(child0_idx != -1, ExcMessage("the first child should exist as an active quadrant!"));

        typename internal::p4est::types<dim>::quadrant *q;
        q = static_cast<typename internal::p4est::types<dim>::quadrant *> (
              sc_array_index (const_cast<sc_array_t *>(&tree.quadrants), child0_idx)
            );
        *static_cast<typename parallel::distributed::Triangulation<dim,spacedim>::CellStatus *>(q->p.user_data) = parallel::distributed::Triangulation<dim,spacedim>::CELL_REFINE;

        for (typename callback_list_t::const_iterator it = attached_data_pack_callbacks.begin();
             it != attached_data_pack_callbacks.end();
             ++it)
          {
            void *ptr = static_cast<char *>(q->p.user_data) + (*it).first; //add offset

            ((*it).second)(dealii_cell,
                           parallel::distributed::Triangulation<dim,spacedim>::CELL_REFINE,
                           ptr);
          }

        //mark other children as invalid, so that unpack only happens once
        for (unsigned int i=1; i<GeometryInfo<dim>::max_children_per_cell; ++i)
          {
            int child_idx = sc_array_bsearch(const_cast<sc_array_t *>(&tree.quadrants),
                                             &p4est_child[i],
                                             internal::p4est::functions<dim>::quadrant_compare);
            q = static_cast<typename internal::p4est::types<dim>::quadrant *> (
                  sc_array_index (const_cast<sc_array_t *>(&tree.quadrants), child_idx)
                );
            *static_cast<typename parallel::distributed::Triangulation<dim,spacedim>::CellStatus *>(q->p.user_data) = parallel::distributed::Triangulation<dim,spacedim>::CELL_INVALID;
          }


      }
    else
      {
        //its children got coarsened into this cell
        typename internal::p4est::types<dim>::quadrant *q;
        q = static_cast<typename internal::p4est::types<dim>::quadrant *> (
              sc_array_index (const_cast<sc_array_t *>(&tree.quadrants), idx)
            );
        *static_cast<typename parallel::distributed::Triangulation<dim,spacedim>::CellStatus *>(q->p.user_data) = parallel::distributed::Triangulation<dim,spacedim>::CELL_COARSEN;

        for (typename callback_list_t::const_iterator it = attached_data_pack_callbacks.begin();
             it != attached_data_pack_callbacks.end();
             ++it)
          {
            void *ptr = static_cast<char *>(q->p.user_data) + (*it).first; //add offset
            ((*it).second)(dealii_cell,
                           parallel::distributed::Triangulation<dim,spacedim>::CELL_COARSEN,
                           ptr);
          }
      }
  }

  template <int dim, int spacedim>
  void
  get_cell_weights_recursively (const typename internal::p4est::types<dim>::tree &tree,
                                const typename Triangulation<dim,spacedim>::cell_iterator &dealii_cell,
                                const typename internal::p4est::types<dim>::quadrant &p4est_cell,
                                const typename Triangulation<dim,spacedim>::Signals &signals,
                                std::vector<unsigned int> &weight)
  {
    const int idx = sc_array_bsearch(const_cast<sc_array_t *>(&tree.quadrants),
                                     &p4est_cell,
                                     internal::p4est::functions<dim>::quadrant_compare);

    if (idx == -1 && (internal::p4est::functions<dim>::
                      quadrant_overlaps_tree (const_cast<typename internal::p4est::types<dim>::tree *>(&tree),
                                              &p4est_cell)
                      == false))
      return; // This quadrant and none of its children belongs to us.

    const bool p4est_has_children = (idx == -1);

    if (p4est_has_children && dealii_cell->has_children())
      {
        //recurse further
        typename internal::p4est::types<dim>::quadrant
        p4est_child[GeometryInfo<dim>::max_children_per_cell];
        for (unsigned int c=0; c<GeometryInfo<dim>::max_children_per_cell; ++c)
          switch (dim)
            {
            case 2:
              P4EST_QUADRANT_INIT(&p4est_child[c]);
              break;
            case 3:
              P8EST_QUADRANT_INIT(&p4est_child[c]);
              break;
            default:
              Assert (false, ExcNotImplemented());
            }

        internal::p4est::functions<dim>::
        quadrant_childrenv (&p4est_cell, p4est_child);

        for (unsigned int c=0;
             c<GeometryInfo<dim>::max_children_per_cell; ++c)
          {
            get_cell_weights_recursively<dim,spacedim> (tree,
                                                        dealii_cell->child(c),
                                                        p4est_child[c],
                                                        signals,
                                                        weight);
          }
      }
    else if (!p4est_has_children && !dealii_cell->has_children())
      {
        // This active cell didn't change
        weight.push_back(1000);
        weight.back() += signals.cell_weight(dealii_cell,
                                             parallel::distributed::Triangulation<dim,spacedim>::CELL_PERSIST);
      }
    else if (p4est_has_children)
      {
        // This cell will be refined
        unsigned int parent_weight(1000);
        parent_weight += signals.cell_weight(dealii_cell,
                                             parallel::distributed::Triangulation<dim,spacedim>::CELL_REFINE);

        for (unsigned int c=0; c<GeometryInfo<dim>::max_children_per_cell; ++c)
          {
            // We assign the weight of the parent cell equally to all children
            weight.push_back(parent_weight);
          }
      }
    else
      {
        // This cell's children will be coarsened into this cell
        weight.push_back(1000);
        weight.back() += signals.cell_weight(dealii_cell,
                                             parallel::distributed::Triangulation<dim,spacedim>::CELL_COARSEN);
      }
  }


  template <int dim, int spacedim>
  void
  post_mesh_data_recursively (const typename internal::p4est::types<dim>::tree &tree,
                              const typename Triangulation<dim,spacedim>::cell_iterator &dealii_cell,
                              const typename Triangulation<dim,spacedim>::cell_iterator &parent_cell,
                              const typename internal::p4est::types<dim>::quadrant &p4est_cell,
                              const unsigned int offset,
                              const typename std_cxx11::function<
                              void(typename parallel::distributed::Triangulation<dim,spacedim>::cell_iterator, typename parallel::distributed::Triangulation<dim,spacedim>::CellStatus, void *)
                              > &unpack_callback)
  {
    int idx = sc_array_bsearch(const_cast<sc_array_t *>(&tree.quadrants),
                               &p4est_cell,
                               internal::p4est::functions<dim>::quadrant_compare);
    if (idx == -1 && (internal::p4est::functions<dim>::
                      quadrant_overlaps_tree (const_cast<typename internal::p4est::types<dim>::tree *>(&tree),
                                              &p4est_cell)
                      == false))
      // this quadrant and none of its children belong to us.
      return;


    const bool p4est_has_children = (idx == -1);
    if (p4est_has_children)
      {
        Assert(dealii_cell->has_children(), ExcInternalError());

        //recurse further
        typename internal::p4est::types<dim>::quadrant
        p4est_child[GeometryInfo<dim>::max_children_per_cell];
        for (unsigned int c=0; c<GeometryInfo<dim>::max_children_per_cell; ++c)
          switch (dim)
            {
            case 2:
              P4EST_QUADRANT_INIT(&p4est_child[c]);
              break;
            case 3:
              P8EST_QUADRANT_INIT(&p4est_child[c]);
              break;
            default:
              Assert (false, ExcNotImplemented());
            }

        internal::p4est::functions<dim>::
        quadrant_childrenv (&p4est_cell, p4est_child);

        for (unsigned int c=0;
             c<GeometryInfo<dim>::max_children_per_cell; ++c)
          {
            post_mesh_data_recursively<dim,spacedim> (tree,
                                                      dealii_cell->child(c),
                                                      dealii_cell,
                                                      p4est_child[c],
                                                      offset,
                                                      unpack_callback);
          }
      }
    else
      {
        Assert(! dealii_cell->has_children(), ExcInternalError());

        typename internal::p4est::types<dim>::quadrant *q;
        q = static_cast<typename internal::p4est::types<dim>::quadrant *> (
              sc_array_index (const_cast<sc_array_t *>(&tree.quadrants), idx)
            );

        void *ptr = static_cast<char *>(q->p.user_data) + offset;
        typename parallel::distributed::Triangulation<dim,spacedim>::CellStatus
        status = * static_cast<
                 typename parallel::distributed::Triangulation<dim,spacedim>::CellStatus *
                 >(q->p.user_data);
        switch (status)
          {
          case parallel::distributed::Triangulation<dim,spacedim>::CELL_PERSIST:
          {
            unpack_callback(dealii_cell, status, ptr);
            break;
          }
          case parallel::distributed::Triangulation<dim,spacedim>::CELL_REFINE:
          {
            unpack_callback(parent_cell, status, ptr);
            break;
          }
          case parallel::distributed::Triangulation<dim,spacedim>::CELL_COARSEN:
          {
            unpack_callback(dealii_cell, status, ptr);
            break;
          }
          case parallel::distributed::Triangulation<dim,spacedim>::CELL_INVALID:
          {
            break;
          }
          default:
            AssertThrow (false, ExcInternalError());
          }
      }
  }



  /**
   * A data structure that we use to store which cells (indicated by
   * internal::p4est::types<dim>::quadrant objects) shall be refined and which
   * shall be coarsened.
   */
  template <int dim, int spacedim>
  class RefineAndCoarsenList
  {
  public:
    RefineAndCoarsenList (const Triangulation<dim,spacedim> &triangulation,
                          const std::vector<types::global_dof_index> &p4est_tree_to_coarse_cell_permutation,
                          const types::subdomain_id                   my_subdomain);

    /**
     * A callback function that we pass to the p4est data structures when a
     * forest is to be refined. The p4est functions call it back with a tree
     * (the index of the tree that grows out of a given coarse cell) and a
     * refinement path from that coarse cell to a terminal/leaf cell. The
     * function returns whether the corresponding cell in the deal.II
     * triangulation has the refined flag set.
     */
    static
    int
    refine_callback (typename internal::p4est::types<dim>::forest *forest,
                     typename internal::p4est::types<dim>::topidx  coarse_cell_index,
                     typename internal::p4est::types<dim>::quadrant *quadrant);

    /**
     * Same as the refine_callback function, but return whether all four of
     * the given children of a non-terminal cell are to be coarsened away.
     */
    static
    int
    coarsen_callback (typename internal::p4est::types<dim>::forest *forest,
                      typename internal::p4est::types<dim>::topidx  coarse_cell_index,
                      typename internal::p4est::types<dim>::quadrant *children[]);

    bool pointers_are_at_end () const;

  private:
    std::vector<typename internal::p4est::types<dim>::quadrant> refine_list;
    typename std::vector<typename internal::p4est::types<dim>::quadrant>::const_iterator current_refine_pointer;

    std::vector<typename internal::p4est::types<dim>::quadrant> coarsen_list;
    typename std::vector<typename internal::p4est::types<dim>::quadrant>::const_iterator current_coarsen_pointer;

    void build_lists (const typename Triangulation<dim,spacedim>::cell_iterator &cell,
                      const typename internal::p4est::types<dim>::quadrant &p4est_cell,
                      const unsigned int myid);
  };



  template <int dim, int spacedim>
  bool
  RefineAndCoarsenList<dim,spacedim>::
  pointers_are_at_end () const
  {
    return ((current_refine_pointer == refine_list.end())
            &&
            (current_coarsen_pointer == coarsen_list.end()));
  }



  template <int dim, int spacedim>
  RefineAndCoarsenList<dim,spacedim>::
  RefineAndCoarsenList (const Triangulation<dim,spacedim>            &triangulation,
                        const std::vector<types::global_dof_index>   &p4est_tree_to_coarse_cell_permutation,
                        const types::subdomain_id                    my_subdomain)
  {
    // count how many flags are set and allocate that much memory
    unsigned int n_refine_flags  = 0,
                 n_coarsen_flags = 0;
    for (typename Triangulation<dim,spacedim>::active_cell_iterator
         cell = triangulation.begin_active();
         cell != triangulation.end(); ++cell)
      {
        //skip cells that are not local
        if (cell->subdomain_id() != my_subdomain)
          continue;

        if (cell->refine_flag_set())
          ++n_refine_flags;
        else if (cell->coarsen_flag_set())
          ++n_coarsen_flags;
      }

    refine_list.reserve (n_refine_flags);
    coarsen_list.reserve (n_coarsen_flags);


    // now build the lists of cells that are flagged. note that p4est will
    // traverse its cells in the order in which trees appear in the
    // forest. this order is not the same as the order of coarse cells in the
    // deal.II Triangulation because we have translated everything by the
    // coarse_cell_to_p4est_tree_permutation permutation. in order to make
    // sure that the output array is already in the correct order, traverse
    // our coarse cells in the same order in which p4est will:
    for (unsigned int c=0; c<triangulation.n_cells(0); ++c)
      {
        unsigned int coarse_cell_index =
          p4est_tree_to_coarse_cell_permutation[c];

        const typename Triangulation<dim,spacedim>::cell_iterator
        cell (&triangulation, 0, coarse_cell_index);

        typename internal::p4est::types<dim>::quadrant p4est_cell;
        internal::p4est::functions<dim>::
        quadrant_set_morton (&p4est_cell,
                             /*level=*/0,
                             /*index=*/0);
        p4est_cell.p.which_tree = c;
        build_lists (cell, p4est_cell, my_subdomain);
      }


    Assert(refine_list.size() == n_refine_flags,
           ExcInternalError());
    Assert(coarsen_list.size() == n_coarsen_flags,
           ExcInternalError());

    // make sure that our ordering in fact worked
    for (unsigned int i=1; i<refine_list.size(); ++i)
      Assert (refine_list[i].p.which_tree >=
              refine_list[i-1].p.which_tree,
              ExcInternalError());
    for (unsigned int i=1; i<coarsen_list.size(); ++i)
      Assert (coarsen_list[i].p.which_tree >=
              coarsen_list[i-1].p.which_tree,
              ExcInternalError());

    current_refine_pointer  = refine_list.begin();
    current_coarsen_pointer = coarsen_list.begin();
  }



  template <int dim, int spacedim>
  void
  RefineAndCoarsenList<dim,spacedim>::
  build_lists (const typename Triangulation<dim,spacedim>::cell_iterator     &cell,
               const typename internal::p4est::types<dim>::quadrant &p4est_cell,
               const types::subdomain_id my_subdomain)
  {
    if (!cell->has_children())
      {
        if (cell->subdomain_id() == my_subdomain)
          {
            if (cell->refine_flag_set())
              refine_list.push_back (p4est_cell);
            else if (cell->coarsen_flag_set())
              coarsen_list.push_back (p4est_cell);
          }
      }
    else
      {
        typename internal::p4est::types<dim>::quadrant
        p4est_child[GeometryInfo<dim>::max_children_per_cell];
        for (unsigned int c=0; c<GeometryInfo<dim>::max_children_per_cell; ++c)
          switch (dim)
            {
            case 2:
              P4EST_QUADRANT_INIT(&p4est_child[c]);
              break;
            case 3:
              P8EST_QUADRANT_INIT(&p4est_child[c]);
              break;
            default:
              Assert (false, ExcNotImplemented());
            }
        internal::p4est::functions<dim>::
        quadrant_childrenv (&p4est_cell,
                            p4est_child);
        for (unsigned int c=0;
             c<GeometryInfo<dim>::max_children_per_cell; ++c)
          {
            p4est_child[c].p.which_tree = p4est_cell.p.which_tree;
            build_lists (cell->child(c),
                         p4est_child[c],
                         my_subdomain);
          }
      }
  }


  template <int dim, int spacedim>
  int
  RefineAndCoarsenList<dim,spacedim>::
  refine_callback (typename internal::p4est::types<dim>::forest *forest,
                   typename internal::p4est::types<dim>::topidx  coarse_cell_index,
                   typename internal::p4est::types<dim>::quadrant *quadrant)
  {
    RefineAndCoarsenList<dim,spacedim> *this_object
      = reinterpret_cast<RefineAndCoarsenList<dim,spacedim>*>(forest->user_pointer);

    // if there are no more cells in our list the current cell can't be
    // flagged for refinement
    if (this_object->current_refine_pointer == this_object->refine_list.end())
      return false;

    Assert (coarse_cell_index <=
            this_object->current_refine_pointer->p.which_tree,
            ExcInternalError());

    // if p4est hasn't yet reached the tree of the next flagged cell the
    // current cell can't be flagged for refinement
    if (coarse_cell_index <
        this_object->current_refine_pointer->p.which_tree)
      return false;

    // now we're in the right tree in the forest
    Assert (coarse_cell_index <=
            this_object->current_refine_pointer->p.which_tree,
            ExcInternalError());

    // make sure that the p4est loop over cells hasn't gotten ahead of our own
    // pointer
    Assert (internal::p4est::functions<dim>::
            quadrant_compare (quadrant,
                              &*this_object->current_refine_pointer) <= 0,
            ExcInternalError());

    // now, if the p4est cell is one in the list, it is supposed to be refined
    if (internal::p4est::functions<dim>::
        quadrant_is_equal (quadrant, &*this_object->current_refine_pointer))
      {
        ++this_object->current_refine_pointer;
        return true;
      }

    // p4est cell is not in list
    return false;
  }



  template <int dim, int spacedim>
  int
  RefineAndCoarsenList<dim,spacedim>::
  coarsen_callback (typename internal::p4est::types<dim>::forest *forest,
                    typename internal::p4est::types<dim>::topidx  coarse_cell_index,
                    typename internal::p4est::types<dim>::quadrant *children[])
  {
    RefineAndCoarsenList<dim,spacedim> *this_object
      = reinterpret_cast<RefineAndCoarsenList<dim,spacedim>*>(forest->user_pointer);

    // if there are no more cells in our list the current cell can't be
    // flagged for coarsening
    if (this_object->current_coarsen_pointer ==
        this_object->coarsen_list.end())
      return false;

    Assert (coarse_cell_index <=
            this_object->current_coarsen_pointer->p.which_tree,
            ExcInternalError());

    // if p4est hasn't yet reached the tree of the next flagged cell the
    // current cell can't be flagged for coarsening
    if (coarse_cell_index <
        this_object->current_coarsen_pointer->p.which_tree)
      return false;

    // now we're in the right tree in the forest
    Assert (coarse_cell_index <=
            this_object->current_coarsen_pointer->p.which_tree,
            ExcInternalError());

    // make sure that the p4est loop over cells hasn't gotten ahead of our own
    // pointer
    Assert (internal::p4est::functions<dim>::
            quadrant_compare (children[0],
                              &*this_object->current_coarsen_pointer) <= 0,
            ExcInternalError());

    // now, if the p4est cell is one in the list, it is supposed to be
    // coarsened
    if (internal::p4est::functions<dim>::
        quadrant_is_equal (children[0],
                           &*this_object->current_coarsen_pointer))
      {
        // move current pointer one up
        ++this_object->current_coarsen_pointer;

        // note that the next 3 cells in our list need to correspond to the
        // other siblings of the cell we have just found
        for (unsigned int c=1; c<GeometryInfo<dim>::max_children_per_cell; ++c)
          {
            Assert (internal::p4est::functions<dim>::
                    quadrant_is_equal (children[c],
                                       &*this_object->current_coarsen_pointer),
                    ExcInternalError());
            ++this_object->current_coarsen_pointer;
          }

        return true;
      }

    // p4est cell is not in list
    return false;
  }



  /**
   * A data structure that we use to store the weights of all cells to
   * be used upon partitioning. The class stores them in the order in
   * which p4est will encounter cells, not in the order in which
   * deal.II walks over them.
   */
  template <int dim, int spacedim>
  class PartitionWeights
  {
  public:
    /**
     * This constructor assumes the cell_weights are already sorted in the
     * order that p4est will encounter the cells, and they do not contain
     * ghost cells or artificial cells.
     */
    PartitionWeights (const std::vector<unsigned int> &cell_weights);

    /**
     * A callback function that we pass to the p4est data structures when a
     * forest is to be partitioned. The p4est functions call it back with a tree
     * (the index of the tree that grows out of a given coarse cell) and a
     * refinement path from that coarse cell to a terminal/leaf cell. The
     * function returns the weight of the cell.
     */
    static
    int
    cell_weight (typename internal::p4est::types<dim>::forest *forest,
                 typename internal::p4est::types<dim>::topidx  coarse_cell_index,
                 typename internal::p4est::types<dim>::quadrant *quadrant);

  private:
    std::vector<unsigned int> cell_weights_list;
    std::vector<unsigned int>::const_iterator current_pointer;
  };


  template <int dim, int spacedim>
  PartitionWeights<dim,spacedim>::
  PartitionWeights (const std::vector<unsigned int> &cell_weights)
    :
    cell_weights_list(cell_weights)
  {
    // set the current pointer to the first element of the list, given that
    // we will walk through it sequentially
    current_pointer  = cell_weights_list.begin();
  }


  template <int dim, int spacedim>
  int
  PartitionWeights<dim,spacedim>::
  cell_weight (typename internal::p4est::types<dim>::forest *forest,
               typename internal::p4est::types<dim>::topidx,
               typename internal::p4est::types<dim>::quadrant *)
  {
    // the function gets two additional arguments, but we don't need them
    // since we know in which order p4est will walk through the cells
    // and have already built our weight lists in this order

    PartitionWeights<dim,spacedim> *this_object
      = reinterpret_cast<PartitionWeights<dim,spacedim>*>(forest->user_pointer);

    Assert (this_object->current_pointer >= this_object->cell_weights_list.begin(),
            ExcInternalError());
    Assert (this_object->current_pointer < this_object->cell_weights_list.end(),
            ExcInternalError());

    // get the weight, increment the pointer, and return the weight
    return *this_object->current_pointer++;
  }
}


// initialize p4est
namespace internal
{
  namespace p4est
  {
    struct InitFinalize
    {
    private:
      struct Singleton
      {
        Singleton ()
        {
          // ensure that the initialization code is run only once, even if we
          // link with 1d, 2d, and 3d libraries
          static bool initialized = false;

          if (initialized == false)
            {
              sc_init (MPI_COMM_WORLD,
                       0, 0, 0, SC_LP_SILENT);
              p4est_init (0, SC_LP_SILENT);

              initialized = true;
            }
        }

        ~Singleton ()
        {
          // same here
          static bool deinitialized = false;

          if (deinitialized == false)
            {
              // p4est has no p4est_finalize function
              sc_finalize ();

              deinitialized = true;
            }
        }
      };

    public:
      // do run the initialization code, at least the first time around we get
      // to this function
      static void do_initialize ()
      {
        static Singleton singleton;
      }
    };
  }
}


namespace parallel
{
  namespace distributed
  {

    /* ---------------------- class Triangulation<dim,spacedim> ------------------------------ */


    template <int dim, int spacedim>
    Triangulation<dim,spacedim>::
    Triangulation (MPI_Comm mpi_communicator,
                   const typename dealii::Triangulation<dim,spacedim>::MeshSmoothing smooth_grid,
                   const Settings settings_)
      :
      // do not check for distorted cells
      dealii::parallel::Triangulation<dim,spacedim>
      (mpi_communicator,
       smooth_grid,
       false),
      settings(settings_),
      triangulation_has_content (false),
      connectivity (0),
      parallel_forest (0),
      refinement_in_progress (false),
      attached_data_size(0),
      n_attached_datas(0),
      n_attached_deserialize(0)
    {
      // initialize p4est. do this in a separate function since it has to
      // happen only once, even if we have triangulation objects for several
      // different space dimensions
      dealii::internal::p4est::InitFinalize::do_initialize ();

      parallel_ghost = 0;
    }



    template <int dim, int spacedim>
    Triangulation<dim,spacedim>::~Triangulation ()
    {
      clear ();

      Assert (triangulation_has_content == false,
              ExcInternalError());
      Assert (connectivity == 0,    ExcInternalError());
      Assert (parallel_forest == 0, ExcInternalError());
      Assert (refinement_in_progress == false, ExcInternalError());
    }




    template <int dim, int spacedim>
    void
    Triangulation<dim,spacedim>::
    create_triangulation (const std::vector<Point<spacedim> >    &vertices,
                          const std::vector<CellData<dim> > &cells,
                          const SubCellData                 &subcelldata)
    {
      try
        {
          dealii::Triangulation<dim,spacedim>::
          create_triangulation (vertices, cells, subcelldata);
        }
      catch (const typename dealii::Triangulation<dim,spacedim>::DistortedCellList &)
        {
          // the underlying triangulation should not be checking for distorted
          // cells
          AssertThrow (false, ExcInternalError());
        }

      // note that now we have some content in the p4est objects and call the
      // functions that do the actual work (which are dimension dependent, so
      // separate)
      triangulation_has_content = true;

      setup_coarse_cell_to_p4est_tree_permutation ();

      copy_new_triangulation_to_p4est (dealii::internal::int2type<dim>());

      try
        {
          copy_local_forest_to_triangulation ();
        }
      catch (const typename Triangulation<dim>::DistortedCellList &)
        {
          // the underlying triangulation should not be checking for distorted
          // cells
          AssertThrow (false, ExcInternalError());
        }

      this->update_number_cache ();
      Triangulation<dim, spacedim>::update_periodic_face_map();
    }


    // This anonymous namespace contains utility for
    // the function Triangulation::communicate_locally_moved_vertices
    namespace CommunicateLocallyMovedVertices
    {
      namespace
      {
        /**
          * A list of tree+quadrant and their vertex indices.
          * The bool vector describes which vertices are of interest
          * and should be set on the receiving processes.
          */
        template <int dim, int spacedim>
        struct CellInfo
        {
          // store all the tree_indices we send/receive consecutively (n_cells entries)
          std::vector<unsigned int> tree_index;
          // store all the quadrants we send/receive consecutively (n_cells entries)
          std::vector<typename dealii::internal::p4est::types<dim>::quadrant> quadrants;
          // store for each cell the number of vertices we send/receive
          // and then the vertex indices (for each cell: n_vertices+1 entries)
          std::vector<unsigned int> vertex_indices;
          // store for each cell the vertices we send/receive
          // (for each cell n_vertices entries)
          std::vector<dealii::Point<spacedim> > vertices;
          // for receiving and unpacking data we need to store pointers to the
          // first vertex and vertex_index on each cell additionally
          // both vectors have as many entries as there are cells
          std::vector<unsigned int * > first_vertex_indices;
          std::vector<dealii::Point<spacedim>* > first_vertices;

          unsigned int bytes_for_buffer () const
          {
            return (sizeof(unsigned int) +
                    tree_index.size() * sizeof(unsigned int) +
                    quadrants.size() * sizeof(typename dealii::internal::p4est
                                              ::types<dim>::quadrant) +
                    vertices.size() * sizeof(dealii::Point<spacedim>)) +
                   vertex_indices.size() * sizeof(unsigned int);
          }

          void pack_data (std::vector<char> &buffer) const
          {
            buffer.resize(bytes_for_buffer());

            char *ptr = &buffer[0];

            const unsigned int num_cells = tree_index.size();
            std::memcpy(ptr, &num_cells, sizeof(unsigned int));
            ptr += sizeof(unsigned int);

            std::memcpy(ptr,
                        &tree_index[0],
                        num_cells*sizeof(unsigned int));
            ptr += num_cells*sizeof(unsigned int);

            std::memcpy(ptr,
                        &quadrants[0],
                        num_cells * sizeof(typename dealii::internal::p4est::
                                           types<dim>::quadrant));
            ptr += num_cells*sizeof(typename dealii::internal::p4est::types<dim>::
                                    quadrant);

            std::memcpy(ptr,
                        &vertex_indices[0],
                        vertex_indices.size() * sizeof(unsigned int));
            ptr += vertex_indices.size() * sizeof(unsigned int);

            std::memcpy(ptr,
                        &vertices[0],
                        vertices.size() * sizeof(dealii::Point<spacedim>));
            ptr += vertices.size() * sizeof(dealii::Point<spacedim>);

            Assert (ptr == &buffer[0]+buffer.size(),
                    ExcInternalError());

          }

          void unpack_data (const std::vector<char> &buffer)
          {
            const char *ptr = &buffer[0];
            unsigned int cells;
            memcpy(&cells, ptr, sizeof(unsigned int));
            ptr += sizeof(unsigned int);

            tree_index.resize(cells);
            memcpy(&tree_index[0],ptr,sizeof(unsigned int)*cells);
            ptr += sizeof(unsigned int)*cells;

            quadrants.resize(cells);
            memcpy(&quadrants[0],ptr,
                   sizeof(typename dealii::internal::p4est::types<dim>::quadrant)*cells);
            ptr += sizeof(typename dealii::internal::p4est::types<dim>::quadrant)*cells;

            vertex_indices.clear();
            first_vertex_indices.resize(cells);
            std::vector<unsigned int> n_vertices_on_cell(cells);
            std::vector<unsigned int> first_indices (cells);
            for (unsigned int c=0; c<cells; ++c)
              {
                // The first 'vertex index' is the number of vertices.
                // Additionally, we need to store the pointer to this
                // vertex index with respect to the std::vector
                const unsigned int *const vertex_index
                  = reinterpret_cast<const unsigned int *const>(ptr);
                first_indices[c] = vertex_indices.size();
                vertex_indices.push_back(*vertex_index);
                n_vertices_on_cell[c] = *vertex_index;
                ptr += sizeof(unsigned int);
                // Now copy all the 'real' vertex_indices
                vertex_indices.resize(vertex_indices.size() + n_vertices_on_cell[c]);
                memcpy(&vertex_indices[vertex_indices.size() - n_vertices_on_cell[c]],
                       ptr, n_vertices_on_cell[c]*sizeof(unsigned int));
                ptr += n_vertices_on_cell[c]*sizeof(unsigned int);
              }
            for (unsigned int c=0; c<cells; ++c)
              first_vertex_indices[c] = &vertex_indices[first_indices[c]];

            vertices.clear();
            first_vertices.resize(cells);
            for (unsigned int c=0; c<cells; ++c)
              {
                // We need to store a pointer to the first vertex.
                const dealii::Point<spacedim> *const vertex
                  = reinterpret_cast<const dealii::Point<spacedim> * const>(ptr);
                first_indices[c] = vertices.size();
                vertices.push_back(*vertex);
                ptr += sizeof(dealii::Point<spacedim>);
                vertices.resize(vertices.size() + n_vertices_on_cell[c]-1);
                memcpy(&vertices[vertices.size() - (n_vertices_on_cell[c]-1)],
                       ptr, (n_vertices_on_cell[c]-1)*sizeof(dealii::Point<spacedim>));
                ptr += (n_vertices_on_cell[c]-1)*sizeof(dealii::Point<spacedim>);
              }
            for (unsigned int c=0; c<cells; ++c)
              first_vertices[c] = &vertices[first_indices[c]];

            Assert (ptr == &buffer[0]+buffer.size(),
                    ExcInternalError());
          }
        };



        // This function is responsible for gathering the information
        // we want to send to each process.
        // For each dealii cell on the coarsest level the corresponding
        // p4est_cell has to be provided when calling this function.
        // By recursing through all children we consider each active cell.
        // vertices_with_ghost_neighbors tells us which vertices
        // are in the ghost layer and for which processes they might
        // be interesting.
        // Whether a vertex has actually been updated locally is
        // stored in vertex_locally_moved. Only those are considered
        // for sending.
        // The gathered information is saved into needs_to_get_cell.
        template <int dim, int spacedim>
        void
        fill_vertices_recursively (const typename parallel::distributed::Triangulation<dim,spacedim> &tria,
                                   const unsigned int tree_index,
                                   const typename Triangulation<dim,spacedim>::cell_iterator &dealii_cell,
                                   const typename dealii::internal::p4est::types<dim>::quadrant &p4est_cell,
                                   const std::map<unsigned int, std::set<dealii::types::subdomain_id> > &vertices_with_ghost_neighbors,
                                   const std::vector<bool> &vertex_locally_moved,
                                   std::map<dealii::types::subdomain_id, CellInfo<dim, spacedim> > &needs_to_get_cell)
        {
          // see if we have to
          // recurse...
          if (dealii_cell->has_children())
            {
              typename dealii::internal::p4est::types<dim>::quadrant
              p4est_child[GeometryInfo<dim>::max_children_per_cell];
              dealii::internal::p4est::init_quadrant_children<dim>(p4est_cell, p4est_child);


              for (unsigned int c=0; c<GeometryInfo<dim>::max_children_per_cell; ++c)
                fill_vertices_recursively<dim,spacedim>(tria,
                                                        tree_index,
                                                        dealii_cell->child(c),
                                                        p4est_child[c],
                                                        vertices_with_ghost_neighbors,
                                                        vertex_locally_moved,
                                                        needs_to_get_cell);
              return;
            }

          // We're at a leaf cell. If the cell is locally owned, we may
          // have to send its vertices to other processors if any of
          // its vertices is adjacent to a ghost cell and has been moved
          //
          // If one of the vertices of the cell is interesting,
          // send all moved vertices of the cell to all processors
          // adjacent to all cells adjacent to this vertex
          if (dealii_cell->is_locally_owned())
            {
              std::set<dealii::types::subdomain_id> send_to;
              for (unsigned int v=0; v<GeometryInfo<dim>::vertices_per_cell; ++v)
                {
                  const std::map<unsigned int, std::set<dealii::types::subdomain_id> >::const_iterator
                  neighbor_subdomains_of_vertex
                    = vertices_with_ghost_neighbors.find (dealii_cell->vertex_index(v));

                  if (neighbor_subdomains_of_vertex
                      != vertices_with_ghost_neighbors.end())
                    {
                      Assert(neighbor_subdomains_of_vertex->second.size()!=0,
                             ExcInternalError());
                      send_to.insert(neighbor_subdomains_of_vertex->second.begin(),
                                     neighbor_subdomains_of_vertex->second.end());
                    }
                }

              if (send_to.size() > 0)
                {
                  std::vector<unsigned int> vertex_indices;
                  std::vector<dealii::Point<spacedim> > local_vertices;
                  for (unsigned int v=0; v<GeometryInfo<dim>::vertices_per_cell; ++v)
                    if (vertex_locally_moved[dealii_cell->vertex_index(v)])
                      {
                        vertex_indices.push_back(v);
                        local_vertices.push_back(dealii_cell->vertex(v));
                      }

                  if (vertex_indices.size()>0)
                    for (std::set<dealii::types::subdomain_id>::iterator it=send_to.begin();
                         it!=send_to.end(); ++it)
                      {
                        const dealii::types::subdomain_id subdomain = *it;

                        // get an iterator to what needs to be sent to that
                        // subdomain (if already exists), or create such an object
                        const typename std::map<dealii::types::subdomain_id, CellInfo<dim, spacedim> >::iterator
                        p
                          = needs_to_get_cell.insert (std::make_pair(subdomain,
                                                                     CellInfo<dim,spacedim>()))
                            .first;

                        p->second.tree_index.push_back(tree_index);
                        p->second.quadrants.push_back(p4est_cell);

                        p->second.vertex_indices.push_back(vertex_indices.size());
                        p->second.vertex_indices.insert(p->second.vertex_indices.end(),
                                                        vertex_indices.begin(),
                                                        vertex_indices.end());

                        p->second.vertices.insert(p->second.vertices.end(),
                                                  local_vertices.begin(),
                                                  local_vertices.end());
                      }
                }
            }
        }



        // After the cell data has been received this function is responsible
        // for moving the vertices in the corresponding ghost layer locally.
        // As in fill_vertices_recursively for each dealii cell on the
        // coarsest level the corresponding p4est_cell has to be provided
        // when calling this function. By recursing through through all
        // children we consider each active cell.
        // Additionally, we need to give a pointer to the first vertex indices
        // and vertices. Since the first information saved in vertex_indices
        // is the number of vertices this all the information we need.
        template <int dim, int spacedim>
        void
        set_vertices_recursively (
          const parallel::distributed::Triangulation<dim,spacedim> &tria,
          const typename dealii::internal::p4est::types<dim>::quadrant &p4est_cell,
          const typename Triangulation<dim,spacedim>::cell_iterator &dealii_cell,
          const typename dealii::internal::p4est::types<dim>::quadrant &quadrant,
          const dealii::Point<spacedim> *const vertices,
          const unsigned int *const vertex_indices)
        {
          if (dealii::internal::p4est::quadrant_is_equal<dim>(p4est_cell, quadrant))
            {
              Assert(!dealii_cell->is_artificial(), ExcInternalError());
              Assert(!dealii_cell->has_children(), ExcInternalError());
              Assert(!dealii_cell->is_locally_owned(), ExcInternalError());

              const unsigned int n_vertices = vertex_indices[0];

              // update dof indices of cell
              for (unsigned int i=0; i<n_vertices; ++i)
                dealii_cell->vertex(vertex_indices[i+1]) = vertices[i];

              return;
            }

          if (! dealii_cell->has_children())
            return;

          if (! dealii::internal::p4est::quadrant_is_ancestor<dim> (p4est_cell, quadrant))
            return;

          typename dealii::internal::p4est::types<dim>::quadrant
          p4est_child[GeometryInfo<dim>::max_children_per_cell];
          dealii::internal::p4est::init_quadrant_children<dim>(p4est_cell, p4est_child);

          for (unsigned int c=0; c<GeometryInfo<dim>::max_children_per_cell; ++c)
            set_vertices_recursively<dim,spacedim> (tria, p4est_child[c],
                                                    dealii_cell->child(c),
                                                    quadrant, vertices,
                                                    vertex_indices);
        }
      }
    }



    template <int dim, int spacedim>
    void
    Triangulation<dim,spacedim>::clear ()
    {
      triangulation_has_content = false;

      if (parallel_ghost != 0)
        {
          dealii::internal::p4est::functions<dim>::ghost_destroy (parallel_ghost);
          parallel_ghost = 0;
        }

      if (parallel_forest != 0)
        {
          dealii::internal::p4est::functions<dim>::destroy (parallel_forest);
          parallel_forest = 0;
        }

      if (connectivity != 0)
        {
          dealii::internal::p4est::functions<dim>::connectivity_destroy (connectivity);
          connectivity = 0;
        }

      coarse_cell_to_p4est_tree_permutation.resize (0);
      p4est_tree_to_coarse_cell_permutation.resize (0);

      dealii::Triangulation<dim,spacedim>::clear ();

      this->update_number_cache ();
    }

    template <int dim, int spacedim>
    bool
    Triangulation<dim,spacedim>::has_hanging_nodes () const
    {
      if (this->n_global_levels()<=1)
        return false; // can not have hanging nodes without refined cells

      // if there are any active cells with level less than n_global_levels()-1, then
      // there is obviously also one with level n_global_levels()-1, and
      // consequently there must be a hanging node somewhere.
      //
      // The problem is that we cannot just ask for the first active cell, but
      // instead need to filter over locally owned cells.
      bool have_coarser_cell = false;
      for (typename Triangulation<dim, spacedim>::active_cell_iterator cell = this->begin_active(this->n_global_levels()-2);
           cell != this->end(this->n_global_levels()-2);
           ++cell)
        if (cell->is_locally_owned())
          {
            have_coarser_cell = true;
            break;
          }

      // return true if at least one process has a coarser cell
      return 0<Utilities::MPI::max(have_coarser_cell?1:0, this->mpi_communicator);
    }



    template <int dim, int spacedim>
    void
    Triangulation<dim,spacedim>::setup_coarse_cell_to_p4est_tree_permutation ()
    {
      DynamicSparsityPattern cell_connectivity;
      GridTools::get_vertex_connectivity_of_cells (*this, cell_connectivity);
      coarse_cell_to_p4est_tree_permutation.resize (this->n_cells(0));
      SparsityTools::
      reorder_hierarchical (cell_connectivity,
                            coarse_cell_to_p4est_tree_permutation);

      p4est_tree_to_coarse_cell_permutation
        = Utilities::invert_permutation (coarse_cell_to_p4est_tree_permutation);
    }



    template <int dim, int spacedim>
    void
    Triangulation<dim,spacedim>::write_mesh_vtk (const char *file_basename) const
    {
      Assert (parallel_forest != 0,
              ExcMessage ("Can't produce output when no forest is created yet."));
      dealii::internal::p4est::functions<dim>::
      vtk_write_file (parallel_forest, 0, file_basename);
    }


    template <int dim, int spacedim>
    void
    Triangulation<dim,spacedim>::
    save(const char *filename) const
    {
      Assert(n_attached_deserialize==0,
             ExcMessage ("not all SolutionTransfer's got deserialized after the last load()"));
      int real_data_size = 0;
      if (attached_data_size>0)
        real_data_size = attached_data_size+sizeof(CellStatus);

      Assert(this->n_cells()>0, ExcMessage("Can not save() an empty Triangulation."));

      if (this->my_subdomain==0)
        {
          std::string fname=std::string(filename)+".info";
          std::ofstream f(fname.c_str());
          f << "version nproc attached_bytes n_attached_objs n_coarse_cells" << std::endl
            << 2 << " "
            << Utilities::MPI::n_mpi_processes (this->mpi_communicator) << " "
            << real_data_size << " "
            << attached_data_pack_callbacks.size() << " "
            << this->n_cells(0)
            << std::endl;
        }

      if (attached_data_size>0)
        {
          const_cast<dealii::parallel::distributed::Triangulation<dim, spacedim>*>(this)
          ->attach_mesh_data();
        }

      dealii::internal::p4est::functions<dim>::save(filename, parallel_forest, attached_data_size>0);

      dealii::parallel::distributed::Triangulation<dim, spacedim> *tria
        = const_cast<dealii::parallel::distributed::Triangulation<dim, spacedim>*>(this);

      tria->n_attached_datas = 0;
      tria->attached_data_size = 0;
      tria->attached_data_pack_callbacks.clear();

      // and release the data
      void *userptr = parallel_forest->user_pointer;
      dealii::internal::p4est::functions<dim>::reset_data (parallel_forest, 0, NULL, NULL);
      parallel_forest->user_pointer = userptr;
    }


    template <int dim, int spacedim>
    void
    Triangulation<dim,spacedim>::
    load (const char *filename,
          const bool autopartition)
    {
      Assert(this->n_cells()>0, ExcMessage("load() only works if the Triangulation already contains a coarse mesh!"));
      Assert(this->n_levels()==1, ExcMessage("Triangulation may only contain coarse cells when calling load()."));


      if (parallel_ghost != 0)
        {
          dealii::internal::p4est::functions<dim>::ghost_destroy (parallel_ghost);
          parallel_ghost = 0;
        }
      dealii::internal::p4est::functions<dim>::destroy (parallel_forest);
      parallel_forest = 0;
      dealii::internal::p4est::functions<dim>::connectivity_destroy (connectivity);
      connectivity = 0;

      unsigned int version, numcpus, attached_size, attached_count, n_coarse_cells;
      {
        std::string fname=std::string(filename)+".info";
        std::ifstream f(fname.c_str());
        std::string firstline;
        getline(f, firstline); //skip first line
        f >> version >> numcpus >> attached_size >> attached_count >> n_coarse_cells;
      }

      Assert(version == 2, ExcMessage("Incompatible version found in .info file."));
      Assert(this->n_cells(0) == n_coarse_cells, ExcMessage("Number of coarse cells differ!"));
#if DEAL_II_P4EST_VERSION_GTE(0,3,4,3)
#else
      AssertThrow(numcpus <= Utilities::MPI::n_mpi_processes (this->mpi_communicator),
                  ExcMessage("parallel::distributed::Triangulation::load() only supports loading "
                             "saved data with a greater or equal number of processes than were used to "
                             "save() when using p4est 0.3.4.2."));
#endif

      attached_data_size = 0;
      n_attached_datas = 0;
      n_attached_deserialize = attached_count;

#if DEAL_II_P4EST_VERSION_GTE(0,3,4,3)
      parallel_forest = dealii::internal::p4est::functions<dim>::load_ext (
                          filename, this->mpi_communicator,
                          attached_size, attached_size>0,
                          autopartition, 0,
                          this,
                          &connectivity);
#else
      (void)autopartition;
      parallel_forest = dealii::internal::p4est::functions<dim>::load (
                          filename, this->mpi_communicator,
                          attached_size, attached_size>0,
                          this,
                          &connectivity);
#endif
      if (numcpus != Utilities::MPI::n_mpi_processes (this->mpi_communicator))
        // We are changing the number of CPUs so we need to repartition.
        // Note that p4est actually distributes the cells between the changed
        // number of CPUs and so everything works without this call, but
        // this command changes the distribution for some reason, so we
        // will leave it in here.
        repartition();

      try
        {
          copy_local_forest_to_triangulation ();
        }
      catch (const typename Triangulation<dim>::DistortedCellList &)
        {
          // the underlying
          // triangulation should not
          // be checking for
          // distorted cells
          AssertThrow (false, ExcInternalError());
        }

      this->update_number_cache ();
      Triangulation<dim, spacedim>::update_periodic_face_map();
    }



    template <int dim, int spacedim>
    unsigned int
    Triangulation<dim,spacedim>::get_checksum () const
    {
      Assert (parallel_forest != 0,
              ExcMessage ("Can't produce a check sum when no forest is created yet."));
      return dealii::internal::p4est::functions<dim>::checksum (parallel_forest);
    }

    template <int dim, int spacedim>
    void
    Triangulation<dim,spacedim>::
    update_number_cache ()
    {
      parallel::Triangulation<dim,spacedim>::update_number_cache();

      if (this->n_levels() == 0)
        return;

      if (settings & construct_multigrid_hierarchy)
        {
          // find level ghost owners
          for (typename Triangulation<dim,spacedim>::cell_iterator
               cell = this->begin();
               cell != this->end();
               ++cell)
            if (cell->level_subdomain_id() != numbers::artificial_subdomain_id
                && cell->level_subdomain_id() != this->locally_owned_subdomain())
              this->number_cache.level_ghost_owners.insert(cell->level_subdomain_id());

          Assert(this->number_cache.level_ghost_owners.size() < Utilities::MPI::n_mpi_processes(this->mpi_communicator), ExcInternalError());
        }
    }


    template <int dim, int spacedim>
    typename dealii::internal::p4est::types<dim>::tree *
    Triangulation<dim,spacedim>::
    init_tree(const int dealii_coarse_cell_index) const
    {
      const unsigned int tree_index
        = coarse_cell_to_p4est_tree_permutation[dealii_coarse_cell_index];
      typename dealii::internal::p4est::types<dim>::tree *tree
        = static_cast<typename dealii::internal::p4est::types<dim>::tree *>
          (sc_array_index (parallel_forest->trees,
                           tree_index));

      return tree;
    }



    template <>
    void
    Triangulation<2,2>::copy_new_triangulation_to_p4est (dealii::internal::int2type<2>)
    {
      const unsigned int dim = 2, spacedim = 2;
      Assert (this->n_cells(0) > 0, ExcInternalError());
      Assert (this->n_levels() == 1, ExcInternalError());

      // data structures that counts how many cells touch each vertex
      // (vertex_touch_count), and which cells touch a given vertex (together
      // with the local numbering of that vertex within the cells that touch
      // it)
      std::vector<unsigned int> vertex_touch_count;
      std::vector<
      std::list<
      std::pair<Triangulation<dim,spacedim>::active_cell_iterator,
          unsigned int> > >
          vertex_to_cell;
      get_vertex_to_cell_mappings (*this,
                                   vertex_touch_count,
                                   vertex_to_cell);
      const dealii::internal::p4est::types<2>::locidx
      num_vtt = std::accumulate (vertex_touch_count.begin(),
                                 vertex_touch_count.end(),
                                 0);

      // now create a connectivity object with the right sizes for all
      // arrays. set vertex information only in debug mode (saves a few bytes
      // in optimized mode)
      const bool set_vertex_info
#ifdef DEBUG
        = true
#else
        = false
#endif
          ;

      connectivity
        = dealii::internal::p4est::functions<2>::
          connectivity_new ((set_vertex_info == true ? this->n_vertices() : 0),
                            this->n_cells(0),
                            this->n_vertices(),
                            num_vtt);

      set_vertex_and_cell_info (*this,
                                vertex_touch_count,
                                vertex_to_cell,
                                coarse_cell_to_p4est_tree_permutation,
                                set_vertex_info,
                                connectivity);

      Assert (p4est_connectivity_is_valid (connectivity) == 1,
              ExcInternalError());

      // now create a forest out of the connectivity data structure
      parallel_forest
        = dealii::internal::p4est::functions<2>::
          new_forest (this->mpi_communicator,
                      connectivity,
                      /* minimum initial number of quadrants per tree */ 0,
                      /* minimum level of upfront refinement */ 0,
                      /* use uniform upfront refinement */ 1,
                      /* user_data_size = */ 0,
                      /* user_data_constructor = */ NULL,
                      /* user_pointer */ this);
    }



    // TODO: This is a verbatim copy of the 2,2 case. However, we can't just
    // specialize the dim template argument, but let spacedim open
    template <>
    void
    Triangulation<2,3>::copy_new_triangulation_to_p4est (dealii::internal::int2type<2>)
    {
      const unsigned int dim = 2, spacedim = 3;
      Assert (this->n_cells(0) > 0, ExcInternalError());
      Assert (this->n_levels() == 1, ExcInternalError());

      // data structures that counts how many cells touch each vertex
      // (vertex_touch_count), and which cells touch a given vertex (together
      // with the local numbering of that vertex within the cells that touch
      // it)
      std::vector<unsigned int> vertex_touch_count;
      std::vector<
      std::list<
      std::pair<Triangulation<dim,spacedim>::active_cell_iterator,
          unsigned int> > >
          vertex_to_cell;
      get_vertex_to_cell_mappings (*this,
                                   vertex_touch_count,
                                   vertex_to_cell);
      const dealii::internal::p4est::types<2>::locidx
      num_vtt = std::accumulate (vertex_touch_count.begin(),
                                 vertex_touch_count.end(),
                                 0);

      // now create a connectivity object with the right sizes for all
      // arrays. set vertex information only in debug mode (saves a few bytes
      // in optimized mode)
      const bool set_vertex_info
#ifdef DEBUG
        = true
#else
        = false
#endif
          ;

      connectivity
        = dealii::internal::p4est::functions<2>::
          connectivity_new ((set_vertex_info == true ? this->n_vertices() : 0),
                            this->n_cells(0),
                            this->n_vertices(),
                            num_vtt);

      set_vertex_and_cell_info (*this,
                                vertex_touch_count,
                                vertex_to_cell,
                                coarse_cell_to_p4est_tree_permutation,
                                set_vertex_info,
                                connectivity);

      Assert (p4est_connectivity_is_valid (connectivity) == 1,
              ExcInternalError());

      // now create a forest out of the connectivity data structure
      parallel_forest
        = dealii::internal::p4est::functions<2>::
          new_forest (this->mpi_communicator,
                      connectivity,
                      /* minimum initial number of quadrants per tree */ 0,
                      /* minimum level of upfront refinement */ 0,
                      /* use uniform upfront refinement */ 1,
                      /* user_data_size = */ 0,
                      /* user_data_constructor = */ NULL,
                      /* user_pointer */ this);
    }



    template <>
    void
    Triangulation<3,3>::copy_new_triangulation_to_p4est (dealii::internal::int2type<3>)
    {
      const int dim = 3, spacedim = 3;
      Assert (this->n_cells(0) > 0, ExcInternalError());
      Assert (this->n_levels() == 1, ExcInternalError());

      // data structures that counts how many cells touch each vertex
      // (vertex_touch_count), and which cells touch a given vertex (together
      // with the local numbering of that vertex within the cells that touch
      // it)
      std::vector<unsigned int> vertex_touch_count;
      std::vector<
      std::list<
      std::pair<Triangulation<3>::active_cell_iterator,
          unsigned int> > >
          vertex_to_cell;
      get_vertex_to_cell_mappings (*this,
                                   vertex_touch_count,
                                   vertex_to_cell);
      const dealii::internal::p4est::types<2>::locidx
      num_vtt = std::accumulate (vertex_touch_count.begin(),
                                 vertex_touch_count.end(),
                                 0);

      std::vector<unsigned int> edge_touch_count;
      std::vector<
      std::list<
      std::pair<Triangulation<3>::active_cell_iterator,
          unsigned int> > >
          edge_to_cell;
      get_edge_to_cell_mappings (*this,
                                 edge_touch_count,
                                 edge_to_cell);
      const dealii::internal::p4est::types<2>::locidx
      num_ett = std::accumulate (edge_touch_count.begin(),
                                 edge_touch_count.end(),
                                 0);

      // now create a connectivity object with the right sizes for all arrays
      const bool set_vertex_info
#ifdef DEBUG
        = true
#else
        = false
#endif
          ;

      connectivity
        = dealii::internal::p4est::functions<3>::
          connectivity_new ((set_vertex_info == true ? this->n_vertices() : 0),
                            this->n_cells(0),
                            this->n_active_lines(),
                            num_ett,
                            this->n_vertices(),
                            num_vtt);

      set_vertex_and_cell_info (*this,
                                vertex_touch_count,
                                vertex_to_cell,
                                coarse_cell_to_p4est_tree_permutation,
                                set_vertex_info,
                                connectivity);

      // next to tree-to-edge
      // data. note that in p4est lines
      // are ordered as follows
      //      *---3---*        *---3---*
      //     /|       |       /       /|
      //    6 |       11     6       7 11
      //   /  10      |     /       /  |
      //  *   |       |    *---2---*   |
      //  |   *---1---*    |       |   *
      //  |  /       /     |       9  /
      //  8 4       5      8       | 5
      //  |/       /       |       |/
      //  *---0---*        *---0---*
      // whereas in deal.II they are like this:
      //      *---7---*        *---7---*
      //     /|       |       /       /|
      //    4 |       11     4       5 11
      //   /  10      |     /       /  |
      //  *   |       |    *---6---*   |
      //  |   *---3---*    |       |   *
      //  |  /       /     |       9  /
      //  8 0       1      8       | 1
      //  |/       /       |       |/
      //  *---2---*        *---2---*

      const unsigned int deal_to_p4est_line_index[12]
        = { 4, 5, 0, 1,  6, 7, 2, 3, 8, 9, 10, 11 } ;

      for (Triangulation<dim,spacedim>::active_cell_iterator
           cell = this->begin_active();
           cell != this->end(); ++cell)
        {
          const unsigned int
          index = coarse_cell_to_p4est_tree_permutation[cell->index()];
          for (unsigned int e=0; e<GeometryInfo<3>::lines_per_cell; ++e)
            connectivity->tree_to_edge[index*GeometryInfo<3>::lines_per_cell+
                                       deal_to_p4est_line_index[e]]
              = cell->line(e)->index();
        }

      // now also set edge-to-tree
      // information
      connectivity->ett_offset[0] = 0;
      std::partial_sum (edge_touch_count.begin(),
                        edge_touch_count.end(),
                        &connectivity->ett_offset[1]);

      Assert (connectivity->ett_offset[this->n_active_lines()] ==
              num_ett,
              ExcInternalError());

      for (unsigned int v=0; v<this->n_active_lines(); ++v)
        {
          Assert (edge_to_cell[v].size() == edge_touch_count[v],
                  ExcInternalError());

          std::list<std::pair
          <Triangulation<dim,spacedim>::active_cell_iterator,
          unsigned int> >::const_iterator
          p = edge_to_cell[v].begin();
          for (unsigned int c=0; c<edge_touch_count[v]; ++c, ++p)
            {
              connectivity->edge_to_tree[connectivity->ett_offset[v]+c]
                = coarse_cell_to_p4est_tree_permutation[p->first->index()];
              connectivity->edge_to_edge[connectivity->ett_offset[v]+c]
                = deal_to_p4est_line_index[p->second];
            }
        }

      Assert (p8est_connectivity_is_valid (connectivity) == 1,
              ExcInternalError());

      // now create a forest out of the connectivity data structure
      parallel_forest
        = dealii::internal::p4est::functions<3>::
          new_forest (this->mpi_communicator,
                      connectivity,
                      /* minimum initial number of quadrants per tree */ 0,
                      /* minimum level of upfront refinement */ 0,
                      /* use uniform upfront refinement */ 1,
                      /* user_data_size = */ 0,
                      /* user_data_constructor = */ NULL,
                      /* user_pointer */ this);
    }



    namespace
    {
      // this function combines vertices that have different locations (and
      // thus, different vertex_index) but represent the same topological
      // entity over periodic boundaries. The vector
      // topological_vertex_numbering contains a linear map from 0 to
      // n_vertices at input and at output relates periodic vertices with only
      // one vertex index. The output is used to always identify the same
      // vertex according to the periodicity, e.g. when finding the maximum
      // cell level around a vertex.
      //
      // Example: On a 3D cell with vertices numbered from 0 to 7 and periodic
      // boundary conditions in x direction, the vector
      // topological_vertex_numbering will contain the numbers
      // {0,0,2,2,4,4,6,6} (because the vertex pairs {0,1}, {2,3}, {4,5},
      // {6,7} belong together, respectively). If periodicity is set in x and
      // z direction, the output is {0,0,2,2,0,0,2,2}, and if periodicity is
      // in all directions, the output is simply {0,0,0,0,0,0,0,0}.
      template <typename ITERATOR>
      void
      identify_periodic_vertices_recursively(const GridTools::PeriodicFacePair<ITERATOR> &periodic,
                                             std::vector<unsigned int> &topological_vertex_numbering)
      {
        const unsigned int dim = ITERATOR::AccessorType::dimension;

        // for hanging nodes we will consider all necessary coupling already
        // on the parent level, so we just need to consider neighbors of the
        // same level
        if (periodic.cell[0]->has_children() &&
            periodic.cell[1]->has_children())
          {
            // copy orientations etc. from parent to child
            GridTools::PeriodicFacePair<ITERATOR> periodic_child = periodic;

            // find appropriate pairs of child elements
            for (unsigned int cf=0; cf<periodic.cell[0]->face(periodic.face_idx[0])->n_children(); ++cf)
              {
                const unsigned int child_index_0 =
                  GeometryInfo<dim>::child_cell_on_face(periodic.cell[0]->refinement_case(),
                                                        periodic.face_idx[0], cf,
                                                        periodic.orientation[0],
                                                        periodic.orientation[1],
                                                        periodic.orientation[2]);
                periodic_child.cell[0] = periodic.cell[0]->child(child_index_0);
                periodic_child.face_idx[0] = periodic.face_idx[0];

                // the second face is in standard orientation in terms of the
                // periodic face pair
                const unsigned int child_index_1 =
                  GeometryInfo<dim>::child_cell_on_face(periodic.cell[1]->refinement_case(),
                                                        periodic.face_idx[1], cf);

                periodic_child.cell[1] = periodic.cell[1]->child(child_index_1);
                periodic_child.face_idx[1] = periodic.face_idx[1];

                // recursive call into children
                identify_periodic_vertices_recursively (periodic_child,
                                                        topological_vertex_numbering);
              }
          }

        for (unsigned int v=0; v<GeometryInfo<dim-1>::vertices_per_cell; ++v)
          {
            // take possible non-standard orientation of face on cell[0] into
            // account
            const unsigned int vface0 =
              GeometryInfo<dim>::standard_to_real_face_vertex(v,periodic.orientation[0],
                                                              periodic.orientation[1],
                                                              periodic.orientation[2]);
            const unsigned int vi0 = topological_vertex_numbering[periodic.cell[0]->face(periodic.face_idx[0])->vertex_index(vface0)];
            const unsigned int vi1 = topological_vertex_numbering[periodic.cell[1]->face(periodic.face_idx[1])->vertex_index(v)];
            const unsigned int min_index = std::min(vi0, vi1);
            topological_vertex_numbering[periodic.cell[0]->face(periodic.face_idx[0])->vertex_index(vface0)]
              = topological_vertex_numbering[periodic.cell[1]->face(periodic.face_idx[1])->vertex_index(v)]
                = min_index;

            /*  std::cout << "Old identified vertices " << periodic.cell[0]->face(periodic.face_idx[0])->vertex_index(vface0)
                        << " at "                 << periodic.cell[0]->face(periodic.face_idx[0])->vertex(vface0)
                        << " and "                << periodic.cell[1]->face(periodic.face_idx[1])->vertex_index(v)
                        << " at "                 << periodic.cell[1]->face(periodic.face_idx[1])->vertex(v)
                        << std::endl;*/

          }
      }



      // ensures the 2:1 mesh balance for periodic boundary conditions in the
      // artificial cell layer (the active cells are taken care of by p4est)
      template <int dim, int spacedim>
      bool enforce_mesh_balance_over_periodic_boundaries
      (Triangulation<dim,spacedim> &tria,
       const std::vector<GridTools::PeriodicFacePair<typename dealii::Triangulation<dim,spacedim>::cell_iterator> > &periodic_face_pairs_level_0)
      {
        if (tria.periodic_face_map.size()==0)
          return false;

        std::vector<bool> flags_before[2];
        tria.save_coarsen_flags (flags_before[0]);
        tria.save_refine_flags (flags_before[1]);

        std::vector<unsigned int> topological_vertex_numbering(tria.n_vertices());
        std::vector<unsigned int> topological_vertex_numbering_cmp(tria.n_vertices());
        for (unsigned int i=0; i<topological_vertex_numbering.size(); ++i)
          {
            topological_vertex_numbering[i] = i;
            topological_vertex_numbering_cmp[i] = i;
          }
        //std::cout << std::endl;
        for (unsigned int i=0; i<periodic_face_pairs_level_0.size(); ++i)
          {
            identify_periodic_vertices_recursively(periodic_face_pairs_level_0[i],
                                                   topological_vertex_numbering_cmp);
          }
        // combine vertices that have different locations (and thus, different
        // vertex_index) but represent the same topological entity over periodic
        // boundaries. The vector topological_vertex_numbering contains a linear
        // map from 0 to n_vertices at input and at output relates periodic
        // vertices with only one vertex index. The output is used to always
        // identify the same vertex according to the periodicity, e.g. when
        // finding the maximum cell level around a vertex.
        //
        // Example: On a 3D cell with vertices numbered from 0 to 7 and periodic
        // boundary conditions in x direction, the vector
        // topological_vertex_numbering will contain the numbers
        // {0,0,2,2,4,4,6,6} (because the vertex pairs {0,1}, {2,3}, {4,5},
        // {6,7} belong together, respectively). If periodicity is set in x and
        // z direction, the output is {0,0,2,2,0,0,2,2}, and if periodicity is
        // in all directions, the output is simply {0,0,0,0,0,0,0,0}.
        typedef typename Triangulation<dim, spacedim>::cell_iterator cell_iterator;
        typename std::map<std::pair<cell_iterator, unsigned int>,
                 std::pair<std::pair<cell_iterator,unsigned int>, std::bitset<3> > >::const_iterator it;
        for (it = tria.periodic_face_map.begin(); it!= tria.periodic_face_map.end(); ++it)
          {
            const cell_iterator &cell_1 = it->first.first;
            const unsigned int face_no_1 = it->first.second;
            const cell_iterator &cell_2 = it->second.first.first;
            const unsigned int face_no_2 = it->second.first.second;
            const std::bitset<3> face_orientation = it->second.second;

            if (cell_1->level() == cell_2->level())
              {
                for (unsigned int v=0; v<GeometryInfo<dim-1>::vertices_per_cell; ++v)
                  {
                    // take possible non-standard orientation of face on cell[0] into
                    // account
                    const unsigned int vface0 =
                      GeometryInfo<dim>::standard_to_real_face_vertex(v,face_orientation[0],
                                                                      face_orientation[1],
                                                                      face_orientation[2]);
                    const unsigned int vi0 = topological_vertex_numbering[cell_1->face(face_no_1)->vertex_index(vface0)];
                    const unsigned int vi1 = topological_vertex_numbering[cell_2->face(face_no_2)->vertex_index(v)];
                    const unsigned int min_index = std::min(vi0, vi1);
                    topological_vertex_numbering[cell_1->face(face_no_1)->vertex_index(vface0)]
                      = topological_vertex_numbering[cell_2->face(face_no_2)->vertex_index(v)]
                        = min_index;
                    /*  std::cout << "Newly identified vertices " << cell_1->face(face_no_1)->vertex_index(vface0)
                                << " at "                 << cell_1->face(face_no_1)->vertex(vface0)
                                << " and "                << cell_2->face(face_no_2)->vertex_index(v)
                                << " at "                 << cell_2->face(face_no_2)->vertex(v)
                                << std::endl;*/
                  }
              }
          }

<<<<<<< HEAD
        // There must not be any chains!
        for (unsigned int i=0; i<topological_vertex_numbering.size(); ++i)
          if (topological_vertex_numbering[i] != i)
            {
              const unsigned int j = topological_vertex_numbering[i];
              Assert(topological_vertex_numbering[j] == j,
                     ExcInternalError());
            }

        for (unsigned int i=0; i<topological_vertex_numbering_cmp.size(); ++i)
          if (topological_vertex_numbering_cmp[i] != i)
            {
              const unsigned int j = topological_vertex_numbering_cmp[i];
              Assert(topological_vertex_numbering_cmp[j] == j,
                     ExcInternalError());
            }
=======
        for (unsigned int i=0; i<topological_vertex_numbering.size(); ++i)
          if (topological_vertex_numbering[i] != i)
            for (unsigned int j=0; j < topological_vertex_numbering.size(); ++j)
              Assert(topological_vertex_numbering[j] != i, ExcInternalError());

        for (unsigned int i=0; i<topological_vertex_numbering_cmp.size(); ++i)
          if (topological_vertex_numbering_cmp[i] != i)
            for (unsigned int j=0; j < topological_vertex_numbering_cmp.size(); ++j)
              Assert(topological_vertex_numbering_cmp[j] != i, ExcInternalError());
>>>>>>> 9ee1624f

        if (topological_vertex_numbering != topological_vertex_numbering_cmp)
          {
            for (unsigned int i=0; i<topological_vertex_numbering.size(); ++i)
              {
                if (topological_vertex_numbering[i] != topological_vertex_numbering_cmp[i])
                  std::cout << i
                            << " old: " << topological_vertex_numbering_cmp[i]
                            << " new: " << topological_vertex_numbering[i]
                            << std::endl;
              }
            Assert( false, ExcInternalError());
          }


        // this code is replicated from grid/tria.cc but using an indirection
        // for periodic boundary conditions
        bool continue_iterating = true;
        std::vector<int> vertex_level(tria.n_vertices());
        while (continue_iterating)
          {
            // store highest level one of the cells adjacent to a vertex
            // belongs to
            std::fill (vertex_level.begin(), vertex_level.end(), 0);
            typename Triangulation<dim,spacedim>::active_cell_iterator
            cell = tria.begin_active(), endc = tria.end();
            for (; cell!=endc; ++cell)
              {
                if (cell->refine_flag_set())
                  for (unsigned int vertex=0; vertex<GeometryInfo<dim>::vertices_per_cell;
                       ++vertex)
                    vertex_level[topological_vertex_numbering[cell->vertex_index(vertex)]]
                      = std::max (vertex_level[topological_vertex_numbering[cell->vertex_index(vertex)]],
                                  cell->level()+1);
                else if (!cell->coarsen_flag_set())
                  for (unsigned int vertex=0; vertex<GeometryInfo<dim>::vertices_per_cell;
                       ++vertex)
                    vertex_level[topological_vertex_numbering[cell->vertex_index(vertex)]]
                      = std::max (vertex_level[topological_vertex_numbering[cell->vertex_index(vertex)]],
                                  cell->level());
                else
                  {
                    // if coarsen flag is set then tentatively assume
                    // that the cell will be coarsened. this isn't
                    // always true (the coarsen flag could be removed
                    // again) and so we may make an error here. we try
                    // to correct this by iterating over the entire
                    // process until we are converged
                    Assert (cell->coarsen_flag_set(), ExcInternalError());
                    for (unsigned int vertex=0; vertex<GeometryInfo<dim>::vertices_per_cell;
                         ++vertex)
                      vertex_level[topological_vertex_numbering[cell->vertex_index(vertex)]]
                        = std::max (vertex_level[topological_vertex_numbering[cell->vertex_index(vertex)]],
                                    cell->level()-1);
                  }
              }

            continue_iterating = false;

            // loop over all cells in reverse order. do so because we
            // can then update the vertex levels on the adjacent
            // vertices and maybe already flag additional cells in this
            // loop
            //
            // note that not only may we have to add additional
            // refinement flags, but we will also have to remove
            // coarsening flags on cells adjacent to vertices that will
            // see refinement
            for (cell=tria.last_active(); cell != endc; --cell)
              if (cell->refine_flag_set() == false)
                {
                  for (unsigned int vertex=0;
                       vertex<GeometryInfo<dim>::vertices_per_cell; ++vertex)
                    if (vertex_level[topological_vertex_numbering[cell->vertex_index(vertex)]] >=
                        cell->level()+1)
                      {
                        // remove coarsen flag...
                        cell->clear_coarsen_flag();

                        // ...and if necessary also refine the current
                        // cell, at the same time updating the level
                        // information about vertices
                        if (vertex_level[topological_vertex_numbering[cell->vertex_index(vertex)]] >
                            cell->level()+1)
                          {
                            cell->set_refine_flag();
                            continue_iterating = true;

                            for (unsigned int v=0; v<GeometryInfo<dim>::vertices_per_cell;
                                 ++v)
                              vertex_level[topological_vertex_numbering[cell->vertex_index(v)]]
                                = std::max (vertex_level[topological_vertex_numbering[cell->vertex_index(v)]],
                                            cell->level()+1);
                          }

                        // continue and see whether we may, for example,
                        // go into the inner 'if' above based on a
                        // different vertex
                      }
                }

            // clear coarsen flag if not all children were marked
            for (typename Triangulation<dim,spacedim>::cell_iterator cell = tria.begin();
                 cell!=tria.end(); ++cell)
              {
                // nothing to do if we are already on the finest level
                if (cell->active())
                  continue;

                const unsigned int n_children=cell->n_children();
                unsigned int flagged_children=0;
                for (unsigned int child=0; child<n_children; ++child)
                  if (cell->child(child)->active() &&
                      cell->child(child)->coarsen_flag_set())
                    ++flagged_children;

                // if not all children were flagged for coarsening, remove
                // coarsen flags
                if (flagged_children < n_children)
                  for (unsigned int child=0; child<n_children; ++child)
                    if (cell->child(child)->active())
                      cell->child(child)->clear_coarsen_flag();
              }
          }
        std::vector<bool> flags_after[2];
        tria.save_coarsen_flags (flags_after[0]);
        tria.save_refine_flags (flags_after[1]);
        return ((flags_before[0] != flags_after[0]) ||
                (flags_before[1] != flags_after[1]));
      }
    }



    template <int dim, int spacedim>
    bool
    Triangulation<dim,spacedim>::prepare_coarsening_and_refinement()
    {
      std::vector<bool> flags_before[2];
      this->save_coarsen_flags (flags_before[0]);
      this->save_refine_flags (flags_before[1]);

      bool mesh_changed = false;
      do
        {
          this->dealii::Triangulation<dim,spacedim>::prepare_coarsening_and_refinement();
          this->update_periodic_face_map();
          // enforce 2:1 mesh balance over periodic boundaries
          if (this->smooth_grid &
              dealii::Triangulation<dim,spacedim>::limit_level_difference_at_vertices)
            mesh_changed = enforce_mesh_balance_over_periodic_boundaries(*this,
                           this->periodic_face_pairs_level_0);
        }
      while (mesh_changed);

      // check if any of the refinement flags were changed during this
      // function and return that value
      std::vector<bool> flags_after[2];
      this->save_coarsen_flags (flags_after[0]);
      this->save_refine_flags (flags_after[1]);
      return ((flags_before[0] != flags_after[0]) ||
              (flags_before[1] != flags_after[1]));
    }



    template <int dim, int spacedim>
    void
    Triangulation<dim,spacedim>::copy_local_forest_to_triangulation ()
    {
      // disable mesh smoothing for recreating the deal.II triangulation,
      // otherwise we might not be able to reproduce the p4est mesh
      // exactly. We restore the original smoothing at the end of this
      // function. Note that the smoothing flag is used in the normal
      // refinement process.
      typename Triangulation<dim,spacedim>::MeshSmoothing
      save_smooth = this->smooth_grid;

      // We will refine manually to match the p4est further down, which
      // obeys a level difference of 2 at each vertex (see the balance call
      // to p4est). We can disable this here so we store fewer artificial
      // cells (in some cases). For geometric multigrid it turns out that
      // we will miss level cells at shared vertices if we ignore this.
      // See tests/mpi/mg_06.
      if (settings & construct_multigrid_hierarchy)
        this->smooth_grid = dealii::Triangulation<dim,spacedim>::limit_level_difference_at_vertices;
      else
        this->smooth_grid = dealii::Triangulation<dim,spacedim>::none;

      bool mesh_changed = false;

      // remove all deal.II refinements. Note that we could skip this and
      // start from our current state, because the algorithm later coarsens as
      // necessary. This has the advantage of being faster when large parts
      // of the local partition changes (likely) and gives a deterministic
      // ordering of the cells (useful for snapshot/resume).
      // TODO: is there a more efficient way to do this?
      if (settings & mesh_reconstruction_after_repartitioning)
        while (this->begin_active()->level() > 0)
          {
            for (typename Triangulation<dim, spacedim>::active_cell_iterator
                 cell = this->begin_active();
                 cell != this->end();
                 ++cell)
              {
                cell->set_coarsen_flag();
              }

            this->prepare_coarsening_and_refinement();
            const bool saved_refinement_in_progress = refinement_in_progress;
            refinement_in_progress = true;

            try
              {
                this->execute_coarsening_and_refinement();
              }
            catch (const typename Triangulation<dim, spacedim>::DistortedCellList &)
              {
                // the underlying triangulation should not be checking for
                // distorted cells
                AssertThrow (false, ExcInternalError());
              }

            refinement_in_progress = saved_refinement_in_progress;
          }


      // query p4est for the ghost cells
      if (parallel_ghost != 0)
        {
          dealii::internal::p4est::functions<dim>::ghost_destroy (parallel_ghost);
          parallel_ghost = 0;
        }
      parallel_ghost = dealii::internal::p4est::functions<dim>::ghost_new (parallel_forest,
                       (dim == 2
                        ?
                        typename dealii::internal::p4est::types<dim>::
                        balance_type(P4EST_CONNECT_CORNER)
                        :
                        typename dealii::internal::p4est::types<dim>::
                        balance_type(P8EST_CONNECT_CORNER)));

      Assert (parallel_ghost, ExcInternalError());


      // set all cells to artificial. we will later set it to the correct
      // subdomain in match_tree_recursively
      for (typename Triangulation<dim,spacedim>::cell_iterator
           cell = this->begin(0);
           cell != this->end(0);
           ++cell)
        cell->recursively_set_subdomain_id(numbers::artificial_subdomain_id);

      do
        {
          for (typename Triangulation<dim,spacedim>::cell_iterator
               cell = this->begin(0);
               cell != this->end(0);
               ++cell)
            {
              // if this processor stores no part of the forest that comes out
              // of this coarse grid cell, then we need to delete all children
              // of this cell (the coarse grid cell remains)
              if (tree_exists_locally<dim,spacedim>(parallel_forest,
                                                    coarse_cell_to_p4est_tree_permutation[cell->index()])
                  == false)
                {
                  delete_all_children<dim,spacedim> (cell);
                  if (!cell->has_children())
                    cell->set_subdomain_id (numbers::artificial_subdomain_id);
                }

              else
                {
                  // this processor stores at least a part of the tree that
                  // comes out of this cell.

                  typename dealii::internal::p4est::types<dim>::quadrant p4est_coarse_cell;
                  typename dealii::internal::p4est::types<dim>::tree *tree =
                    init_tree(cell->index());

                  dealii::internal::p4est::init_coarse_quadrant<dim>(p4est_coarse_cell);

                  match_tree_recursively<dim,spacedim> (*tree, cell,
                                                        p4est_coarse_cell,
                                                        *parallel_forest,
                                                        this->my_subdomain);
                }
            }

          // check mesh for ghostcells, refine as necessary.  iterate over
          // every ghostquadrant, find corresponding deal coarsecell and
          // recurse.
          typename dealii::internal::p4est::types<dim>::quadrant *quadr;
          unsigned int ghost_owner=0;
          typename dealii::internal::p4est::types<dim>::topidx ghost_tree=0;

          for (unsigned int g_idx=0; g_idx<parallel_ghost->ghosts.elem_count; ++g_idx)
            {
              while (g_idx >= (unsigned int)parallel_ghost->proc_offsets[ghost_owner+1])
                ++ghost_owner;
              while (g_idx >= (unsigned int)parallel_ghost->tree_offsets[ghost_tree+1])
                ++ghost_tree;

              quadr = static_cast<typename dealii::internal::p4est::types<dim>::quadrant *>
                      ( sc_array_index(&parallel_ghost->ghosts, g_idx) );

              unsigned int coarse_cell_index =
                p4est_tree_to_coarse_cell_permutation[ghost_tree];

              match_quadrant<dim,spacedim> (this, coarse_cell_index, *quadr, ghost_owner);
            }

          // fix all the flags to make sure we have a consistent mesh
          this->prepare_coarsening_and_refinement ();

          // see if any flags are still set
          mesh_changed = false;
          for (typename Triangulation<dim,spacedim>::active_cell_iterator
               cell = this->begin_active();
               cell != this->end();
               ++cell)
            if (cell->refine_flag_set() || cell->coarsen_flag_set())
              {
                mesh_changed = true;
                break;
              }

          // actually do the refinement but prevent the refinement hook below
          // from taking over
          const bool saved_refinement_in_progress = refinement_in_progress;
          refinement_in_progress = true;

          try
            {
              this->execute_coarsening_and_refinement();
            }
          catch (const typename Triangulation<dim,spacedim>::DistortedCellList &)
            {
              // the underlying triangulation should not be checking for
              // distorted cells
              AssertThrow (false, ExcInternalError());
            }

          refinement_in_progress = saved_refinement_in_progress;
        }
      while (mesh_changed);

#ifdef DEBUG
      // check if correct number of ghosts is created
      unsigned int num_ghosts = 0;

      for (typename Triangulation<dim,spacedim>::active_cell_iterator
           cell = this->begin_active();
           cell != this->end();
           ++cell)
        {
          if (cell->subdomain_id() != this->my_subdomain
              &&
              cell->subdomain_id() != numbers::artificial_subdomain_id)
            ++num_ghosts;
        }

      Assert( num_ghosts == parallel_ghost->ghosts.elem_count, ExcInternalError());
#endif



      // fill level_subdomain_ids for geometric multigrid
      // the level ownership of a cell is defined as the owner if the cell is active or as the owner of child(0)
      // we need this information for all our ancestors and the same-level neighbors of our own cells (=level ghosts)
      if (settings & construct_multigrid_hierarchy)
        {
          // step 1: We set our own ids all the way down and all the others to
          // -1. Note that we do not fill other cells we could figure out the
          // same way, because we might accidentally set an id for a cell that
          // is not a ghost cell.
          for (unsigned int lvl=this->n_levels(); lvl>0; )
            {
              --lvl;
              for (typename Triangulation<dim,spacedim>::cell_iterator cell = this->begin(lvl); cell!=this->end(lvl); ++cell)
                {
                  if ((!cell->has_children() && cell->subdomain_id()==this->locally_owned_subdomain())
                      || (cell->has_children() && cell->child(0)->level_subdomain_id()==this->locally_owned_subdomain()))
                    cell->set_level_subdomain_id(this->locally_owned_subdomain());
                  else
                    {
                      //not our cell
                      cell->set_level_subdomain_id(numbers::artificial_subdomain_id);
                    }
                }
            }

          //step 2: make sure all the neighbors to our level_cells exist. Need
          //to look up in p4est...
          std::vector<std::vector<bool> > marked_vertices(this->n_levels());
          for (unsigned int lvl=0; lvl < this->n_levels(); ++lvl)
            marked_vertices[lvl] = mark_locally_active_vertices_on_level(lvl);

          for (typename Triangulation<dim,spacedim>::cell_iterator cell = this->begin(0); cell!=this->end(0); ++cell)
            {
              typename dealii::internal::p4est::types<dim>::quadrant p4est_coarse_cell;
              const unsigned int tree_index
                = coarse_cell_to_p4est_tree_permutation[cell->index()];
              typename dealii::internal::p4est::types<dim>::tree *tree =
                init_tree(cell->index());

              dealii::internal::p4est::init_coarse_quadrant<dim>(p4est_coarse_cell);

              determine_level_subdomain_id_recursively<dim,spacedim> (*tree, tree_index, cell,
                                                                      p4est_coarse_cell,
                                                                      *parallel_forest,
                                                                      this->my_subdomain,
                                                                      marked_vertices);
            }

          //step 3: make sure we have the parent of our level cells
          for (unsigned int lvl=this->n_levels(); lvl>0;)
            {
              --lvl;
              for (typename Triangulation<dim,spacedim>::cell_iterator cell = this->begin(lvl); cell!=this->end(lvl); ++cell)
                {
                  if (cell->has_children())
                    for (unsigned int c=0; c<GeometryInfo<dim>::max_children_per_cell; ++c)
                      {
                        if (cell->child(c)->level_subdomain_id()==this->locally_owned_subdomain())
                          {
                            //at least one of the children belongs to us, so
                            //make sure we set the level subdomain id
                            types::subdomain_id mark = numbers::artificial_subdomain_id;
                            mark = cell->child(0)->level_subdomain_id();
                            Assert(mark != numbers::artificial_subdomain_id, ExcInternalError()); //we should know the child(0)
                            cell->set_level_subdomain_id(mark);
                            break;
                          }
                      }
                }
            }

          //step 4: Special case: on each level we need all the face neighbors
          // of our own level cells these are normally on the same level,
          // unless the neighbor is active and coarser. It can end up on a
          // different processor. Luckily, the level_subdomain_id can be
          // figured out without communication, because the cell is active
          // (and so level_subdomain_id=subdomain_id). Finally, also consider
          // the opposite case: if we are the coarser neighbor for another
          // processor, also mark them.
          for (typename Triangulation<dim,spacedim>::cell_iterator cell = this->begin(); cell!=this->end(); ++cell)
            {
              bool cell_level_mine = cell->level_subdomain_id() == this->locally_owned_subdomain();

              for (unsigned int f=0; f<GeometryInfo<dim>::faces_per_cell; ++f)
                {
                  if (cell->face(f)->at_boundary() || cell->neighbor(f)->level() >= cell->level())
                    continue;

                  bool neighbor_level_mine = cell->neighbor(f)->level_subdomain_id() == this->locally_owned_subdomain();

                  if (cell_level_mine && !neighbor_level_mine)
                    {
                      // set the neighbor level_id up
                      Assert(cell->neighbor(f)->active(), ExcInternalError());
                      Assert(cell->neighbor(f)->subdomain_id() != numbers::artificial_subdomain_id, ExcInternalError());
                      Assert(cell->neighbor(f)->level_subdomain_id() == numbers::artificial_subdomain_id
                             || cell->neighbor(f)->level_subdomain_id() == cell->neighbor(f)->subdomain_id(), ExcInternalError());
                      cell->neighbor(f)->set_level_subdomain_id(cell->neighbor(f)->subdomain_id());
                    }
                  else if (!cell_level_mine && neighbor_level_mine)
                    {
                      // set the current cell up because it is a neighbor for us
                      Assert(cell->active(), ExcInternalError());
                      Assert(cell->subdomain_id() != numbers::artificial_subdomain_id, ExcInternalError());
                      Assert(cell->level_subdomain_id() == numbers::artificial_subdomain_id
                             || cell->level_subdomain_id() == cell->subdomain_id(), ExcInternalError());
                      cell->set_level_subdomain_id(cell->subdomain_id());
                    }
                }

            }

        }



      // check that our local copy has exactly as many cells as the p4est
      // original (at least if we are on only one processor); for parallel
      // computations, we want to check that we have at least as many as p4est
      // stores locally (in the future we should check that we have exactly as
      // many non-artificial cells as parallel_forest->local_num_quadrants)
      {
        const unsigned int total_local_cells = this->n_active_cells();
        (void)total_local_cells;

        if (Utilities::MPI::n_mpi_processes (this->mpi_communicator) == 1)
          Assert (static_cast<unsigned int>(parallel_forest->local_num_quadrants) ==
                  total_local_cells,
                  ExcInternalError())
          else
            Assert (static_cast<unsigned int>(parallel_forest->local_num_quadrants) <=
                    total_local_cells,
                    ExcInternalError());

        // count the number of owned, active cells and compare with p4est.
        unsigned int n_owned = 0;
        for (typename Triangulation<dim,spacedim>::active_cell_iterator
             cell = this->begin_active();
             cell != this->end(); ++cell)
          {
            if (cell->subdomain_id() == this->my_subdomain)
              ++n_owned;
          }

        Assert(static_cast<unsigned int>(parallel_forest->local_num_quadrants) ==
               n_owned, ExcInternalError());

      }

      this->smooth_grid = save_smooth;
    }



    template <int dim, int spacedim>
    void
    Triangulation<dim, spacedim>::execute_coarsening_and_refinement ()
    {
      // first make sure that recursive calls are handled correctly
      if (refinement_in_progress == true)
        {
          dealii::Triangulation<dim,spacedim>::execute_coarsening_and_refinement ();
          return;
        }

      // do not allow anisotropic refinement
#ifdef DEBUG
      for (typename Triangulation<dim,spacedim>::active_cell_iterator
           cell = this->begin_active();
           cell != this->end(); ++cell)
        if (cell->is_locally_owned() && cell->refine_flag_set())
          Assert (cell->refine_flag_set() ==
                  RefinementPossibilities<dim>::isotropic_refinement,
                  ExcMessage ("This class does not support anisotropic refinement"));
#endif


      // safety check: p4est has an upper limit on the level of a cell
      if (this->n_levels()==dealii::internal::p4est::functions<dim>::max_level)
        {
          for (typename Triangulation<dim,spacedim>::active_cell_iterator
               cell = this->begin_active(dealii::internal::p4est::functions<dim>::max_level-1);
               cell != this->end(dealii::internal::p4est::functions<dim>::max_level-1); ++cell)
            {
              AssertThrow(!(cell->refine_flag_set()),
                          ExcMessage("Fatal Error: maximum refinement level of p4est reached."));
            }
        }

      // now do the work we're supposed to do when we are in charge
      refinement_in_progress = true;
      this->prepare_coarsening_and_refinement ();

      // make sure all flags are cleared on cells we don't own, since nothing
      // good can come of that if they are still around
      for (typename Triangulation<dim,spacedim>::active_cell_iterator
           cell = this->begin_active();
           cell != this->end(); ++cell)
        if (cell->is_ghost() || cell->is_artificial())
          {
            cell->clear_refine_flag ();
            cell->clear_coarsen_flag ();
          }


      // count how many cells will be refined and coarsened, and allocate that
      // much memory
      RefineAndCoarsenList<dim,spacedim>
      refine_and_coarsen_list (*this,
                               p4est_tree_to_coarse_cell_permutation,
                               this->my_subdomain);

      // copy refine and coarsen flags into p4est and execute the refinement
      // and coarsening. this uses the refine_and_coarsen_list just built,
      // which is communicated to the callback functions through
      // p4est's user_pointer object
      Assert (parallel_forest->user_pointer == this,
              ExcInternalError());
      parallel_forest->user_pointer = &refine_and_coarsen_list;

      if (parallel_ghost != 0)
        {
          dealii::internal::p4est::functions<dim>::ghost_destroy (parallel_ghost);
          parallel_ghost = 0;
        }
      dealii::internal::p4est::functions<dim>::
      refine (parallel_forest, /* refine_recursive */ false,
              &RefineAndCoarsenList<dim,spacedim>::refine_callback,
              /*init_callback=*/NULL);
      dealii::internal::p4est::functions<dim>::
      coarsen (parallel_forest, /* coarsen_recursive */ false,
               &RefineAndCoarsenList<dim,spacedim>::coarsen_callback,
               /*init_callback=*/NULL);

      // make sure all cells in the lists have been consumed
      Assert (refine_and_coarsen_list.pointers_are_at_end(),
              ExcInternalError());

      // reset the pointer
      parallel_forest->user_pointer = this;

      // enforce 2:1 hanging node condition
      dealii::internal::p4est::functions<dim>::
      balance (parallel_forest,
               /* face and corner balance */
               (dim == 2
                ?
                typename dealii::internal::p4est::types<dim>::
                balance_type(P4EST_CONNECT_FULL)
                :
                typename dealii::internal::p4est::types<dim>::
                balance_type(P8EST_CONNECT_FULL)),
               /*init_callback=*/NULL);

      // before repartitioning the mesh let others attach mesh related info
      // (such as SolutionTransfer data) to the p4est
      attach_mesh_data();

      if (!(settings & no_automatic_repartitioning))
        {
          // partition the new mesh between all processors. If cell weights have
          // not been given balance the number of cells.
          if (this->signals.cell_weight.num_slots() == 0)
            dealii::internal::p4est::functions<dim>::
            partition (parallel_forest,
                       /* prepare coarsening */ 1,
                       /* weight_callback */ NULL);
          else
            {
              // get cell weights for a weighted repartitioning.
              const std::vector<unsigned int> cell_weights = get_cell_weights();

              PartitionWeights<dim,spacedim> partition_weights (cell_weights);

              // attach (temporarily) a pointer to the cell weights through p4est's
              // user_pointer object
              Assert (parallel_forest->user_pointer == this,
                      ExcInternalError());
              parallel_forest->user_pointer = &partition_weights;

              dealii::internal::p4est::functions<dim>::
              partition (parallel_forest,
                         /* prepare coarsening */ 1,
                         /* weight_callback */ &PartitionWeights<dim,spacedim>::cell_weight);

              // reset the user pointer to its previous state
              parallel_forest->user_pointer = this;
            }
        }

      // finally copy back from local part of tree to deal.II
      // triangulation. before doing so, make sure there are no refine or
      // coarsen flags pending
      for (typename Triangulation<dim,spacedim>::active_cell_iterator
           cell = this->begin_active();
           cell != this->end(); ++cell)
        {
          cell->clear_refine_flag();
          cell->clear_coarsen_flag();
        }

      try
        {
          copy_local_forest_to_triangulation ();
        }
      catch (const typename Triangulation<dim>::DistortedCellList &)
        {
          // the underlying triangulation should not be checking for distorted
          // cells
          AssertThrow (false, ExcInternalError());
        }


      refinement_in_progress = false;
      this->update_number_cache ();
      Triangulation<dim, spacedim>::update_periodic_face_map();
    }

    template <int dim, int spacedim>
    void
    Triangulation<dim,spacedim>::repartition ()
    {

#ifdef DEBUG
      for (typename Triangulation<dim,spacedim>::active_cell_iterator
           cell = this->begin_active();
           cell != this->end(); ++cell)
        if (cell->is_locally_owned())
          Assert (
            !cell->refine_flag_set() && !cell->coarsen_flag_set(),
            ExcMessage ("Error: There shouldn't be any cells flagged for coarsening/refinement when calling repartition()."));
#endif

      refinement_in_progress = true;

      // before repartitioning the mesh let others attach mesh related info
      // (such as SolutionTransfer data) to the p4est
      attach_mesh_data();

      if (this->signals.cell_weight.num_slots() == 0)
        {
          // no cell weights given -- call p4est's 'partition' without a
          // callback for cell weights
          dealii::internal::p4est::functions<dim>::
          partition (parallel_forest,
                     /* prepare coarsening */ 1,
                     /* weight_callback */ NULL);
        }
      else
        {
          // get cell weights for a weighted repartitioning.
          const std::vector<unsigned int> cell_weights = get_cell_weights();

          PartitionWeights<dim,spacedim> partition_weights (cell_weights);

          // attach (temporarily) a pointer to the cell weights through p4est's
          // user_pointer object
          Assert (parallel_forest->user_pointer == this,
                  ExcInternalError());
          parallel_forest->user_pointer = &partition_weights;

          dealii::internal::p4est::functions<dim>::
          partition (parallel_forest,
                     /* prepare coarsening */ 1,
                     /* weight_callback */ &PartitionWeights<dim,spacedim>::cell_weight);

          // reset the user pointer to its previous state
          parallel_forest->user_pointer = this;
        }

      try
        {
          copy_local_forest_to_triangulation ();
        }
      catch (const typename Triangulation<dim>::DistortedCellList &)
        {
          // the underlying triangulation should not be checking for distorted
          // cells
          AssertThrow (false, ExcInternalError());
        }

      refinement_in_progress = false;

      // update how many cells, edges, etc, we store locally
      this->update_number_cache ();
      Triangulation<dim, spacedim>::update_periodic_face_map();
    }



    template <int dim, int spacedim>
    void
    Triangulation<dim,spacedim>::
    communicate_locally_moved_vertices (const std::vector<bool> &vertex_locally_moved)
    {
      Assert (vertex_locally_moved.size() == this->n_vertices(),
              ExcDimensionMismatch(vertex_locally_moved.size(),
                                   this->n_vertices()));
#ifdef DEBUG
      {
        const std::vector<bool> locally_owned_vertices
          = GridTools::get_locally_owned_vertices (*this);
        for (unsigned int i=0; i<locally_owned_vertices.size(); ++i)
          Assert ((vertex_locally_moved[i] == false)
                  ||
                  (locally_owned_vertices[i] == true),
                  ExcMessage ("The vertex_locally_moved argument must not "
                              "contain vertices that are not locally owned"));
      }
#endif

      std::map<unsigned int, std::set<dealii::types::subdomain_id> >
      vertices_with_ghost_neighbors;

      // First find out which process should receive which vertices.
      // these are specifically the ones that sit on ghost cells and,
      // among these, the ones that we own locally
      for (typename Triangulation<dim,spacedim>::active_cell_iterator
           cell=this->begin_active(); cell!=this->end();
           ++cell)
        if (cell->is_ghost())
          for (unsigned int vertex_no=0;
               vertex_no<GeometryInfo<dim>::vertices_per_cell; ++vertex_no)
            {
              const unsigned int process_local_vertex_no = cell->vertex_index(vertex_no);
              vertices_with_ghost_neighbors[process_local_vertex_no].insert
              (cell->subdomain_id());
            }

      // now collect cells and their vertices
      // for the interested neighbors
      typedef
      std::map<dealii::types::subdomain_id, CommunicateLocallyMovedVertices::CellInfo<dim,spacedim> > cellmap_t;
      cellmap_t needs_to_get_cells;

      for (typename Triangulation<dim,spacedim>::cell_iterator
           cell = this->begin(0);
           cell != this->end(0);
           ++cell)
        {
          typename dealii::internal::p4est::types<dim>::quadrant p4est_coarse_cell;
          dealii::internal::p4est::init_coarse_quadrant<dim>(p4est_coarse_cell);

          CommunicateLocallyMovedVertices::fill_vertices_recursively<dim,spacedim>
          (*this,
           this->get_coarse_cell_to_p4est_tree_permutation()[cell->index()],
           cell,
           p4est_coarse_cell,
           vertices_with_ghost_neighbors,
           vertex_locally_moved,
           needs_to_get_cells);
        }

      // sending
      std::vector<std::vector<char> > sendbuffers (needs_to_get_cells.size());
      std::vector<std::vector<char> >::iterator buffer = sendbuffers.begin();
      std::vector<MPI_Request> requests (needs_to_get_cells.size());
      std::vector<unsigned int> destinations;

      unsigned int idx=0;

      for (typename cellmap_t::iterator it=needs_to_get_cells.begin();
           it!=needs_to_get_cells.end();
           ++it, ++buffer, ++idx)
        {
          const unsigned int num_cells = it->second.tree_index.size();
          (void)num_cells;
          destinations.push_back(it->first);

          Assert(num_cells==it->second.quadrants.size(), ExcInternalError());
          Assert(num_cells>0, ExcInternalError());

          // pack all the data into
          // the buffer for this
          // recipient and send
          // it. keep data around
          // till we can make sure
          // that the packet has been
          // received
          it->second.pack_data (*buffer);
          MPI_Isend(&(*buffer)[0], buffer->size(),
                    MPI_BYTE, it->first,
                    123, this->get_communicator(), &requests[idx]);
        }

      Assert(destinations.size()==needs_to_get_cells.size(), ExcInternalError());

      // collect the neighbors
      // that are going to send stuff to us
      const std::vector<unsigned int> senders
        = Utilities::MPI::compute_point_to_point_communication_pattern
          (this->get_communicator(), destinations);

      // receive ghostcelldata
      std::vector<char> receive;
      CommunicateLocallyMovedVertices::CellInfo<dim,spacedim> cellinfo;
      for (unsigned int i=0; i<senders.size(); ++i)
        {
          MPI_Status status;
          int len;
          MPI_Probe(MPI_ANY_SOURCE, 123, this->get_communicator(), &status);
          MPI_Get_count(&status, MPI_BYTE, &len);
          receive.resize(len);

          char *ptr = &receive[0];
          MPI_Recv(ptr, len, MPI_BYTE, status.MPI_SOURCE, status.MPI_TAG,
                   this->get_communicator(), &status);

          cellinfo.unpack_data(receive);
          const unsigned int cells = cellinfo.tree_index.size();
          for (unsigned int c=0; c<cells; ++c)
            {
              typename dealii::parallel::distributed::Triangulation<dim,spacedim>::cell_iterator
              cell (this,
                    0,
                    this->get_p4est_tree_to_coarse_cell_permutation()[cellinfo.tree_index[c]]);

              typename dealii::internal::p4est::types<dim>::quadrant p4est_coarse_cell;
              dealii::internal::p4est::init_coarse_quadrant<dim>(p4est_coarse_cell);

              CommunicateLocallyMovedVertices::set_vertices_recursively<dim,spacedim> (*this,
                  p4est_coarse_cell,
                  cell,
                  cellinfo.quadrants[c],
                  cellinfo.first_vertices[c],
                  cellinfo.first_vertex_indices[c]);
            }
        }

      // complete all sends, so that we can
      // safely destroy the buffers.
      if (requests.size() > 0)
        MPI_Waitall(requests.size(), &requests[0], MPI_STATUSES_IGNORE);

      //check all msgs got sent and received
      Assert(Utilities::MPI::sum(needs_to_get_cells.size(), this->get_communicator())
             == Utilities::MPI::sum(senders.size(), this->get_communicator()),
             ExcInternalError());
    }

    template <int dim, int spacedim>
    unsigned int
    Triangulation<dim,spacedim>::
    register_data_attach (const std::size_t size,
                          const std_cxx11::function<void(const cell_iterator &,
                                                         const CellStatus,
                                                         void *)> &pack_callback)
    {
      Assert(size>0, ExcMessage("register_data_attach(), size==0"));
      Assert(attached_data_pack_callbacks.size()==n_attached_datas,
             ExcMessage("register_data_attach(), not all data has been unpacked last time?"));

      unsigned int offset = attached_data_size+sizeof(CellStatus);
      ++n_attached_datas;
      attached_data_size+=size;
      attached_data_pack_callbacks.push_back(
        std::pair<unsigned int, pack_callback_t> (offset, pack_callback)
      );
      return offset;
    }



    template <int dim, int spacedim>
    void
    Triangulation<dim,spacedim>::
    notify_ready_to_unpack (const unsigned int offset,
                            const std_cxx11::function<void (const cell_iterator &,
                                                            const CellStatus,
                                                            const void *)> &unpack_callback)
    {
      Assert (offset >= sizeof(CellStatus),
              ExcMessage ("invalid offset in notify_ready_to_unpack()"));
      Assert (offset < sizeof(CellStatus)+attached_data_size,
              ExcMessage ("invalid offset in notify_ready_to_unpack()"));
      Assert (n_attached_datas > 0, ExcMessage ("notify_ready_to_unpack() called too often"));

      // Recurse over p4est and hand the caller the data back
      for (typename Triangulation<dim, spacedim>::cell_iterator
           cell = this->begin (0);
           cell != this->end (0);
           ++cell)
        {
          //skip coarse cells, that are not ours
          if (tree_exists_locally<dim, spacedim> (parallel_forest,
                                                  coarse_cell_to_p4est_tree_permutation[cell->index() ])
              == false)
            continue;

          typename dealii::internal::p4est::types<dim>::quadrant p4est_coarse_cell;
          typename dealii::internal::p4est::types<dim>::tree *tree =
            init_tree (cell->index());

          dealii::internal::p4est::init_coarse_quadrant<dim> (p4est_coarse_cell);

          // parent_cell is not correct here, but is only used in a refined
          // cell
          post_mesh_data_recursively<dim, spacedim> (*tree,
                                                     cell,
                                                     cell,
                                                     p4est_coarse_cell,
                                                     offset,
                                                     unpack_callback);
        }

      --n_attached_datas;
      if (n_attached_deserialize > 0)
        {
          --n_attached_deserialize;
          attached_data_pack_callbacks.pop_front();
        }

      // important: only remove data if we are not in the deserialization
      // process. There, each SolutionTransfer registers and unpacks before
      // the next one does this, so n_attached_datas is only 1 here.  This
      // would destroy the saved data before the second SolutionTransfer can
      // get it. This created a bug that is documented in
      // tests/mpi/p4est_save_03 with more than one SolutionTransfer.
      if (!n_attached_datas && n_attached_deserialize == 0)
        {
          // everybody got his data, time for cleanup!
          attached_data_size = 0;
          attached_data_pack_callbacks.clear();

          // and release the data
          void *userptr = parallel_forest->user_pointer;
          dealii::internal::p4est::functions<dim>::reset_data (parallel_forest, 0, NULL, NULL);
          parallel_forest->user_pointer = userptr;
        }
    }


    template <int dim, int spacedim>
    const std::vector<types::global_dof_index> &
    Triangulation<dim, spacedim>::get_p4est_tree_to_coarse_cell_permutation() const
    {
      return p4est_tree_to_coarse_cell_permutation;
    }



    template <int dim, int spacedim>
    const std::vector<types::global_dof_index> &
    Triangulation<dim, spacedim>::get_coarse_cell_to_p4est_tree_permutation() const
    {
      return coarse_cell_to_p4est_tree_permutation;
    }



    namespace
    {
      /**
       * This is the callback data structure used to fill
       * vertices_with_ghost_neighbors via the p4est_iterate tool
       */
      template <int dim, int spacedim>
      struct FindGhosts
      {
        typename dealii::parallel::distributed::Triangulation<dim,spacedim> *triangulation;
        sc_array_t *subids;
        std::map<unsigned int, std::set<dealii::types::subdomain_id> >
        *vertices_with_ghost_neighbors;
      };

      /** At a corner (vertex), determine if any of the neighboring cells are
       * ghosts.  If there are, find out their subdomain ids, and if this is a
       * local vertex, then add these subdomain ids to the map
       * vertices_with_ghost_neighbors of that index
       */
      template <int dim, int spacedim>
      void
      find_ghosts_corner
      (typename dealii::internal::p4est::iter<dim>::corner_info *info,
       void *user_data)
      {
        int i, j;
        int nsides = info->sides.elem_count;
        typename dealii::internal::p4est::iter<dim>::corner_side *sides =
          (typename dealii::internal::p4est::iter<dim>::corner_side *)
          (info->sides.array);
        FindGhosts<dim,spacedim> *fg = static_cast<FindGhosts<dim,spacedim> *>(user_data);
        sc_array_t *subids = fg->subids;
        typename dealii::parallel::distributed::Triangulation<dim,spacedim> *triangulation = fg->triangulation;
        int nsubs;
        dealii::types::subdomain_id *subdomain_ids;
        std::map<unsigned int, std::set<dealii::types::subdomain_id> >
        *vertices_with_ghost_neighbors = fg->vertices_with_ghost_neighbors;

        subids->elem_count = 0;
        for (i = 0; i < nsides; i++)
          {
            if (sides[i].is_ghost)
              {
                typename dealii::parallel::distributed::Triangulation<dim,spacedim>::cell_iterator cell = cell_from_quad (triangulation, sides[i].treeid, *(sides[i].quad));
                Assert (cell->is_ghost(), ExcMessage ("ghost quad did not find ghost cell"));
                dealii::types::subdomain_id *subid =
                  static_cast<dealii::types::subdomain_id *>(sc_array_push (subids));
                *subid = cell->subdomain_id();
              }
          }

        if (!subids->elem_count)
          {
            return;
          }

        nsubs = (int) subids->elem_count;
        subdomain_ids = (dealii::types::subdomain_id *) (subids->array);

        for (i = 0; i < nsides; i++)
          {
            if (!sides[i].is_ghost)
              {
                typename dealii::parallel::distributed::Triangulation<dim,spacedim>::cell_iterator cell = cell_from_quad (triangulation, sides[i].treeid, *(sides[i].quad));

                Assert (!cell->is_ghost(), ExcMessage ("local quad found ghost cell"));

                for (j = 0; j < nsubs; j++)
                  {
                    (*vertices_with_ghost_neighbors)[cell->vertex_index(sides[i].corner)]
                    .insert (subdomain_ids[j]);
                  }
              }
          }

        subids->elem_count = 0;
      }

      /** Similar to find_ghosts_corner, but for the hanging vertex in the
       * middle of an edge
       */
      template <int dim, int spacedim>
      void
      find_ghosts_edge
      (typename dealii::internal::p4est::iter<dim>::edge_info *info,
       void *user_data)
      {
        int i, j, k;
        int nsides = info->sides.elem_count;
        typename dealii::internal::p4est::iter<dim>::edge_side *sides =
          (typename dealii::internal::p4est::iter<dim>::edge_side *)
          (info->sides.array);
        FindGhosts<dim,spacedim> *fg = static_cast<FindGhosts<dim,spacedim> *>(user_data);
        sc_array_t *subids = fg->subids;
        typename dealii::parallel::distributed::Triangulation<dim,spacedim> *triangulation = fg->triangulation;
        int nsubs;
        dealii::types::subdomain_id *subdomain_ids;
        std::map<unsigned int, std::set<dealii::types::subdomain_id> >
        *vertices_with_ghost_neighbors = fg->vertices_with_ghost_neighbors;

        subids->elem_count = 0;
        for (i = 0; i < nsides; i++)
          {
            if (sides[i].is_hanging)
              {
                for (j = 0; j < 2; j++)
                  {
                    if (sides[i].is.hanging.is_ghost[j])
                      {
                        typename dealii::parallel::distributed::Triangulation<dim,spacedim>::cell_iterator cell = cell_from_quad (triangulation, sides[i].treeid, *(sides[i].is.hanging.quad[j]));
                        dealii::types::subdomain_id *subid =
                          static_cast<dealii::types::subdomain_id *>(sc_array_push (subids));
                        *subid = cell->subdomain_id();
                      }
                  }
              }
          }

        if (!subids->elem_count)
          {
            return;
          }

        nsubs = (int) subids->elem_count;
        subdomain_ids = (dealii::types::subdomain_id *) (subids->array);

        for (i = 0; i < nsides; i++)
          {
            if (sides[i].is_hanging)
              {
                for (j = 0; j < 2; j++)
                  {
                    if (!sides[i].is.hanging.is_ghost[j])
                      {
                        typename dealii::parallel::distributed::Triangulation<dim,spacedim>::cell_iterator cell = cell_from_quad (triangulation, sides[i].treeid, *(sides[i].is.hanging.quad[j]));

                        for (k = 0; k < nsubs; k++)
                          {
                            (*vertices_with_ghost_neighbors)[cell->vertex_index(p8est_edge_corners[sides[i].edge][1^j])]
                            .insert (subdomain_ids[k]);
                          }
                      }
                  }
              }
          }

        subids->elem_count = 0;
      }

      /** Similar to find_ghosts_corner, but for the hanging vertex in the
       * middle of a face
       */
      template <int dim, int spacedim>
      void
      find_ghosts_face
      (typename dealii::internal::p4est::iter<dim>::face_info *info,
       void *user_data)
      {
        int i, j, k;
        int nsides = info->sides.elem_count;
        typename dealii::internal::p4est::iter<dim>::face_side *sides =
          (typename dealii::internal::p4est::iter<dim>::face_side *)
          (info->sides.array);
        FindGhosts<dim,spacedim> *fg = static_cast<FindGhosts<dim,spacedim> *>(user_data);
        sc_array_t *subids = fg->subids;
        typename dealii::parallel::distributed::Triangulation<dim,spacedim> *triangulation = fg->triangulation;
        int nsubs;
        dealii::types::subdomain_id *subdomain_ids;
        std::map<unsigned int, std::set<dealii::types::subdomain_id> >
        *vertices_with_ghost_neighbors = fg->vertices_with_ghost_neighbors;
        int limit = (dim == 2) ? 2 : 4;

        subids->elem_count = 0;
        for (i = 0; i < nsides; i++)
          {
            if (sides[i].is_hanging)
              {
                for (j = 0; j < limit; j++)
                  {
                    if (sides[i].is.hanging.is_ghost[j])
                      {
                        typename dealii::parallel::distributed::Triangulation<dim,spacedim>::cell_iterator cell = cell_from_quad (triangulation, sides[i].treeid, *(sides[i].is.hanging.quad[j]));
                        dealii::types::subdomain_id *subid =
                          static_cast<dealii::types::subdomain_id *>(sc_array_push (subids));
                        *subid = cell->subdomain_id();
                      }
                  }
              }
          }

        if (!subids->elem_count)
          {
            return;
          }

        nsubs = (int) subids->elem_count;
        subdomain_ids = (dealii::types::subdomain_id *) (subids->array);

        for (i = 0; i < nsides; i++)
          {
            if (sides[i].is_hanging)
              {
                for (j = 0; j < limit; j++)
                  {
                    if (!sides[i].is.hanging.is_ghost[j])
                      {
                        typename dealii::parallel::distributed::Triangulation<dim,spacedim>::cell_iterator cell = cell_from_quad (triangulation, sides[i].treeid, *(sides[i].is.hanging.quad[j]));

                        for (k = 0; k < nsubs; k++)
                          {
                            if (dim == 2)
                              {
                                (*vertices_with_ghost_neighbors)[cell->vertex_index(p4est_face_corners[sides[i].face][(limit - 1)^j])]
                                .insert (subdomain_ids[k]);
                              }
                            else
                              {
                                (*vertices_with_ghost_neighbors)[cell->vertex_index(p8est_face_corners[sides[i].face][(limit - 1)^j])]
                                .insert (subdomain_ids[k]);
                              }
                          }
                      }
                  }
              }
          }

        subids->elem_count = 0;
      }
    }



    namespace
    {
      /**
       * ensures that if one of the two vertices on a periodic face is marked
       * as active (i.e., belonging to an owned level cell), also the other
       * one is active
       */
      template <typename ITERATOR>
      void
      mark_periodic_vertices_recursively(const GridTools::PeriodicFacePair<ITERATOR> &periodic,
                                         const int target_level,
                                         std::vector<bool> &active_vertices_on_level)
      {
        if (periodic.cell[0]->level() > target_level)
          return;

        const unsigned int dim = ITERATOR::AccessorType::dimension;
        // for hanging nodes there is nothing to do since we are interested in
        // the connections on the same level...
        if (periodic.cell[0]->level() < target_level &&
            periodic.cell[0]->has_children() &&
            periodic.cell[1]->has_children())
          {
            // copy orientations etc. from parent to child
            GridTools::PeriodicFacePair<ITERATOR> periodic_child = periodic;

            // find appropriate pairs of child elements
            for (unsigned int cf=0; cf<periodic.cell[0]->face(periodic.face_idx[0])->n_children(); ++cf)
              {
                const unsigned int child_index_0 =
                  GeometryInfo<dim>::child_cell_on_face(periodic.cell[0]->refinement_case(),
                                                        periodic.face_idx[0], cf,
                                                        periodic.orientation[0],
                                                        periodic.orientation[1],
                                                        periodic.orientation[2]);
                periodic_child.cell[0] = periodic.cell[0]->child(child_index_0);
                periodic_child.face_idx[0] = periodic.face_idx[0];

                // the second face is in standard orientation in terms of the
                // periodic face pair
                const unsigned int child_index_1 =
                  GeometryInfo<dim>::child_cell_on_face(periodic.cell[1]->refinement_case(),
                                                        periodic.face_idx[1], cf);

                periodic_child.cell[1] = periodic.cell[1]->child(child_index_1);
                periodic_child.face_idx[1] = periodic.face_idx[1];

                // recursive call into children
                mark_periodic_vertices_recursively (periodic_child, target_level,
                                                    active_vertices_on_level);
              }
            return;
          }

        if (periodic.cell[0]->level() != target_level)
          return;

        for (unsigned int v=0; v<GeometryInfo<dim-1>::vertices_per_cell; ++v)
          {
            // take possible non-standard orientation of face on cell[0] into
            // account
            const unsigned int vface0 =
              GeometryInfo<dim>::standard_to_real_face_vertex(v,periodic.orientation[0],
                                                              periodic.orientation[1],
                                                              periodic.orientation[2]);
            if (active_vertices_on_level[periodic.cell[0]->face(periodic.face_idx[0])->vertex_index(vface0)] ||
                active_vertices_on_level[periodic.cell[1]->face(periodic.face_idx[1])->vertex_index(v)])
              active_vertices_on_level[periodic.cell[0]->face(periodic.face_idx[0])->vertex_index(vface0)]
                = active_vertices_on_level[periodic.cell[1]->face(periodic.face_idx[1])->vertex_index(v)]
                  = true;
          }
      }



      /**
       * ensures that always both vertices over a periodic face are identified
       * together
       */
      template <typename ITERATOR>
      void
      set_periodic_ghost_neighbors_recursively(const GridTools::PeriodicFacePair<ITERATOR> &periodic,
                                               const int target_level,
                                               std::map<unsigned int, std::set<dealii::types::subdomain_id> > &vertices_with_ghost_neighbors)
      {
        if (periodic.cell[0]->level() > target_level)
          return;

        // for hanging nodes there is nothing to do since we are interested in
        // the connections on the same level...
        if (periodic.cell[0]->level() < target_level &&
            periodic.cell[0]->has_children() &&
            periodic.cell[1]->has_children())
          {
            // copy orientations etc. from parent to child
            GridTools::PeriodicFacePair<ITERATOR> periodic_child = periodic;

            // find appropriate pairs of child elements
            for (unsigned int cf=0; cf<periodic.cell[0]->face(periodic.face_idx[0])->n_children(); ++cf)
              {
                unsigned int c=0;
                for (; c<periodic.cell[0]->n_children(); ++c)
                  {
                    if (periodic.cell[0]->child(c)->face(periodic.face_idx[0]) ==
                        periodic.cell[0]->face(periodic.face_idx[0])->child(cf))
                      break;
                  }
                Assert(c < periodic.cell[0]->n_children(),
                       ExcMessage("Face child not found"));
                periodic_child.cell[0] = periodic.cell[0]->child(c);
                periodic_child.face_idx[0] = periodic.face_idx[0];

                c=0;
                for (; c<periodic.cell[1]->n_children(); ++c)
                  {
                    if (periodic.cell[1]->child(c)->face(periodic.face_idx[1]) ==
                        periodic.cell[1]->face(periodic.face_idx[1])->child(cf))
                      break;
                  }
                Assert(c < periodic.cell[1]->n_children(),
                       ExcMessage("Face child not found"));
                periodic_child.cell[1] = periodic.cell[1]->child(c);
                periodic_child.face_idx[1] = periodic.face_idx[1];

                // recursive call into children
                set_periodic_ghost_neighbors_recursively (periodic_child, target_level,
                                                          vertices_with_ghost_neighbors);
              }
            return;
          }

        if (periodic.cell[0]->level() != target_level)
          return;

        // TODO: fix non-standard orientation
        Assert(periodic.orientation[0] == true &&
               periodic.orientation[1] == false &&
               periodic.orientation[2] == false,
               ExcNotImplemented());

        for (unsigned int v=0; v<GeometryInfo<ITERATOR::AccessorType::dimension-1>::vertices_per_cell; ++v)
          {
            const unsigned int
            idx0 = periodic.cell[0]->face(periodic.face_idx[0])->vertex_index(v),
            idx1 = periodic.cell[1]->face(periodic.face_idx[1])->vertex_index(v);
            if (vertices_with_ghost_neighbors.find(idx0) !=
                vertices_with_ghost_neighbors.end())
              vertices_with_ghost_neighbors[idx1].
              insert(vertices_with_ghost_neighbors[idx0].begin(),
                     vertices_with_ghost_neighbors[idx0].end());
            if (vertices_with_ghost_neighbors.find(idx1) !=
                vertices_with_ghost_neighbors.end())
              vertices_with_ghost_neighbors[idx0].
              insert(vertices_with_ghost_neighbors[idx1].begin(),
                     vertices_with_ghost_neighbors[idx1].end());
          }
      }
    }



    /**
     * Determine the neighboring subdomains that are adjacent to each vertex.
     * This is achieved via the p4est_iterate/p8est_iterate tool
     */
    template <int dim, int spacedim>
    void
    Triangulation<dim,spacedim>::
    fill_vertices_with_ghost_neighbors
    (std::map<unsigned int, std::set<dealii::types::subdomain_id> >
     &vertices_with_ghost_neighbors)
    {
      Assert (dim>1, ExcNotImplemented());

      FindGhosts<dim,spacedim> fg;
      fg.subids = sc_array_new (sizeof (dealii::types::subdomain_id));
      fg.triangulation = this;
      fg.vertices_with_ghost_neighbors = &vertices_with_ghost_neighbors;

      // switch between functions. to make the compiler happy, we need to cast
      // the first two arguments to the type p[48]est_iterate wants to see. this
      // cast is the identity cast in each of the two branches, so it is safe.
      switch (dim)
        {
        case 2:
          p4est_iterate (reinterpret_cast<dealii::internal::p4est::types<2>::forest *>(this->parallel_forest),
                         reinterpret_cast<dealii::internal::p4est::types<2>::ghost *>(this->parallel_ghost),
                         static_cast<void *>(&fg),
                         NULL, find_ghosts_face<2,spacedim>, find_ghosts_corner<2,spacedim>);
          break;

        case 3:
          p8est_iterate (reinterpret_cast<dealii::internal::p4est::types<3>::forest *>(this->parallel_forest),
                         reinterpret_cast<dealii::internal::p4est::types<3>::ghost *>(this->parallel_ghost),
                         static_cast<void *>(&fg),
                         NULL, find_ghosts_face<3,spacedim>, find_ghosts_edge<3,spacedim>, find_ghosts_corner<3,spacedim>);
          break;

        default:
          Assert (false, ExcNotImplemented());
        }

      sc_array_destroy (fg.subids);
    }



    /**
     * Determine the neighboring subdomains that are adjacent to each vertex
     * on the given multigrid level
     */
    template <int dim, int spacedim>
    void
    Triangulation<dim,spacedim>::
    fill_level_vertices_with_ghost_neighbors
    (const int level,
     std::map<unsigned int, std::set<dealii::types::subdomain_id> >
     &vertices_with_ghost_neighbors)
    {
      const std::vector<bool> locally_active_vertices =
        mark_locally_active_vertices_on_level(level);
      for (cell_iterator cell = this->begin(level); cell != this->end(level); ++cell)
        if (cell->level_subdomain_id() != dealii::numbers::artificial_subdomain_id
            && cell->level_subdomain_id() != this->locally_owned_subdomain())
          for (unsigned int v=0; v<GeometryInfo<dim>::vertices_per_cell; ++v)
            if (locally_active_vertices[cell->vertex_index(v)])
              vertices_with_ghost_neighbors[cell->vertex_index(v)]
              .insert (cell->level_subdomain_id());

      std::map<unsigned int, std::set<dealii::types::subdomain_id> >
      vertices_with_ghost_neighbors_cmp = vertices_with_ghost_neighbors;


      for (unsigned int i=0; i<this->periodic_face_pairs_level_0.size(); ++i)
        set_periodic_ghost_neighbors_recursively(this->periodic_face_pairs_level_0[i],
                                                 level, vertices_with_ghost_neighbors_cmp);

      //now for the vertices on periodic faces
      typename std::map<std::pair<cell_iterator, unsigned int>,
               std::pair<std::pair<cell_iterator,unsigned int>, std::bitset<3> > >::const_iterator it;

      for (it = this->periodic_face_map.begin(); it!= this->periodic_face_map.end(); ++it)
        {
          const cell_iterator &cell_1 = it->first.first;
          const unsigned int face_no_1 = it->first.second;
          const cell_iterator &cell_2 = it->second.first.first;
          const unsigned int face_no_2 = it->second.first.second;
          const std::bitset<3> face_orientation = it->second.second;

          if (cell_1->level() == level &&
              cell_2->level() == level)
            {
              for (unsigned int v=0; v<GeometryInfo<dim-1>::vertices_per_cell; ++v)
                {
                  // take possible non-standard orientation of faces into account
                  const unsigned int vface0 =
                    GeometryInfo<dim>::standard_to_real_face_vertex(v,face_orientation[0],
                                                                    face_orientation[1],
                                                                    face_orientation[2]);
                  const unsigned int idx0 = cell_1->face(face_no_1)->vertex_index(vface0);
                  const unsigned int idx1 = cell_2->face(face_no_2)->vertex_index(v);
                  if (vertices_with_ghost_neighbors.find(idx0) != vertices_with_ghost_neighbors.end())
                    vertices_with_ghost_neighbors[idx1].insert(vertices_with_ghost_neighbors[idx0].begin(),
                                                               vertices_with_ghost_neighbors[idx0].end());
                  if (vertices_with_ghost_neighbors.find(idx1) != vertices_with_ghost_neighbors.end())
                    vertices_with_ghost_neighbors[idx0].insert(vertices_with_ghost_neighbors[idx1].begin(),
                                                               vertices_with_ghost_neighbors[idx1].end());
                }
            }
        }

      if (vertices_with_ghost_neighbors != vertices_with_ghost_neighbors_cmp)
        {
          std::cout << "Print vertices_with_ghost_neighbors: " << std::endl;
          std::map<unsigned int, std::set<dealii::types::subdomain_id> >::const_iterator it;
          for (it = vertices_with_ghost_neighbors.begin(); it!=vertices_with_ghost_neighbors.end(); ++it)
            {
              std::cout << "Vertex " << it->first << " is on subdomains ";
              std::set<dealii::types::subdomain_id>::const_iterator it2;
              for (it2 = it->second.begin(); it2!=it->second.end(); ++it2)
                std::cout << *it2 << " ";
              std::cout << std::endl;
            }

          std::cout << "Print vertices_with_ghost_neighbors_cmp: " << std::endl;
          for (it = vertices_with_ghost_neighbors_cmp.begin(); it!=vertices_with_ghost_neighbors_cmp.end(); ++it)
            {
              std::cout << "Vertex " << it->first << " is on subdomains ";
              std::set<dealii::types::subdomain_id>::const_iterator it2;
              for (it2 = it->second.begin(); it2!=it->second.end(); ++it2)
                std::cout << *it2 << " ";
              std::cout << std::endl;
            }
          Assert(false, ExcInternalError());
        }
    }



    template<int dim, int spacedim>
    std::vector<bool>
    Triangulation<dim,spacedim>
    ::mark_locally_active_vertices_on_level (const int level) const
    {
      Assert (dim>1, ExcNotImplemented());

      std::vector<bool> marked_vertices(this->n_vertices(), false);
      for (cell_iterator cell = this->begin(level); cell != this->end(level); ++cell)
        if (cell->level_subdomain_id() == this->locally_owned_subdomain())
          for (unsigned int v=0; v<GeometryInfo<dim>::vertices_per_cell; ++v)
            marked_vertices[cell->vertex_index(v)] = true;

      std::vector<bool> marked_vertices_cmp = marked_vertices;

      for (unsigned int i=0; i<this->periodic_face_pairs_level_0.size(); ++i)
        mark_periodic_vertices_recursively(this->periodic_face_pairs_level_0[i],
                                           level, marked_vertices_cmp);

      /**
       * ensure that if one of the two vertices on a periodic face is marked
       * as active (i.e., belonging to an owned level cell), also the other
       * one is active
       */
      typename std::map<std::pair<cell_iterator, unsigned int>,
               std::pair<std::pair<cell_iterator,unsigned int>, std::bitset<3> > >::const_iterator it;

      for (it = this->periodic_face_map.begin(); it!= this->periodic_face_map.end(); ++it)
        {
          const cell_iterator &cell_1 = it->first.first;
          const unsigned int face_no_1 = it->first.second;
          const cell_iterator &cell_2 = it->second.first.first;
          const unsigned int face_no_2 = it->second.first.second;
          const std::bitset<3> &face_orientation = it->second.second;

          if (cell_1->level() == level &&
              cell_2->level() == level)
            {
              for (unsigned int v=0; v<GeometryInfo<dim-1>::vertices_per_cell; ++v)
                {
                  // take possible non-standard orientation of faces into account
                  const unsigned int vface0 =
                    GeometryInfo<dim>::standard_to_real_face_vertex(v,face_orientation[0],
                                                                    face_orientation[1],
                                                                    face_orientation[2]);
                  if (marked_vertices[cell_1->face(face_no_1)->vertex_index(vface0)] ||
                      marked_vertices[cell_2->face(face_no_2)->vertex_index(v)])
                    marked_vertices[cell_1->face(face_no_1)->vertex_index(vface0)]
                      = marked_vertices[cell_2->face(face_no_2)->vertex_index(v)]
                        = true;
                }
            }
        }

      Assert(marked_vertices == marked_vertices_cmp, ExcInternalError());
      return marked_vertices;
    }



    template<int dim, int spacedim>
    void
    Triangulation<dim,spacedim>::add_periodicity
    (const std::vector<GridTools::PeriodicFacePair<cell_iterator> > &
     periodicity_vector)
    {
#if DEAL_II_P4EST_VERSION_GTE(0,3,4,1)
      Assert (triangulation_has_content == true,
              ExcMessage ("The triangulation is empty!"));
      Assert (this->n_levels() == 1,
              ExcMessage ("The triangulation is refined!"));

      typedef std::vector<GridTools::PeriodicFacePair<cell_iterator> >
      FaceVector;
      typename FaceVector::const_iterator it, periodic_end;
      it = periodicity_vector.begin();
      periodic_end = periodicity_vector.end();

      for (; it<periodic_end; ++it)
        {
          const cell_iterator first_cell = it->cell[0];
          const cell_iterator second_cell = it->cell[1];
          const unsigned int face_left = it->face_idx[0];
          const unsigned int face_right = it->face_idx[1];

          //respective cells of the matching faces in p4est
          const unsigned int tree_left
            = coarse_cell_to_p4est_tree_permutation[std::distance(this->begin(),
                                                                  first_cell)];
          const unsigned int tree_right
            = coarse_cell_to_p4est_tree_permutation[std::distance(this->begin(),
                                                                  second_cell)];

          // p4est wants to know which corner the first corner on
          // the face with the lower id is mapped to on the face with
          // with the higher id. For d==2 there are only two possibilities
          // that are determined by it->orientation[1].
          // For d==3 we have to use GridTools::OrientationLookupTable.
          // The result is given below.

          unsigned int p4est_orientation = 0;
          if (dim==2)
            p4est_orientation = it->orientation[1];
          else
            {
              const unsigned int face_idx_list[] = {face_left, face_right};
              const cell_iterator cell_list[] = {first_cell, second_cell};
              unsigned int lower_idx, higher_idx;
              if (face_left<=face_right)
                {
                  higher_idx = 1;
                  lower_idx = 0;
                }
              else
                {
                  higher_idx = 0;
                  lower_idx = 1;
                }

              // get the cell index of the first index on the face with the lower id
              unsigned int first_p4est_idx_on_cell = p8est_face_corners[face_idx_list[lower_idx]][0];
              unsigned int first_dealii_idx_on_face = numbers::invalid_unsigned_int;
              for (unsigned int i=0; i<GeometryInfo<dim>::vertices_per_face; ++i)
                {
                  const unsigned int first_dealii_idx_on_cell
                    =  GeometryInfo<dim>::face_to_cell_vertices
                       (face_idx_list[lower_idx], i,
                        cell_list[lower_idx]->face_orientation(face_idx_list[lower_idx]),
                        cell_list[lower_idx]->face_flip(face_idx_list[lower_idx]),
                        cell_list[lower_idx]->face_rotation(face_idx_list[lower_idx]));
                  if (first_p4est_idx_on_cell == first_dealii_idx_on_cell)
                    {
                      first_dealii_idx_on_face = i;
                      break;
                    }
                }
              Assert( first_dealii_idx_on_face != numbers::invalid_unsigned_int, ExcInternalError());
              // Now map dealii_idx_on_face according to the orientation
              const unsigned int left_to_right [8][4] = {{0,2,1,3},{0,1,2,3},{3,1,2,0},{3,2,1,0},
                {2,3,0,1},{1,3,0,2},{1,0,3,2},{2,0,3,1}
              };
              const unsigned int right_to_left [8][4] = {{0,2,1,3},{0,1,2,3},{3,1,2,0},{3,2,1,0},
                {2,3,0,1},{2,0,3,1},{1,0,3,2},{1,3,0,2}
              };
              const unsigned int second_dealii_idx_on_face
                = lower_idx==0?left_to_right[it->orientation.to_ulong()][first_dealii_idx_on_face]:
                  right_to_left[it->orientation.to_ulong()][first_dealii_idx_on_face];
              const unsigned int second_dealii_idx_on_cell
                = GeometryInfo<dim>::face_to_cell_vertices
                  (face_idx_list[higher_idx], second_dealii_idx_on_face,
                   cell_list[higher_idx]->face_orientation(face_idx_list[higher_idx]),
                   cell_list[higher_idx]->face_flip(face_idx_list[higher_idx]),
                   cell_list[higher_idx]->face_rotation(face_idx_list[higher_idx]));
              //map back to p4est
              const unsigned int second_p4est_idx_on_face
                = p8est_corner_face_corners[second_dealii_idx_on_cell][face_idx_list[higher_idx]];
              p4est_orientation = second_p4est_idx_on_face;
            }

          dealii::internal::p4est::functions<dim>::
          connectivity_join_faces (connectivity,
                                   tree_left,
                                   tree_right,
                                   face_left,
                                   face_right,
                                   p4est_orientation);
        }


      Assert(dealii::internal::p4est::functions<dim>::connectivity_is_valid
             (connectivity) == 1, ExcInternalError());

      // now create a forest out of the connectivity data structure
      dealii::internal::p4est::functions<dim>::destroy (parallel_forest);
      parallel_forest
        = dealii::internal::p4est::functions<dim>::
          new_forest (this->mpi_communicator,
                      connectivity,
                      /* minimum initial number of quadrants per tree */ 0,
                      /* minimum level of upfront refinement */ 0,
                      /* use uniform upfront refinement */ 1,
                      /* user_data_size = */ 0,
                      /* user_data_constructor = */ NULL,
                      /* user_pointer */ this);


      try
        {
          copy_local_forest_to_triangulation ();
        }
      catch (const typename Triangulation<dim>::DistortedCellList &)
        {
          // the underlying triangulation should not be checking for distorted
          // cells
          AssertThrow (false, ExcInternalError());
        }

      //finally call the base class for storing the periodicity information
      dealii::Triangulation<dim, spacedim>::add_periodicity(periodicity_vector);
#else
      Assert(false, ExcMessage ("Need p4est version >= 0.3.4.1!"));
#endif
    }



    template <int dim, int spacedim>
    std::size_t
    Triangulation<dim,spacedim>::memory_consumption () const
    {
      std::size_t mem=
        this->dealii::parallel::Triangulation<dim,spacedim>::memory_consumption()
        + MemoryConsumption::memory_consumption(triangulation_has_content)
        + MemoryConsumption::memory_consumption(connectivity)
        + MemoryConsumption::memory_consumption(parallel_forest)
        + MemoryConsumption::memory_consumption(refinement_in_progress)
        + MemoryConsumption::memory_consumption(attached_data_size)
        + MemoryConsumption::memory_consumption(n_attached_datas)
//      + MemoryConsumption::memory_consumption(attached_data_pack_callbacks) //TODO[TH]: how?
        + MemoryConsumption::memory_consumption(coarse_cell_to_p4est_tree_permutation)
        + MemoryConsumption::memory_consumption(p4est_tree_to_coarse_cell_permutation)
        + memory_consumption_p4est();

      return mem;
    }



    template <int dim, int spacedim>
    std::size_t
    Triangulation<dim,spacedim>::memory_consumption_p4est () const
    {
      return dealii::internal::p4est::functions<dim>::forest_memory_used(parallel_forest)
             + dealii::internal::p4est::functions<dim>::connectivity_memory_used(connectivity);
    }



    template <int dim, int spacedim>
    void
    Triangulation<dim,spacedim>::
    copy_triangulation (const dealii::Triangulation<dim, spacedim> &old_tria)
    {
      try
        {
          dealii::Triangulation<dim,spacedim>::
          copy_triangulation (old_tria);
        }
      catch (const typename dealii::Triangulation<dim,spacedim>::DistortedCellList &)
        {
          // the underlying triangulation should not be checking for distorted
          // cells
          AssertThrow (false, ExcInternalError());
        }

      // note that now we have some content in the p4est objects and call the
      // functions that do the actual work (which are dimension dependent, so
      // separate)
      triangulation_has_content = true;

      Assert (old_tria.n_levels() == 1,
              ExcMessage ("Parallel distributed triangulations can only be copied, "
                          "if they are not refined!"));

      if (const dealii::parallel::distributed::Triangulation<dim,spacedim> *
          old_tria_x = dynamic_cast<const dealii::parallel::distributed::Triangulation<dim,spacedim> *>(&old_tria))
        {
          Assert (!old_tria_x->refinement_in_progress,
                  ExcMessage ("Parallel distributed triangulations can only "
                              "be copied, if no refinement is in progress!"));

          // duplicate MPI communicator, stored in the base class
          dealii::parallel::Triangulation<dim,spacedim>::copy_triangulation (old_tria);

          coarse_cell_to_p4est_tree_permutation = old_tria_x->coarse_cell_to_p4est_tree_permutation;
          p4est_tree_to_coarse_cell_permutation = old_tria_x->p4est_tree_to_coarse_cell_permutation;
          attached_data_size = old_tria_x->attached_data_size;
          n_attached_datas   = old_tria_x->n_attached_datas;

          settings           = old_tria_x->settings;
        }
      else
        {
          setup_coarse_cell_to_p4est_tree_permutation ();
        }

      copy_new_triangulation_to_p4est (dealii::internal::int2type<dim>());

      try
        {
          copy_local_forest_to_triangulation ();
        }
      catch (const typename Triangulation<dim>::DistortedCellList &)
        {
          // the underlying triangulation should not be checking for distorted
          // cells
          AssertThrow (false, ExcInternalError());
        }

      this->update_number_cache ();
      Triangulation<dim, spacedim>::update_periodic_face_map();
    }


    template <int dim, int spacedim>
    void
    Triangulation<dim,spacedim>::
    attach_mesh_data()
    {
      // determine size of memory in bytes to attach to each cell. This needs
      // to be constant because of p4est.
      if (attached_data_size==0)
        {
          Assert(n_attached_datas==0, ExcInternalError());

          //nothing to do
          return;
        }

      // realloc user_data in p4est
      void *userptr = parallel_forest->user_pointer;
      dealii::internal::p4est::functions<dim>::reset_data (parallel_forest,
                                                           attached_data_size+sizeof(CellStatus),
                                                           NULL, NULL);
      parallel_forest->user_pointer = userptr;


      // Recurse over p4est and Triangulation
      // to find refined/coarsened/kept
      // cells. Then query and attach the data.
      for (typename Triangulation<dim,spacedim>::cell_iterator
           cell = this->begin(0);
           cell != this->end(0);
           ++cell)
        {
          //skip coarse cells, that are not ours
          if (tree_exists_locally<dim,spacedim>(parallel_forest,
                                                coarse_cell_to_p4est_tree_permutation[cell->index()])
              == false)
            continue;

          typename dealii::internal::p4est::types<dim>::quadrant p4est_coarse_cell;
          typename dealii::internal::p4est::types<dim>::tree *tree =
            init_tree(cell->index());

          dealii::internal::p4est::init_coarse_quadrant<dim>(p4est_coarse_cell);

          attach_mesh_data_recursively<dim,spacedim>(*tree,
                                                     cell,
                                                     p4est_coarse_cell,
                                                     attached_data_pack_callbacks);
        }
    }

    template <int dim, int spacedim>
    std::vector<unsigned int>
    Triangulation<dim,spacedim>::
    get_cell_weights()
    {
      // Allocate the space for the weights. In fact we do not know yet, how
      // many cells we own after the refinement (only p4est knows that
      // at this point). We simply reserve n_active_cells space and if many
      // more cells are refined than coarsened than additional reallocation
      // will be done inside get_cell_weights_recursively.
      std::vector<unsigned int> weights;
      weights.reserve(this->n_active_cells());

      // Recurse over p4est and Triangulation
      // to find refined/coarsened/kept
      // cells. Then append cell_weight.
      // Note that we need to follow the p4est ordering
      // instead of the deal.II ordering to get the cell_weights
      // in the same order p4est will encounter them during repartitioning.
      for (unsigned int c=0; c<this->n_cells(0); ++c)
        {
          // skip coarse cells, that are not ours
          if (tree_exists_locally<dim,spacedim>(parallel_forest,c) == false)
            continue;

          const unsigned int coarse_cell_index =
            p4est_tree_to_coarse_cell_permutation[c];

          const typename Triangulation<dim,spacedim>::cell_iterator
          dealii_coarse_cell (this, 0, coarse_cell_index);

          typename dealii::internal::p4est::types<dim>::quadrant p4est_coarse_cell;
          dealii::internal::p4est::functions<dim>::
          quadrant_set_morton (&p4est_coarse_cell,
                               /*level=*/0,
                               /*index=*/0);
          p4est_coarse_cell.p.which_tree = c;

          const typename dealii::internal::p4est::types<dim>::tree *tree =
            init_tree(coarse_cell_index);

          get_cell_weights_recursively<dim,spacedim>(*tree,
                                                     dealii_coarse_cell,
                                                     p4est_coarse_cell,
                                                     this->signals,
                                                     weights);
        }

      return weights;
    }

    template <int dim, int spacedim>
    typename dealii::Triangulation<dim,spacedim>::cell_iterator
    cell_from_quad
    (typename dealii::parallel::distributed::Triangulation<dim,spacedim> *triangulation,
     typename dealii::internal::p4est::types<dim>::topidx treeidx,
     typename dealii::internal::p4est::types<dim>::quadrant &quad)
    {
      int i, l = quad.level;
      int child_id;
      types::global_dof_index dealii_index =
        triangulation->get_p4est_tree_to_coarse_cell_permutation()[treeidx];

      for (i = 0; i < l; i++)
        {
          typename dealii::Triangulation<dim,spacedim>::cell_iterator cell (triangulation, i, dealii_index);
          child_id = dealii::internal::p4est::functions<dim>::quadrant_ancestor_id (&quad, i + 1);
          Assert (cell->has_children (), ExcMessage ("p4est quadrant does not correspond to a cell!"));
          dealii_index = cell->child_index(child_id);
        }

      typename dealii::Triangulation<dim,spacedim>::cell_iterator out_cell (triangulation, l, dealii_index);

      return out_cell;
    }



    template <int spacedim>
    Triangulation<1,spacedim>::Triangulation (MPI_Comm)
      :
      dealii::parallel::Triangulation<1,spacedim>(MPI_COMM_WORLD,
                                                  typename dealii::Triangulation<1,spacedim>::MeshSmoothing(),
                                                  false)
    {
      Assert (false, ExcNotImplemented());
    }


    template <int spacedim>
    Triangulation<1,spacedim>::~Triangulation ()
    {
      Assert (false, ExcNotImplemented());
    }



    template <int spacedim>
    void
    Triangulation<1,spacedim>::communicate_locally_moved_vertices
    (const std::vector<bool> &/*vertex_locally_moved*/)
    {
      Assert (false, ExcNotImplemented());
    }


    template <int spacedim>
    const std::vector<types::global_dof_index> &
    Triangulation<1,spacedim>::get_p4est_tree_to_coarse_cell_permutation() const
    {
      static std::vector<types::global_dof_index> a;
      return a;
    }

    template <int spacedim>
    void
    Triangulation<1,spacedim>::
    fill_vertices_with_ghost_neighbors
    (std::map<unsigned int, std::set<dealii::types::subdomain_id> >
     &/*vertices_with_ghost_neighbors*/)
    {
      Assert (false, ExcNotImplemented());
    }

    template <int spacedim>
    void
    Triangulation<1,spacedim>::
    fill_level_vertices_with_ghost_neighbors
    (const unsigned int /*level*/,
     std::map<unsigned int, std::set<dealii::types::subdomain_id> >
     &/*vertices_with_ghost_neighbors*/)
    {
      Assert (false, ExcNotImplemented());
    }

    template <int spacedim>
    std::vector<bool>
    Triangulation<1,spacedim>::
    mark_locally_active_vertices_on_level (const unsigned int) const
    {
      Assert (false, ExcNotImplemented());
      return std::vector<bool>();
    }
  }
}


#else // DEAL_II_WITH_P4EST

namespace parallel
{
  namespace distributed
  {
    template <int dim, int spacedim>
    Triangulation<dim,spacedim>::Triangulation ()
      :
      dealii::parallel::Triangulation<dim,spacedim>(MPI_COMM_SELF)
    {
      Assert (false, ExcNotImplemented());
    }
  }
}

#endif // DEAL_II_WITH_P4EST




/*-------------- Explicit Instantiations -------------------------------*/
#include "tria.inst"


DEAL_II_NAMESPACE_CLOSE<|MERGE_RESOLUTION|>--- conflicted
+++ resolved
@@ -3279,42 +3279,30 @@
                       = topological_vertex_numbering[cell_2->face(face_no_2)->vertex_index(v)]
                         = min_index;
                     /*  std::cout << "Newly identified vertices " << cell_1->face(face_no_1)->vertex_index(vface0)
-                                << " at "                 << cell_1->face(face_no_1)->vertex(vface0)
-                                << " and "                << cell_2->face(face_no_2)->vertex_index(v)
-                                << " at "                 << cell_2->face(face_no_2)->vertex(v)
-                                << std::endl;*/
+                              << " at "                 << cell_1->face(face_no_1)->vertex(vface0)
+                              << " and "                << cell_2->face(face_no_2)->vertex_index(v)
+                              << " at "                 << cell_2->face(face_no_2)->vertex(v)
+                              << std::endl;*/
                   }
               }
           }
 
-<<<<<<< HEAD
         // There must not be any chains!
         for (unsigned int i=0; i<topological_vertex_numbering.size(); ++i)
-          if (topological_vertex_numbering[i] != i)
-            {
-              const unsigned int j = topological_vertex_numbering[i];
+          {
+            const unsigned int j = topological_vertex_numbering[i];
+            if (j != i)
               Assert(topological_vertex_numbering[j] == j,
                      ExcInternalError());
-            }
+          }
 
         for (unsigned int i=0; i<topological_vertex_numbering_cmp.size(); ++i)
-          if (topological_vertex_numbering_cmp[i] != i)
-            {
-              const unsigned int j = topological_vertex_numbering_cmp[i];
+          {
+            const unsigned int j = topological_vertex_numbering_cmp[i];
+            if (j != i)
               Assert(topological_vertex_numbering_cmp[j] == j,
                      ExcInternalError());
-            }
-=======
-        for (unsigned int i=0; i<topological_vertex_numbering.size(); ++i)
-          if (topological_vertex_numbering[i] != i)
-            for (unsigned int j=0; j < topological_vertex_numbering.size(); ++j)
-              Assert(topological_vertex_numbering[j] != i, ExcInternalError());
-
-        for (unsigned int i=0; i<topological_vertex_numbering_cmp.size(); ++i)
-          if (topological_vertex_numbering_cmp[i] != i)
-            for (unsigned int j=0; j < topological_vertex_numbering_cmp.size(); ++j)
-              Assert(topological_vertex_numbering_cmp[j] != i, ExcInternalError());
->>>>>>> 9ee1624f
+          }
 
         if (topological_vertex_numbering != topological_vertex_numbering_cmp)
           {
