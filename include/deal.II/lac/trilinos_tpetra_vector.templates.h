// ---------------------------------------------------------------------
//
// Copyright (C) 2018 - 2023 by the deal.II authors
//
// This file is part of the deal.II library.
//
// The deal.II library is free software; you can use it, redistribute
// it, and/or modify it under the terms of the GNU Lesser General
// Public License as published by the Free Software Foundation; either
// version 2.1 of the License, or (at your option) any later version.
// The full text of the license can be found in the file LICENSE.md at
// the top level directory of deal.II.
//
// ---------------------------------------------------------------------

#ifndef dealii_trilinos_tpetra_vector_templates_h
#define dealii_trilinos_tpetra_vector_templates_h

#include <deal.II/base/config.h>

#include <deal.II/base/mpi.h>

#include <deal.II/lac/trilinos_tpetra_vector.h>

#ifdef DEAL_II_TRILINOS_WITH_TPETRA

#  include <deal.II/base/index_set.h>
#  include <deal.II/base/trilinos_utilities.h>

#  include <deal.II/lac/read_write_vector.h>

#  include <boost/io/ios_state.hpp>

#  include <Teuchos_DefaultMpiComm.hpp>
#  include <Tpetra_Import_def.hpp>
#  include <Tpetra_Map_def.hpp>

#  include <memory>


DEAL_II_NAMESPACE_OPEN

namespace LinearAlgebra
{
  namespace TpetraWrappers
  {
    template <typename Number>
    Vector<Number>::Vector()
      : Subscriptor()
      , vector(new Tpetra::Vector<Number, int, types::signed_global_dof_index>(
          Teuchos::RCP<Tpetra::Map<int, types::signed_global_dof_index>>(
            new Tpetra::Map<int, types::signed_global_dof_index>(
              0,
              0,
              Utilities::Trilinos::tpetra_comm_self()))))
    {}



    template <typename Number>
    Vector<Number>::Vector(const Vector<Number> &V)
      : Subscriptor()
      , vector(new Tpetra::Vector<Number, int, types::signed_global_dof_index>(
          V.trilinos_vector(),
          Teuchos::Copy))
    {}



    template <typename Number>
    Vector<Number>::Vector(const IndexSet &parallel_partitioner,
                           const MPI_Comm  communicator)
      : Subscriptor()
      , vector(new Tpetra::Vector<Number, int, types::signed_global_dof_index>(
          Teuchos::rcp(new Tpetra::Map<int, types::signed_global_dof_index>(
            parallel_partitioner.make_tpetra_map(communicator, false)))))
    {}



    template <typename Number>
    void
    Vector<Number>::reinit(const IndexSet &parallel_partitioner,
                           const MPI_Comm  communicator,
                           const bool      omit_zeroing_entries)
    {
      Tpetra::Map<int, types::signed_global_dof_index> input_map =
        parallel_partitioner.make_tpetra_map(communicator, false);
      if (vector->getMap()->isSameAs(input_map) == false)
        vector = std::make_unique<
          Tpetra::Vector<Number, int, types::signed_global_dof_index>>(
          Teuchos::rcp(
            new Tpetra::Map<int, types::signed_global_dof_index>(input_map)));
      else if (omit_zeroing_entries == false)
        {
          vector->putScalar(0.);
        }
    }



    template <typename Number>
    void
    Vector<Number>::reinit(const VectorSpaceVector<Number> &V,
                           const bool omit_zeroing_entries)
    {
      // Check that casting will work.
      Assert(dynamic_cast<const Vector<Number> *>(&V) != nullptr,
             ExcVectorTypeNotCompatible());

      // Downcast V. If fails, throws an exception.
      const Vector<Number> &down_V = dynamic_cast<const Vector<Number> &>(V);

      reinit(down_V.locally_owned_elements(),
             down_V.get_mpi_communicator(),
             omit_zeroing_entries);
    }



    template <typename Number>
    Vector<Number> &
    Vector<Number>::operator=(const Vector<Number> &V)
    {
      // Distinguish three cases:
      //  - First case: both vectors have the same layout.
      //  - Second case: both vectors have the same size but different layout.
      //  - Third case: the vectors have different size.
      if (vector->getMap()->isSameAs(*(V.trilinos_vector().getMap())))
        *vector = V.trilinos_vector();
      else
        {
          if (size() == V.size())
            {
              Tpetra::Import<int, types::signed_global_dof_index> data_exchange(
                vector->getMap(), V.trilinos_vector().getMap());

              vector->doImport(V.trilinos_vector(),
                               data_exchange,
                               Tpetra::REPLACE);
            }
          else
            vector = std::make_unique<
              Tpetra::Vector<Number, int, types::signed_global_dof_index>>(
              V.trilinos_vector());
        }

      return *this;
    }



    template <typename Number>
    Vector<Number> &
    Vector<Number>::operator=(const Number s)
    {
      Assert(s == Number(0.),
             ExcMessage("Only 0 can be assigned to a vector."));

      vector->putScalar(s);

      return *this;
    }



    template <typename Number>
    void
    Vector<Number>::import_elements(
      const ReadWriteVector<Number> &V,
      VectorOperation::values        operation,
      std::shared_ptr<const Utilities::MPI::CommunicationPatternBase>
        communication_pattern)
    {
      // If no communication pattern is given, create one. Otherwise, use the
      // one given.
      if (communication_pattern == nullptr)
        {
          // The first time import is called, a communication pattern is
          // created. Check if the communication pattern already exists and if
          // it can be reused.
          if ((source_stored_elements.size() !=
               V.get_stored_elements().size()) ||
              (source_stored_elements != V.get_stored_elements()))
            {
              const Teuchos::MpiComm<int> *mpi_comm =
                dynamic_cast<const Teuchos::MpiComm<int> *>(
                  vector->getMap()->getComm().get());
              Assert(mpi_comm != nullptr, ExcInternalError());
              create_tpetra_comm_pattern(V.get_stored_elements(),
                                         *(mpi_comm->getRawMpiComm())());
            }
        }
      else
        {
          tpetra_comm_pattern = std::dynamic_pointer_cast<
            const TpetraWrappers::CommunicationPattern>(communication_pattern);
          AssertThrow(
            tpetra_comm_pattern != nullptr,
            ExcMessage(
              std::string("The communication pattern is not of type ") +
              "LinearAlgebra::TpetraWrappers::CommunicationPattern."));
        }

      Tpetra::Export<int, types::signed_global_dof_index> tpetra_export(
        tpetra_comm_pattern->get_tpetra_export());
      Tpetra::Vector<Number, int, types::signed_global_dof_index> source_vector(
        tpetra_export.getSourceMap());

      {
<<<<<<< HEAD
        source_vector.template sync<Kokkos::HostSpace>();
        auto x_2d = source_vector.template getLocalView<Kokkos::HostSpace>();
        auto x_1d = Kokkos::subview(x_2d, Kokkos::ALL(), 0);
        source_vector.template modify<Kokkos::HostSpace>();
=======
#  if DEAL_II_TRILINOS_VERSION_GTE(13, 2, 0)
        auto x_2d = source_vector.template getLocalView<Kokkos::HostSpace>(
          Tpetra::Access::ReadWrite);
#  else
        source_vector.template sync<Kokkos::HostSpace>();
        auto x_2d = source_vector.template getLocalView<Kokkos::HostSpace>();
#  endif
        auto x_1d = Kokkos::subview(x_2d, Kokkos::ALL(), 0);
#  if !DEAL_II_TRILINOS_VERSION_GTE(13, 2, 0)
        source_vector.template modify<Kokkos::HostSpace>();
#  endif
>>>>>>> b9fca5cc
        const size_t localLength = source_vector.getLocalLength();
        auto         values_it   = V.begin();
        for (size_t k = 0; k < localLength; ++k)
          x_1d(k) = *values_it++;
<<<<<<< HEAD
        source_vector.template sync<
          typename Tpetra::Vector<Number, int, types::signed_global_dof_index>::
            device_type::memory_space>();
=======
#  if !DEAL_II_TRILINOS_VERSION_GTE(13, 2, 0)
        source_vector.template sync<
          typename Tpetra::Vector<Number, int, types::signed_global_dof_index>::
            device_type::memory_space>();
#  endif
>>>>>>> b9fca5cc
      }
      if (operation == VectorOperation::insert)
        vector->doExport(source_vector, tpetra_export, Tpetra::REPLACE);
      else if (operation == VectorOperation::add)
        vector->doExport(source_vector, tpetra_export, Tpetra::ADD);
      else
        AssertThrow(false, ExcNotImplemented());
    }



    template <typename Number>
    Vector<Number> &
    Vector<Number>::operator*=(const Number factor)
    {
      AssertIsFinite(factor);
      vector->scale(factor);

      return *this;
    }



    template <typename Number>
    Vector<Number> &
    Vector<Number>::operator/=(const Number factor)
    {
      AssertIsFinite(factor);
      Assert(factor != Number(0.), ExcZero());
      *this *= Number(1.) / factor;

      return *this;
    }



    template <typename Number>
    Vector<Number> &
    Vector<Number>::operator+=(const VectorSpaceVector<Number> &V)
    {
      // Check that casting will work.
      Assert(dynamic_cast<const Vector<Number> *>(&V) != nullptr,
             ExcVectorTypeNotCompatible());

      // Downcast V. If fails, throws an exception.
      const Vector<Number> &down_V = dynamic_cast<const Vector<Number> &>(V);
      // If the maps are the same we can update right away.
      if (vector->getMap()->isSameAs(*(down_V.trilinos_vector().getMap())))
        {
          vector->update(1., down_V.trilinos_vector(), 1.);
        }
      else
        {
          Assert(this->size() == down_V.size(),
                 ExcDimensionMismatch(this->size(), down_V.size()));

          // TODO: Tpetra doesn't have a combine mode that also updates local
          // elements, maybe there is a better workaround.
          Tpetra::Vector<Number, int, types::signed_global_dof_index> dummy(
            vector->getMap(), false);
          Tpetra::Import<int, types::signed_global_dof_index> data_exchange(
            down_V.trilinos_vector().getMap(), dummy.getMap());

          dummy.doImport(down_V.trilinos_vector(),
                         data_exchange,
                         Tpetra::INSERT);

          vector->update(1.0, dummy, 1.0);
        }

      return *this;
    }



    template <typename Number>
    Vector<Number> &
    Vector<Number>::operator-=(const VectorSpaceVector<Number> &V)
    {
      this->add(-1., V);

      return *this;
    }



    template <typename Number>
    Number
    Vector<Number>::operator*(const VectorSpaceVector<Number> &V) const
    {
      // Check that casting will work.
      Assert(dynamic_cast<const Vector<Number> *>(&V) != nullptr,
             ExcVectorTypeNotCompatible());

      // Downcast V. If fails, throws an exception.
      const Vector<Number> &down_V = dynamic_cast<const Vector<Number> &>(V);
      Assert(this->size() == down_V.size(),
             ExcDimensionMismatch(this->size(), down_V.size()));
      Assert(vector->getMap()->isSameAs(*down_V.trilinos_vector().getMap()),
             ExcDifferentParallelPartitioning());

      return vector->dot(down_V.trilinos_vector());
    }



    template <typename Number>
    void
    Vector<Number>::add(const Number a)
    {
      AssertIsFinite(a);

#  if DEAL_II_TRILINOS_VERSION_GTE(13, 2, 0)
      auto vector_2d = vector->template getLocalView<Kokkos::HostSpace>(
        Tpetra::Access::ReadWrite);
#  else
      vector->template sync<Kokkos::HostSpace>();
      auto vector_2d = vector->template getLocalView<Kokkos::HostSpace>();
#  endif
      auto vector_1d = Kokkos::subview(vector_2d, Kokkos::ALL(), 0);
#  if !DEAL_II_TRILINOS_VERSION_GTE(13, 2, 0)
      vector->template modify<Kokkos::HostSpace>();
#  endif
      const size_t localLength = vector->getLocalLength();
      for (size_t k = 0; k < localLength; ++k)
        {
          vector_1d(k) += a;
        }
#  if !DEAL_II_TRILINOS_VERSION_GTE(13, 2, 0)
      vector->template sync<
        typename Tpetra::Vector<Number, int, types::signed_global_dof_index>::
          device_type::memory_space>();
#  endif
    }



    template <typename Number>
    void
    Vector<Number>::add(const Number a, const VectorSpaceVector<Number> &V)
    {
      // Check that casting will work.
      Assert(dynamic_cast<const Vector<Number> *>(&V) != nullptr,
             ExcVectorTypeNotCompatible());

      // Downcast V. If fails, throws an exception.
      const Vector<Number> &down_V = dynamic_cast<const Vector<Number> &>(V);
      AssertIsFinite(a);
      Assert(vector->getMap()->isSameAs(*(down_V.trilinos_vector().getMap())),
             ExcDifferentParallelPartitioning());

      vector->update(a, down_V.trilinos_vector(), 1.);
    }



    template <typename Number>
    void
    Vector<Number>::add(const Number                     a,
                        const VectorSpaceVector<Number> &V,
                        const Number                     b,
                        const VectorSpaceVector<Number> &W)
    {
      // Check that casting will work.
      Assert(dynamic_cast<const Vector<Number> *>(&V) != nullptr,
             ExcVectorTypeNotCompatible());
      // Check that casting will work.
      Assert(dynamic_cast<const Vector<Number> *>(&W) != nullptr,
             ExcVectorTypeNotCompatible());

      // Downcast V. If fails, throws an exception.
      const Vector<Number> &down_V = dynamic_cast<const Vector<Number> &>(V);
      // Downcast W. If fails, throws an exception.
      const Vector<Number> &down_W = dynamic_cast<const Vector<Number> &>(W);
      Assert(vector->getMap()->isSameAs(*(down_V.trilinos_vector().getMap())),
             ExcDifferentParallelPartitioning());
      Assert(vector->getMap()->isSameAs(*(down_W.trilinos_vector().getMap())),
             ExcDifferentParallelPartitioning());
      AssertIsFinite(a);
      AssertIsFinite(b);

      vector->update(
        a, down_V.trilinos_vector(), b, down_W.trilinos_vector(), 1.);
    }



    template <typename Number>
    void
    Vector<Number>::sadd(const Number                     s,
                         const Number                     a,
                         const VectorSpaceVector<Number> &V)
    {
      // Check that casting will work.
      Assert(dynamic_cast<const Vector<Number> *>(&V) != nullptr,
             ExcVectorTypeNotCompatible());

      *this *= s;
      // Downcast V. It fails, throws an exception.
      const Vector<Number> &down_V = dynamic_cast<const Vector<Number> &>(V);
      Vector<Number>        tmp(down_V);
      tmp *= a;
      *this += tmp;
    }



    template <typename Number>
    void
    Vector<Number>::scale(const VectorSpaceVector<Number> &scaling_factors)
    {
      // Check that casting will work.
      Assert(dynamic_cast<const Vector<Number> *>(&scaling_factors) != nullptr,
             ExcVectorTypeNotCompatible());

      // Downcast scaling_factors. If fails, throws an exception.
      const Vector<Number> &down_scaling_factors =
        dynamic_cast<const Vector<Number> &>(scaling_factors);
      Assert(vector->getMap()->isSameAs(
               *(down_scaling_factors.trilinos_vector().getMap())),
             ExcDifferentParallelPartitioning());

      vector->elementWiseMultiply(1.,
                                  *down_scaling_factors.vector,
                                  *vector,
                                  0.);
    }



    template <typename Number>
    void
    Vector<Number>::equ(const Number a, const VectorSpaceVector<Number> &V)
    {
      // Check that casting will work.
      Assert(dynamic_cast<const Vector<Number> *>(&V) != nullptr,
             ExcVectorTypeNotCompatible());

      // Downcast V. If fails, throws an exception.
      const Vector<Number> &down_V = dynamic_cast<const Vector<Number> &>(V);
      // If we don't have the same map, copy.
      if (vector->getMap()->isSameAs(*down_V.trilinos_vector().getMap()) ==
          false)
        this->sadd(0., a, V);
      else
        {
          // Otherwise, just update
          vector->update(a, down_V.trilinos_vector(), 0.);
        }
    }



    template <typename Number>
    bool
    Vector<Number>::all_zero() const
    {
      // get a representation of the vector and
      // loop over all the elements
      Number *      start_ptr = vector->getDataNonConst().get();
      const Number *ptr       = start_ptr,
                   *eptr      = start_ptr + vector->getLocalLength();
      unsigned int flag       = 0;
      while (ptr != eptr)
        {
          if (*ptr != Number(0))
            {
              flag = 1;
              break;
            }
          ++ptr;
        }

      // Check that the vector is zero on _all_ processors.
      const Teuchos::MpiComm<int> *mpi_comm =
        dynamic_cast<const Teuchos::MpiComm<int> *>(
          vector->getMap()->getComm().get());
      Assert(mpi_comm != nullptr, ExcInternalError());
      unsigned int num_nonzero =
        Utilities::MPI::sum(flag, *(mpi_comm->getRawMpiComm())());

      return num_nonzero == 0;
    }



    template <typename Number>
    Number
    Vector<Number>::mean_value() const
    {
      return vector->meanValue();
    }



    template <typename Number>
    typename LinearAlgebra::VectorSpaceVector<Number>::real_type
    Vector<Number>::l1_norm() const
    {
      return vector->norm1();
    }



    template <typename Number>
    typename LinearAlgebra::VectorSpaceVector<Number>::real_type
    Vector<Number>::l2_norm() const
    {
      return vector->norm2();
    }



    template <typename Number>
    typename LinearAlgebra::VectorSpaceVector<Number>::real_type
    Vector<Number>::linfty_norm() const
    {
      return vector->normInf();
    }



    template <typename Number>
    Number
    Vector<Number>::add_and_dot(const Number                     a,
                                const VectorSpaceVector<Number> &V,
                                const VectorSpaceVector<Number> &W)
    {
      this->add(a, V);

      return *this * W;
    }



    template <typename Number>
    typename Vector<Number>::size_type
    Vector<Number>::size() const
    {
      return vector->getGlobalLength();
    }



    template <typename Number>
    typename Vector<Number>::size_type
    Vector<Number>::locally_owned_size() const
    {
      return vector->getLocalLength();
    }



    template <typename Number>
    MPI_Comm
    Vector<Number>::get_mpi_communicator() const
    {
      const auto tpetra_comm = dynamic_cast<const Teuchos::MpiComm<int> *>(
        vector->getMap()->getComm().get());
      Assert(tpetra_comm != nullptr, ExcInternalError());
      return *(tpetra_comm->getRawMpiComm())();
    }



    template <typename Number>
    ::dealii::IndexSet
    Vector<Number>::locally_owned_elements() const
    {
      IndexSet is(size());

      // easy case: local range is contiguous
      if (vector->getMap()->isContiguous())
        {
          is.add_range(vector->getMap()->getMinGlobalIndex(),
                       vector->getMap()->getMaxGlobalIndex() + 1);
        }
      else if (vector->getLocalLength() > 0)
        {
          const size_type n_indices = vector->getLocalLength();
          std::vector<types::global_dof_index> vector_indices;
          vector_indices.reserve(n_indices);
          for (unsigned int i = 0; i < n_indices; ++i)
            vector_indices.push_back(vector->getMap()->getGlobalElement(i));

          is.add_indices(vector_indices.data(),
                         vector_indices.data() + n_indices);
        }
      is.compress();

      return is;
    }



    template <typename Number>
    const Tpetra::Vector<Number, int, types::signed_global_dof_index> &
    Vector<Number>::trilinos_vector() const
    {
      return *vector;
    }



    template <typename Number>
    Tpetra::Vector<Number, int, types::signed_global_dof_index> &
    Vector<Number>::trilinos_vector()
    {
      return *vector;
    }



    template <typename Number>
    void
    Vector<Number>::print(std::ostream &     out,
                          const unsigned int precision,
                          const bool         scientific,
                          const bool         across) const
    {
      AssertThrow(out.fail() == false, ExcIO());
      boost::io::ios_flags_saver restore_flags(out);

      // Get a representation of the vector and loop over all
      // the elements
      const auto val = vector->get1dView();

      out.precision(precision);
      if (scientific)
        out.setf(std::ios::scientific, std::ios::floatfield);
      else
        out.setf(std::ios::fixed, std::ios::floatfield);

#  if DEAL_II_TRILINOS_VERSION_GTE(13, 2, 0)
      auto vector_2d = vector->template getLocalView<Kokkos::HostSpace>(
        Tpetra::Access::ReadOnly);
#  else
      vector->template sync<Kokkos::HostSpace>();
      auto vector_2d = vector->template getLocalView<Kokkos::HostSpace>();
#  endif
      auto         vector_1d    = Kokkos::subview(vector_2d, Kokkos::ALL(), 0);
      const size_t local_length = vector->getLocalLength();

      if (across)
        for (unsigned int i = 0; i < local_length; ++i)
          out << vector_1d(i) << ' ';
      else
        for (unsigned int i = 0; i < local_length; ++i)
          out << vector_1d(i) << std::endl;
      out << std::endl;

      // restore the representation
      // of the vector
      AssertThrow(out.fail() == false, ExcIO());
    }



    template <typename Number>
    std::size_t
    Vector<Number>::memory_consumption() const
    {
      return sizeof(*this) +
             vector->getLocalLength() *
               (sizeof(Number) + sizeof(TrilinosWrappers::types::int_type));
    }



    template <typename Number>
    void
    Vector<Number>::create_tpetra_comm_pattern(const IndexSet &source_index_set,
                                               const MPI_Comm  mpi_comm)
    {
      source_stored_elements = source_index_set;
      tpetra_comm_pattern =
        std::make_shared<TpetraWrappers::CommunicationPattern>(
          locally_owned_elements(), source_index_set, mpi_comm);
    }
  } // namespace TpetraWrappers
} // namespace LinearAlgebra

DEAL_II_NAMESPACE_CLOSE

#endif

#endif<|MERGE_RESOLUTION|>--- conflicted
+++ resolved
@@ -208,12 +208,6 @@
         tpetra_export.getSourceMap());
 
       {
-<<<<<<< HEAD
-        source_vector.template sync<Kokkos::HostSpace>();
-        auto x_2d = source_vector.template getLocalView<Kokkos::HostSpace>();
-        auto x_1d = Kokkos::subview(x_2d, Kokkos::ALL(), 0);
-        source_vector.template modify<Kokkos::HostSpace>();
-=======
 #  if DEAL_II_TRILINOS_VERSION_GTE(13, 2, 0)
         auto x_2d = source_vector.template getLocalView<Kokkos::HostSpace>(
           Tpetra::Access::ReadWrite);
@@ -225,22 +219,15 @@
 #  if !DEAL_II_TRILINOS_VERSION_GTE(13, 2, 0)
         source_vector.template modify<Kokkos::HostSpace>();
 #  endif
->>>>>>> b9fca5cc
         const size_t localLength = source_vector.getLocalLength();
         auto         values_it   = V.begin();
         for (size_t k = 0; k < localLength; ++k)
           x_1d(k) = *values_it++;
-<<<<<<< HEAD
-        source_vector.template sync<
-          typename Tpetra::Vector<Number, int, types::signed_global_dof_index>::
-            device_type::memory_space>();
-=======
 #  if !DEAL_II_TRILINOS_VERSION_GTE(13, 2, 0)
         source_vector.template sync<
           typename Tpetra::Vector<Number, int, types::signed_global_dof_index>::
             device_type::memory_space>();
 #  endif
->>>>>>> b9fca5cc
       }
       if (operation == VectorOperation::insert)
         vector->doExport(source_vector, tpetra_export, Tpetra::REPLACE);
