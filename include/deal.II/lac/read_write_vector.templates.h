// ---------------------------------------------------------------------
//
// Copyright (C) 2015 - 2023 by the deal.II authors
//
// This file is part of the deal.II library.
//
// The deal.II library is free software; you can use it, redistribute
// it, and/or modify it under the terms of the GNU Lesser General
// Public License as published by the Free Software Foundation; either
// version 2.1 of the License, or (at your option) any later version.
// The full text of the license can be found in the file LICENSE.md at
// the top level directory of deal.II.
//
// ---------------------------------------------------------------------

#ifndef dealii_parallel_vector_templates_h
#define dealii_parallel_vector_templates_h


#include <deal.II/base/config.h>

#include <deal.II/base/partitioner.h>

#include <deal.II/lac/exceptions.h>
#include <deal.II/lac/la_parallel_vector.h>
#include <deal.II/lac/la_vector.h>
#include <deal.II/lac/read_write_vector.h>
#include <deal.II/lac/vector.h>
#include <deal.II/lac/vector_operations_internal.h>

#ifdef DEAL_II_WITH_PETSC
#  include <deal.II/lac/petsc_vector.h>
#endif

#ifdef DEAL_II_WITH_TRILINOS
#  include <deal.II/lac/trilinos_epetra_communication_pattern.h>
#  include <deal.II/lac/trilinos_vector.h>

#  include <Epetra_Import.h>
#endif

#ifdef DEAL_II_WITH_CUDA
#  include <deal.II/lac/cuda_vector.h>
#endif

#include <boost/io/ios_state.hpp>

DEAL_II_NAMESPACE_OPEN


namespace LinearAlgebra
{
  namespace internal
  {
    // In the import_from_ghosted_array_finish we need to calculate the
    // maximal and minimal value for the given number type, which is not
    // straight forward for complex numbers. Therefore, comparison of complex
    // numbers is prohibited and throws an assert.
    template <typename Number>
    Number
    get_min(const Number a, const Number b)
    {
      return std::min(a, b);
    }

    template <typename Number>
    std::complex<Number>
    get_min(const std::complex<Number> a, const std::complex<Number>)
    {
      AssertThrow(false,
                  ExcMessage("VectorOperation::min not "
                             "implemented for complex numbers"));
      return a;
    }

    template <typename Number>
    Number
    get_max(const Number a, const Number b)
    {
      return std::max(a, b);
    }

    template <typename Number>
    std::complex<Number>
    get_max(const std::complex<Number> a, const std::complex<Number>)
    {
      AssertThrow(false,
                  ExcMessage("VectorOperation::max not "
                             "implemented for complex numbers"));
      return a;
    }



    template <typename Number, typename MemorySpace>
    struct read_write_vector_functions
    {
      static void
      import_elements(
        const std::shared_ptr<const ::dealii::Utilities::MPI::Partitioner>
          &                                               communication_pattern,
        const Number *                                    values,
        const VectorOperation::values                     operation,
        ::dealii::LinearAlgebra::ReadWriteVector<Number> &rw_vector)
      {
        (void)communication_pattern;
        (void)values;
        (void)operation;
        (void)rw_vector;

        static_assert(
          std::is_same<MemorySpace, ::dealii::MemorySpace::Host>::value ||
            std::is_same<MemorySpace, ::dealii::MemorySpace::Default>::value,
          "MemorySpace should be Host or Default");
      }
    };



    template <typename Number>
    struct read_write_vector_functions<Number, ::dealii::MemorySpace::Host>
    {
      using size_type = types::global_dof_index;


      static void
      import_elements(
        const std::shared_ptr<const ::dealii::Utilities::MPI::Partitioner>
          &                                               communication_pattern,
        const Number *                                    values,
        const VectorOperation::values                     operation,
        ::dealii::LinearAlgebra::ReadWriteVector<Number> &rw_vector)
      {
        distributed::Vector<Number, ::dealii::MemorySpace::Host> tmp_vector(
          communication_pattern);

        const unsigned int n_elements =
          communication_pattern->locally_owned_size();
        std::copy(values, values + n_elements, tmp_vector.begin());
        tmp_vector.update_ghost_values();

        const IndexSet &stored = rw_vector.get_stored_elements();
        if (operation == VectorOperation::add)
          for (size_type i = 0; i < stored.n_elements(); ++i)
            rw_vector.local_element(i) +=
              tmp_vector(stored.nth_index_in_set(i));
        else if (operation == VectorOperation::min)
          for (size_type i = 0; i < stored.n_elements(); ++i)
            rw_vector.local_element(i) =
              get_min(tmp_vector(stored.nth_index_in_set(i)),
                      rw_vector.local_element(i));
        else if (operation == VectorOperation::max)
          for (size_type i = 0; i < stored.n_elements(); ++i)
            rw_vector.local_element(i) =
              get_max(tmp_vector(stored.nth_index_in_set(i)),
                      rw_vector.local_element(i));
        else
          for (size_type i = 0; i < stored.n_elements(); ++i)
            rw_vector.local_element(i) = tmp_vector(stored.nth_index_in_set(i));
      }
    };



    template <typename Number>
    struct read_write_vector_functions<Number, ::dealii::MemorySpace::Default>
    {
      using size_type = types::global_dof_index;

      static void
      import_elements(
        const std::shared_ptr<const ::dealii::Utilities::MPI::Partitioner>
          &                                               communication_pattern,
        const Number *                                    values,
        const VectorOperation::values                     operation,
        ::dealii::LinearAlgebra::ReadWriteVector<Number> &rw_vector)
      {
        distributed::Vector<Number, ::dealii::MemorySpace::Host> tmp_vector(
          communication_pattern);

        const unsigned int n_elements =
          communication_pattern->locally_owned_size();
        Kokkos::deep_copy(
          Kokkos::View<Number *, Kokkos::HostSpace>(tmp_vector.begin(),
                                                    n_elements),
          Kokkos::View<const Number *,
                       ::dealii::MemorySpace::Default::kokkos_space>(
            values, n_elements));
        tmp_vector.update_ghost_values();

        const IndexSet &stored = rw_vector.get_stored_elements();
        if (operation == VectorOperation::add)
          for (size_type i = 0; i < stored.n_elements(); ++i)
            rw_vector.local_element(i) +=
              tmp_vector(stored.nth_index_in_set(i));
        else if (operation == VectorOperation::min)
          for (size_type i = 0; i < stored.n_elements(); ++i)
            rw_vector.local_element(i) =
              get_min(tmp_vector(stored.nth_index_in_set(i)),
                      rw_vector.local_element(i));
        else if (operation == VectorOperation::max)
          for (size_type i = 0; i < stored.n_elements(); ++i)
            rw_vector.local_element(i) =
              get_max(tmp_vector(stored.nth_index_in_set(i)),
                      rw_vector.local_element(i));
        else
          for (size_type i = 0; i < stored.n_elements(); ++i)
            rw_vector.local_element(i) = tmp_vector(stored.nth_index_in_set(i));
      }
    };
  } // namespace internal


  template <typename Number>
  void
  ReadWriteVector<Number>::resize_val(const size_type new_alloc_size)
  {
    if (new_alloc_size == 0)
      {
        values.reset();
        thread_loop_partitioner =
          std::make_shared<parallel::internal::TBBPartitioner>();
      }
    else
      {
        Number *new_values;
        Utilities::System::posix_memalign(reinterpret_cast<void **>(
                                            &new_values),
                                          64,
                                          sizeof(Number) * new_alloc_size);
        values.reset(new_values);

        if (new_alloc_size >= 4 * dealii::internal::VectorImplementation::
                                    minimum_parallel_grain_size)
          thread_loop_partitioner =
            std::make_shared<parallel::internal::TBBPartitioner>();
      }
  }



  template <typename Number>
  void
  ReadWriteVector<Number>::reinit(const size_type size,
                                  const bool      omit_zeroing_entries)
  {
    // check whether we need to reallocate
    resize_val(size);

    stored_elements = complete_index_set(size);
    stored_elements.compress();

    // set entries to zero if so requested
    if (omit_zeroing_entries == false)
      this->operator=(Number());

    // reset the communication pattern
    source_stored_elements.clear();
    comm_pattern.reset();
  }



  template <typename Number>
  template <typename Number2>
  void
  ReadWriteVector<Number>::reinit(const ReadWriteVector<Number2> &v,
                                  const bool omit_zeroing_entries)
  {
    resize_val(v.locally_owned_size());

    stored_elements = v.get_stored_elements();

    if (omit_zeroing_entries == false)
      this->operator=(Number());

    // reset the communication pattern
    source_stored_elements.clear();
    comm_pattern.reset();
  }



  template <typename Number>
  void
  ReadWriteVector<Number>::reinit(const IndexSet &locally_stored_indices,
                                  const bool      omit_zeroing_entries)
  {
    stored_elements = locally_stored_indices;

    // set vector size and allocate memory
    resize_val(stored_elements.n_elements());

    // initialize to zero
    if (omit_zeroing_entries == false)
      this->operator=(Number());

    // reset the communication pattern
    source_stored_elements.clear();
    comm_pattern.reset();
  }



#ifdef DEAL_II_WITH_TRILINOS
  template <typename Number>
  void
  ReadWriteVector<Number>::reinit(
    const TrilinosWrappers::MPI::Vector &trilinos_vec)
  {
    // TODO: We could avoid copying the data by just using a view into the
    // trilinos data but only if Number=double. Also update documentation that
    // the argument's lifetime needs to be longer then. If we do this, we need
    // to think about whether the view should be read/write.

    stored_elements = IndexSet(trilinos_vec.trilinos_partitioner());

    resize_val(stored_elements.n_elements());

    TrilinosScalar *start_ptr;
    int             leading_dimension;
    int ierr = trilinos_vec.trilinos_vector().ExtractView(&start_ptr,
                                                          &leading_dimension);
    AssertThrow(ierr == 0, ExcTrilinosError(ierr));

    std::copy(start_ptr, start_ptr + leading_dimension, values.get());

    // reset the communication pattern
    source_stored_elements.clear();
    comm_pattern.reset();
  }
#endif



  template <typename Number>
  template <typename Functor>
  void
  ReadWriteVector<Number>::apply(const Functor &func)
  {
    FunctorTemplate<Functor> functor(*this, func);
    dealii::internal::VectorOperations::parallel_for(functor,
                                                     0,
                                                     locally_owned_size(),
                                                     thread_loop_partitioner);
  }



  template <typename Number>
  ReadWriteVector<Number> &
  ReadWriteVector<Number>::operator=(const ReadWriteVector<Number> &in_vector)
  {
    if (PointerComparison::equal(this, &in_vector))
      return *this;

    thread_loop_partitioner = in_vector.thread_loop_partitioner;
    if (locally_owned_size() != in_vector.locally_owned_size())
      reinit(in_vector, true);

    if (locally_owned_size() > 0)
      {
        dealii::internal::VectorOperations::Vector_copy<Number, Number> copier(
          in_vector.values.get(), values.get());
        dealii::internal::VectorOperations::parallel_for(
          copier, 0, locally_owned_size(), thread_loop_partitioner);
      }

    return *this;
  }



  template <typename Number>
  template <typename Number2>
  ReadWriteVector<Number> &
  ReadWriteVector<Number>::operator=(const ReadWriteVector<Number2> &in_vector)
  {
    thread_loop_partitioner = in_vector.thread_loop_partitioner;
    if (locally_owned_size() != in_vector.locally_owned_size())
      reinit(in_vector, true);

    if (locally_owned_size() > 0)
      {
        dealii::internal::VectorOperations::Vector_copy<Number, Number2> copier(
          in_vector.values.get(), values.get());
        dealii::internal::VectorOperations::parallel_for(
          copier, 0, locally_owned_size(), thread_loop_partitioner);
      }

    return *this;
  }



  template <typename Number>
  ReadWriteVector<Number> &
  ReadWriteVector<Number>::operator=(const Number s)
  {
    Assert(s == static_cast<Number>(0),
           ExcMessage("Only 0 can be assigned to a vector."));
    (void)s;

    const size_type this_size = locally_owned_size();
    if (this_size > 0)
      {
        dealii::internal::VectorOperations::Vector_set<Number> setter(
          Number(), values.get());
        dealii::internal::VectorOperations::parallel_for(
          setter, 0, this_size, thread_loop_partitioner);
      }

    return *this;
  }



  namespace internal
  {
    template <typename VectorType, typename Number>
    void
    import_serial_vector(const VectorType &       values,
                         VectorOperation::values  operation,
                         ReadWriteVector<Number> &rw_vector)
    {
      using size_type = types::global_dof_index;

      const IndexSet &stored = rw_vector.get_stored_elements();
      if (operation == VectorOperation::add)
        for (size_type i = 0; i < stored.n_elements(); ++i)
          rw_vector.local_element(i) += values(stored.nth_index_in_set(i));
      else if (operation == VectorOperation::min)
        for (size_type i = 0; i < stored.n_elements(); ++i)
          rw_vector.local_element(i) =
            get_min(values(stored.nth_index_in_set(i)),
                    rw_vector.local_element(i));
      else if (operation == VectorOperation::max)
        for (size_type i = 0; i < stored.n_elements(); ++i)
          rw_vector.local_element(i) =
            get_max(values(stored.nth_index_in_set(i)),
                    rw_vector.local_element(i));
      else
        for (size_type i = 0; i < stored.n_elements(); ++i)
          rw_vector.local_element(i) = values(stored.nth_index_in_set(i));
    }
  } // namespace internal



  template <typename Number>
  void
  ReadWriteVector<Number>::import_elements(
    const dealii::Vector<Number> &vec,
    VectorOperation::values       operation,
    const std::shared_ptr<const Utilities::MPI::CommunicationPatternBase>
      &communication_pattern)
  {
    (void)communication_pattern;

    internal::import_serial_vector(vec, operation, *this);
  }



  template <typename Number>
  void
  ReadWriteVector<Number>::import_elements(
    const LinearAlgebra::Vector<Number> &vec,
    VectorOperation::values              operation,
    const std::shared_ptr<const Utilities::MPI::CommunicationPatternBase>
      &communication_pattern)
  {
    (void)communication_pattern;

    internal::import_serial_vector(vec, operation, *this);
  }



  template <typename Number>
  template <typename MemorySpace>
  void
  ReadWriteVector<Number>::import_elements(
    const distributed::Vector<Number, MemorySpace> &vec,
    VectorOperation::values                         operation,
    const std::shared_ptr<const Utilities::MPI::CommunicationPatternBase>
      &communication_pattern)
  {
    // If no communication pattern is given, create one. Otherwise, use the
    // given one.
    std::shared_ptr<const Utilities::MPI::Partitioner> comm_pattern;
    if (communication_pattern.get() == nullptr)
      {
        comm_pattern = std::make_shared<Utilities::MPI::Partitioner>(
          vec.locally_owned_elements(),
          get_stored_elements(),
          vec.get_mpi_communicator());
      }
    else
      {
        comm_pattern =
          std::dynamic_pointer_cast<const Utilities::MPI::Partitioner>(
            communication_pattern);
        AssertThrow(comm_pattern != nullptr,
                    ExcMessage("The communication pattern is not of type "
                               "Utilities::MPI::Partitioner."));
      }


    internal::read_write_vector_functions<Number, MemorySpace>::import_elements(
      comm_pattern, vec.begin(), operation, *this);
  }



#ifdef DEAL_II_WITH_PETSC
  namespace internal
  {
    template <typename PETSC_Number, typename Number>
    void
    copy_petsc_vector(const PETSC_Number *petsc_start_ptr,
                      const PETSC_Number *petsc_end_ptr,
                      Number *            ptr)
    {
      std::copy(petsc_start_ptr, petsc_end_ptr, ptr);
    }

    template <typename PETSC_Number, typename Number>
    void
    copy_petsc_vector(const std::complex<PETSC_Number> *petsc_start_ptr,
                      const std::complex<PETSC_Number> *petsc_end_ptr,
                      std::complex<Number> *            ptr)
    {
      std::copy(petsc_start_ptr, petsc_end_ptr, ptr);
    }

    template <typename PETSC_Number, typename Number>
    void
    copy_petsc_vector(const std::complex<PETSC_Number> * /*petsc_start_ptr*/,
                      const std::complex<PETSC_Number> * /*petsc_end_ptr*/,
                      Number * /*ptr*/)
    {
      AssertThrow(false, ExcMessage("Tried to copy complex -> real"));
    }
  } // namespace internal



  template <typename Number>
  void
  ReadWriteVector<Number>::import_elements(
    const PETScWrappers::MPI::Vector &petsc_vec,
    VectorOperation::values /*operation*/,
    const std::shared_ptr<const Utilities::MPI::CommunicationPatternBase>
      & /*communication_pattern*/)
  {
    // TODO: this works only if no communication is needed.
    Assert(petsc_vec.locally_owned_elements() == stored_elements,
           StandardExceptions::ExcInvalidState());

    // get a representation of the vector and copy it
    const PetscScalar *start_ptr;
    PetscErrorCode     ierr =
      VecGetArrayRead(static_cast<const Vec &>(petsc_vec), &start_ptr);
    AssertThrow(ierr == 0, ExcPETScError(ierr));

    const size_type vec_size = petsc_vec.locally_owned_size();
    internal::copy_petsc_vector(start_ptr, start_ptr + vec_size, begin());

    // restore the representation of the vector
    ierr = VecRestoreArrayRead(static_cast<const Vec &>(petsc_vec), &start_ptr);
    AssertThrow(ierr == 0, ExcPETScError(ierr));
  }
#endif



#ifdef DEAL_II_WITH_TRILINOS
#  ifdef DEAL_II_TRILINOS_WITH_TPETRA
  template <typename Number>
<<<<<<< HEAD
  void
  ReadWriteVector<Number>::import(
    const Tpetra::Vector<Number, int, types::signed_global_dof_index> &vector,
    const IndexSet &        source_elements,
    VectorOperation::values operation,
    const MPI_Comm &        mpi_comm,
=======
  template <typename Dummy>
  std::enable_if_t<std::is_same<Dummy, Number>::value &&
                   dealii::is_tpetra_type<Number>::value>
  ReadWriteVector<Number>::import_elements(
    const Tpetra::Vector<Number, int, types::signed_global_dof_index> &vector,
    const IndexSet &        source_elements,
    VectorOperation::values operation,
    const MPI_Comm          mpi_comm,
>>>>>>> b9fca5cc
    const std::shared_ptr<const Utilities::MPI::CommunicationPatternBase>
      &communication_pattern)
  {
    std::shared_ptr<const TpetraWrappers::CommunicationPattern>
      tpetra_comm_pattern;

    // If no communication pattern is given, create one. Otherwise, use the one
    // given.
    if (communication_pattern == nullptr)
      {
        // The first time import is called, we create a communication pattern.
        // Check if the communication pattern already exists and if it can be
        // reused.
        if ((source_elements.size() == source_stored_elements.size()) &&
            (source_elements == source_stored_elements))
          {
            tpetra_comm_pattern = std::dynamic_pointer_cast<
              const TpetraWrappers::CommunicationPattern>(comm_pattern);
            if (tpetra_comm_pattern == nullptr)
              tpetra_comm_pattern =
                std::make_shared<const TpetraWrappers::CommunicationPattern>(
                  create_tpetra_comm_pattern(source_elements, mpi_comm));
          }
        else
          tpetra_comm_pattern =
            std::make_shared<const TpetraWrappers::CommunicationPattern>(
              create_tpetra_comm_pattern(source_elements, mpi_comm));
      }
    else
      {
        tpetra_comm_pattern =
          std::dynamic_pointer_cast<const TpetraWrappers::CommunicationPattern>(
            communication_pattern);
        AssertThrow(tpetra_comm_pattern != nullptr,
                    ExcMessage(
                      std::string("The communication pattern is not of type ") +
                      "LinearAlgebra::TpetraWrappers::CommunicationPattern."));
      }

    Tpetra::Export<int, types::signed_global_dof_index> tpetra_export(
      tpetra_comm_pattern->get_tpetra_export());

    Tpetra::Vector<Number, int, types::signed_global_dof_index> target_vector(
      tpetra_export.getSourceMap());
    target_vector.doImport(vector, tpetra_export, Tpetra::REPLACE);

    const auto *new_values = target_vector.getData().get();
    const auto  size       = target_vector.getLocalLength();

    using size_type = typename std::decay<decltype(size)>::type;

    Assert(size == 0 || values != nullptr, ExcInternalError("Export failed."));
    AssertDimension(size, stored_elements.n_elements());

    switch (operation)
      {
        case VectorOperation::insert:
          for (size_type i = 0; i < size; ++i)
            values[i] = new_values[i];
          break;

        case VectorOperation::add:
          for (size_type i = 0; i < size; ++i)
            values[i] += new_values[i];
          break;

        case VectorOperation::min:
          // To ensure that this code also compiles with complex
          // numbers, we only compare the real part of the
          // variable. Note that min/max do not make sense with complex
          // numbers.
          for (size_type i = 0; i < size; ++i)
            {
              Assert(
                std::imag(new_values[i]) == 0.,
                ExcMessage(
                  "VectorOperation::min is not defined if there is an imaginary part!)"));
              Assert(
                std::imag(values[i]) == 0.,
                ExcMessage(
                  "VectorOperation::min is not defined if there is an imaginary part!)"));
              if (std::real(new_values[i]) - std::real(values[i]) < 0.0)
                values[i] = new_values[i];
            }
          break;

        case VectorOperation::max:
          for (size_type i = 0; i < size; ++i)
            {
              Assert(
                std::imag(new_values[i]) == 0.,
                ExcMessage(
                  "VectorOperation::max is not defined if there is an imaginary part!)"));
              Assert(
                std::imag(values[i]) == 0.,
                ExcMessage(
                  "VectorOperation::max is not defined if there is an imaginary part!)"));
              if (std::real(new_values[i]) - std::real(values[i]) > 0.0)
                values[i] = new_values[i];
            }
          break;

        default:
          AssertThrow(false, ExcNotImplemented());
      }
  }
#  endif



  template <typename Number>
  void
  ReadWriteVector<Number>::import_elements(
    const Epetra_MultiVector &multivector,
    const IndexSet &          source_elements,
    VectorOperation::values   operation,
    const MPI_Comm            mpi_comm,
    const std::shared_ptr<const Utilities::MPI::CommunicationPatternBase>
      &communication_pattern)
  {
    std::shared_ptr<const EpetraWrappers::CommunicationPattern>
      epetra_comm_pattern;

    // If no communication pattern is given, create one. Otherwise, use the one
    // given.
    if (communication_pattern == nullptr)
      {
        // The first time import is called, we create a communication pattern.
        // Check if the communication pattern already exists and if it can be
        // reused.
        if ((source_elements.size() == source_stored_elements.size()) &&
            (source_elements == source_stored_elements))
          {
            epetra_comm_pattern = std::dynamic_pointer_cast<
              const EpetraWrappers::CommunicationPattern>(comm_pattern);
            if (epetra_comm_pattern == nullptr)
              epetra_comm_pattern =
                std::make_shared<const EpetraWrappers::CommunicationPattern>(
                  create_epetra_comm_pattern(source_elements, mpi_comm));
          }
        else
          epetra_comm_pattern =
            std::make_shared<const EpetraWrappers::CommunicationPattern>(
              create_epetra_comm_pattern(source_elements, mpi_comm));
      }
    else
      {
        epetra_comm_pattern =
          std::dynamic_pointer_cast<const EpetraWrappers::CommunicationPattern>(
            communication_pattern);
        AssertThrow(epetra_comm_pattern != nullptr,
                    ExcMessage(
                      std::string("The communication pattern is not of type ") +
                      "LinearAlgebra::EpetraWrappers::CommunicationPattern."));
      }

    Epetra_Import import_map(epetra_comm_pattern->get_epetra_import());

    Epetra_FEVector target_vector(import_map.TargetMap());

    if (operation == VectorOperation::insert)
      {
        const int err = target_vector.Import(multivector, import_map, Insert);
        AssertThrow(err == 0,
                    ExcMessage("Epetra Import() failed with error code: " +
                               std::to_string(err)));

        const double *new_values = target_vector.Values();
        const int     size       = target_vector.MyLength();
        Assert(size == 0 || values != nullptr,
               ExcInternalError("Import failed."));

        for (int i = 0; i < size; ++i)
          values[i] = new_values[i];
      }
    else if (operation == VectorOperation::add)
      {
        const int err = target_vector.Import(multivector, import_map, Add);
        AssertThrow(err == 0,
                    ExcMessage("Epetra Import() failed with error code: " +
                               std::to_string(err)));

        const double *new_values = target_vector.Values();
        const int     size       = target_vector.MyLength();
        Assert(size == 0 || values != nullptr,
               ExcInternalError("Import failed."));

        for (int i = 0; i < size; ++i)
          values[i] += new_values[i];
      }
    else if (operation == VectorOperation::min)
      {
        const int err = target_vector.Import(multivector, import_map, Add);
        AssertThrow(err == 0,
                    ExcMessage("Epetra Import() failed with error code: " +
                               std::to_string(err)));

        const double *new_values = target_vector.Values();
        const int     size       = target_vector.MyLength();
        Assert(size == 0 || values != nullptr,
               ExcInternalError("Import failed."));

        // To ensure that this code also compiles with complex
        // numbers, we only compare the real part of the
        // variable. Note that min/max do not make sense with complex
        // numbers.
        for (int i = 0; i < size; ++i)
          {
            Assert(
              std::imag(new_values[i]) == 0.,
              ExcMessage(
                "VectorOperation::min is not defined if there is an imaginary part!)"));
            Assert(
              std::imag(values[i]) == 0.,
              ExcMessage(
                "VectorOperation::min is not defined if there is an imaginary part!)"));
            if (std::real(new_values[i]) - std::real(values[i]) < 0.0)
              values[i] = new_values[i];
          }
      }
    else if (operation == VectorOperation::max)
      {
        const int err = target_vector.Import(multivector, import_map, Add);
        AssertThrow(err == 0,
                    ExcMessage("Epetra Import() failed with error code: " +
                               std::to_string(err)));

        const double *new_values = target_vector.Values();
        const int     size       = target_vector.MyLength();
        Assert(size == 0 || values != nullptr,
               ExcInternalError("Import failed."));

        for (int i = 0; i < size; ++i)
          {
            Assert(
              std::imag(new_values[i]) == 0.,
              ExcMessage(
                "VectorOperation::max is not defined if there is an imaginary part!)"));
            Assert(
              std::imag(values[i]) == 0.,
              ExcMessage(
                "VectorOperation::max is not defined if there is an imaginary part!)"));
            if (std::real(new_values[i]) - std::real(values[i]) > 0.0)
              values[i] = new_values[i];
          }
      }
    else
      AssertThrow(false, ExcNotImplemented());
  }


  template <typename Number>
  void
  ReadWriteVector<Number>::import_elements(
    const TrilinosWrappers::MPI::Vector &trilinos_vec,
    VectorOperation::values              operation,
    const std::shared_ptr<const Utilities::MPI::CommunicationPatternBase>
      &communication_pattern)
  {
    // While the import does work with Trilinos 12.8.x, it fails with 12.4.x. To
    // be safe, we disable it here. Note that it would be a useful case, as
    // ReadWriteVector is supposed to replace ghosted vectors anyways.
    AssertThrow(
      !trilinos_vec.has_ghost_elements(),
      ExcMessage(
        "Import() from TrilinosWrappers::MPI::Vector with ghost entries is not supported!"));
    import_elements(trilinos_vec.trilinos_vector(),
                    trilinos_vec.locally_owned_elements(),
                    operation,
                    trilinos_vec.get_mpi_communicator(),
                    communication_pattern);
  }



#  ifdef DEAL_II_TRILINOS_WITH_TPETRA
  template <typename Number>
  template <typename Dummy>
  std::enable_if_t<std::is_same<Dummy, Number>::value &&
                   dealii::is_tpetra_type<Number>::value>
  ReadWriteVector<Number>::import_elements(
    const LinearAlgebra::TpetraWrappers::Vector<Number> &trilinos_vec,
    VectorOperation::values                              operation,
    const std::shared_ptr<const Utilities::MPI::CommunicationPatternBase>
      &communication_pattern)
  {
    import_elements(trilinos_vec.trilinos_vector(),
                    trilinos_vec.locally_owned_elements(),
                    operation,
                    trilinos_vec.get_mpi_communicator(),
                    communication_pattern);
  }
#  endif



  template <typename Number>
  void
  ReadWriteVector<Number>::import_elements(
    const LinearAlgebra::EpetraWrappers::Vector &trilinos_vec,
    VectorOperation::values                      operation,
    const std::shared_ptr<const Utilities::MPI::CommunicationPatternBase>
      &communication_pattern)
  {
    import_elements(trilinos_vec.trilinos_vector(),
                    trilinos_vec.locally_owned_elements(),
                    operation,
                    trilinos_vec.get_mpi_communicator(),
                    communication_pattern);
  }
#endif



#ifdef DEAL_II_WITH_CUDA
  template <typename Number>
  void
  ReadWriteVector<Number>::import_elements(
    const LinearAlgebra::CUDAWrappers::Vector<Number> &cuda_vec,
    VectorOperation::values                            operation,
    const std::shared_ptr<const Utilities::MPI::CommunicationPatternBase> &)
  {
    const unsigned int n_elements = stored_elements.n_elements();
    if (operation == VectorOperation::insert)
      {
        cudaError_t error_code = cudaMemcpy(values.get(),
                                            cuda_vec.get_values(),
                                            n_elements * sizeof(Number),
                                            cudaMemcpyDeviceToHost);
        AssertCuda(error_code);
      }
    else if (operation == VectorOperation::add)
      {
        // Copy the vector from the device to a temporary vector on the host
        std::vector<Number> tmp(n_elements);
        cudaError_t         error_code = cudaMemcpy(tmp.data(),
                                            cuda_vec.get_values(),
                                            n_elements * sizeof(Number),
                                            cudaMemcpyDeviceToHost);
        AssertCuda(error_code);

        // Add the two vectors
        for (unsigned int i = 0; i < n_elements; ++i)
          values[i] += tmp[i];
      }
    else if (operation == VectorOperation::min)
      {
        // Copy the vector from the device to a temporary vector on the host
        std::vector<Number> tmp(n_elements);
        cudaError_t         error_code = cudaMemcpy(tmp.data(),
                                            cuda_vec.get_values(),
                                            n_elements * sizeof(Number),
                                            cudaMemcpyDeviceToHost);
        AssertCuda(error_code);

        // To ensure that this code also compiles with complex
        // numbers, we only compare the real part of the
        // variable. Note that min/max do not make sense with complex
        // numbers.
        for (unsigned int i = 0; i < n_elements; ++i)
          {
            Assert(
              std::imag(tmp[i]) == 0.,
              ExcMessage(
                "VectorOperation::min is not defined if there is an imaginary part!)"));
            Assert(
              std::imag(values[i]) == 0.,
              ExcMessage(
                "VectorOperation::min is not defined if there is an imaginary part!)"));
            if (std::real(tmp[i]) - std::real(values[i]) < 0.0)
              values[i] = tmp[i];
          }
      }
    else if (operation == VectorOperation::max)
      {
        // Copy the vector from the device to a temporary vector on the host
        std::vector<Number> tmp(n_elements);
        cudaError_t         error_code = cudaMemcpy(tmp.data(),
                                            cuda_vec.get_values(),
                                            n_elements * sizeof(Number),
                                            cudaMemcpyDeviceToHost);
        AssertCuda(error_code);

        for (unsigned int i = 0; i < n_elements; ++i)
          {
            Assert(
              std::imag(tmp[i]) == 0.,
              ExcMessage(
                "VectorOperation::max is not defined if there is an imaginary part!)"));
            Assert(
              std::imag(values[i]) == 0.,
              ExcMessage(
                "VectorOperation::max is not defined if there is an imaginary part!)"));
            if (std::real(tmp[i]) - std::real(values[i]) > 0.0)
              values[i] = tmp[i];
          }
      }
    else
      AssertThrow(false, ExcNotImplemented());
  }
#endif



  template <typename Number>
  void
  ReadWriteVector<Number>::swap(ReadWriteVector<Number> &v)
  {
    std::swap(stored_elements, v.stored_elements);
    std::swap(values, v.values);
  }



  template <typename Number>
  std::size_t
  ReadWriteVector<Number>::memory_consumption() const
  {
    std::size_t memory = sizeof(*this);
    memory +=
      sizeof(Number) * static_cast<std::size_t>(this->locally_owned_size());

    memory += stored_elements.memory_consumption();

    return memory;
  }



  template <typename Number>
  void
  ReadWriteVector<Number>::print(std::ostream &     out,
                                 const unsigned int precision,
                                 const bool         scientific) const
  {
    AssertThrow(out.fail() == false, ExcIO());
    boost::io::ios_flags_saver restore_flags(out);

    out.precision(precision);
    if (scientific)
      out.setf(std::ios::scientific, std::ios::floatfield);
    else
      out.setf(std::ios::fixed, std::ios::floatfield);

    out << "IndexSet: ";
    stored_elements.print(out);
    out << std::endl;
    unsigned int i = 0;
    for (const auto idx : this->stored_elements)
      out << '[' << idx << "]: " << values[i++] << '\n';
    out << std::flush;

    AssertThrow(out.fail() == false, ExcIO());
  }



#ifdef DEAL_II_WITH_TRILINOS
#  ifdef DEAL_II_TRILINOS_WITH_TPETRA
  template <typename Number>
  TpetraWrappers::CommunicationPattern
  ReadWriteVector<Number>::create_tpetra_comm_pattern(
    const IndexSet &source_index_set,
    const MPI_Comm  mpi_comm)
  {
    source_stored_elements = source_index_set;
    TpetraWrappers::CommunicationPattern epetra_comm_pattern(
      source_stored_elements, stored_elements, mpi_comm);
    comm_pattern = std::make_shared<TpetraWrappers::CommunicationPattern>(
      source_stored_elements, stored_elements, mpi_comm);

    return epetra_comm_pattern;
  }
#  endif



  template <typename Number>
  EpetraWrappers::CommunicationPattern
  ReadWriteVector<Number>::create_epetra_comm_pattern(
    const IndexSet &source_index_set,
    const MPI_Comm  mpi_comm)
  {
    source_stored_elements = source_index_set;
    EpetraWrappers::CommunicationPattern epetra_comm_pattern(
      source_stored_elements, stored_elements, mpi_comm);
    comm_pattern = std::make_shared<EpetraWrappers::CommunicationPattern>(
      source_stored_elements, stored_elements, mpi_comm);

    return epetra_comm_pattern;
  }
#endif
} // end of namespace LinearAlgebra


DEAL_II_NAMESPACE_CLOSE

#endif<|MERGE_RESOLUTION|>--- conflicted
+++ resolved
@@ -578,14 +578,6 @@
 #ifdef DEAL_II_WITH_TRILINOS
 #  ifdef DEAL_II_TRILINOS_WITH_TPETRA
   template <typename Number>
-<<<<<<< HEAD
-  void
-  ReadWriteVector<Number>::import(
-    const Tpetra::Vector<Number, int, types::signed_global_dof_index> &vector,
-    const IndexSet &        source_elements,
-    VectorOperation::values operation,
-    const MPI_Comm &        mpi_comm,
-=======
   template <typename Dummy>
   std::enable_if_t<std::is_same<Dummy, Number>::value &&
                    dealii::is_tpetra_type<Number>::value>
@@ -594,7 +586,6 @@
     const IndexSet &        source_elements,
     VectorOperation::values operation,
     const MPI_Comm          mpi_comm,
->>>>>>> b9fca5cc
     const std::shared_ptr<const Utilities::MPI::CommunicationPatternBase>
       &communication_pattern)
   {
