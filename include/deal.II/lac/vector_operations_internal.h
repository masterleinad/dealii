// ---------------------------------------------------------------------
//
// Copyright (C) 2016 - 2020 by the deal.II authors
//
// This file is part of the deal.II library.
//
// The deal.II library is free software; you can use it, redistribute
// it, and/or modify it under the terms of the GNU Lesser General
// Public License as published by the Free Software Foundation; either
// version 2.1 of the License, or (at your option) any later version.
// The full text of the license can be found in the file LICENSE.md at
// the top level directory of deal.II.
//
// ---------------------------------------------------------------------


#ifndef dealii_vector_operations_internal_h
#define dealii_vector_operations_internal_h

#include <deal.II/base/config.h>

#include <deal.II/base/memory_space.h>
#include <deal.II/base/memory_space_data.h>
#include <deal.II/base/multithread_info.h>
#include <deal.II/base/parallel.h>
#include <deal.II/base/types.h>
#include <deal.II/base/vectorization.h>

#include <deal.II/lac/cuda_kernels.h>
#include <deal.II/lac/cuda_kernels.templates.h>
#include <deal.II/lac/vector_operation.h>

#include <cstdio>
#include <cstring>

DEAL_II_NAMESPACE_OPEN

namespace internal
{
  namespace VectorOperations
  {
    using size_type = types::global_dof_index;

    template <typename T>
    bool
    is_non_negative(const T &t)
    {
      return t >= 0;
    }


    template <typename T>
    bool
    is_non_negative(const std::complex<T> &)
    {
      Assert(false, ExcMessage("Complex numbers do not have an ordering."));

      return false;
    }


    // call std::copy, except for in
    // the case where we want to copy
    // from std::complex to a
    // non-complex type
    template <typename T, typename U>
    void
    copy(const T *begin, const T *end, U *dest)
    {
      std::copy(begin, end, dest);
    }

    template <typename T, typename U>
    void
    copy(const std::complex<T> *begin,
         const std::complex<T> *end,
         std::complex<U> *      dest)
    {
      std::copy(begin, end, dest);
    }

    template <typename T, typename U>
    void
    copy(const std::complex<T> *, const std::complex<T> *, U *)
    {
      Assert(false,
             ExcMessage("Can't convert a vector of complex numbers "
                        "into a vector of reals/doubles"));
    }



#ifdef DEAL_II_WITH_TBB
    /**
     * This struct takes the loop range from the tbb parallel for loop and
     * translates it to the actual ranges of the for loop within the vector. It
     * encodes the grain size but might choose larger values of chunks than the
     * minimum grain size. The minimum grain size given to tbb is then simple
     * 1. For affinity reasons, the layout in this loop must be kept in sync
     * with the respective class for reductions further down.
     */
    template <typename Functor>
    struct TBBForFunctor
    {
      TBBForFunctor(Functor &       functor,
                    const size_type start,
                    const size_type end)
        : functor(functor)
        , start(start)
        , end(end)
      {
        const size_type vec_size = end - start;
        // set chunk size for sub-tasks
        const unsigned int gs =
          internal::VectorImplementation::minimum_parallel_grain_size;
        n_chunks =
          std::min(static_cast<size_type>(4 * MultithreadInfo::n_threads()),
                   vec_size / gs);
        chunk_size = vec_size / n_chunks;

        // round to next multiple of 512 (or minimum grain size if that happens
        // to be smaller). this is advantageous because our accumulation
        // algorithms favor lengths of a power of 2 due to pairwise summation ->
        // at most one 'oddly' sized chunk
        if (chunk_size > 512)
          chunk_size = ((chunk_size + 511) / 512) * 512;
        n_chunks = (vec_size + chunk_size - 1) / chunk_size;
        AssertIndexRange((n_chunks - 1) * chunk_size, vec_size);
        AssertIndexRange(vec_size, n_chunks * chunk_size + 1);
      }

      void
      operator()(const tbb::blocked_range<size_type> &range) const
      {
        const size_type r_begin = start + range.begin() * chunk_size;
        const size_type r_end = std::min(start + range.end() * chunk_size, end);
        functor(r_begin, r_end);
      }

      Functor &       functor;
      const size_type start;
      const size_type end;
      unsigned int    n_chunks;
      size_type       chunk_size;
    };
#endif

    template <typename Functor>
    void
    parallel_for(
      Functor &       functor,
      const size_type start,
      const size_type end,
      const std::shared_ptr<::dealii::parallel::internal::TBBPartitioner>
        &partitioner)
    {
#ifdef DEAL_II_WITH_TBB
      const size_type vec_size = end - start;
      // only go to the parallel function in case there are at least 4 parallel
      // items, otherwise the overhead is too large
      if (vec_size >=
            4 * internal::VectorImplementation::minimum_parallel_grain_size &&
          MultithreadInfo::n_threads() > 1)
        {
          Assert(partitioner.get() != nullptr,
                 ExcInternalError(
                   "Unexpected initialization of Vector that does "
                   "not set the TBB partitioner to a usable state."));
          std::shared_ptr<tbb::affinity_partitioner> tbb_partitioner =
            partitioner->acquire_one_partitioner();

          TBBForFunctor<Functor> generic_functor(functor, start, end);
          // We use a minimum grain size of 1 here since the grains at this
          // stage of dividing the work refer to the number of vector chunks
          // that are processed by (possibly different) threads in the
          // parallelized for loop (i.e., they do not refer to individual
          // vector entries). The number of chunks here is calculated inside
          // TBBForFunctor. See also GitHub issue #2496 for further discussion
          // of this strategy.
          ::dealii::parallel::internal::parallel_for(
            static_cast<size_type>(0),
            static_cast<size_type>(generic_functor.n_chunks),
            generic_functor,
            1,
            tbb_partitioner);
          partitioner->release_one_partitioner(tbb_partitioner);
        }
      else if (vec_size > 0)
        functor(start, end);
#else
      functor(start, end);
      (void)partitioner;
#endif
    }


    // Define the functors necessary to use SIMD with TBB. we also include the
    // simple copy and set operations

    template <typename Number>
    struct Vector_set
    {
      Vector_set(const Number value, Number *const dst)
        : value(value)
        , dst(dst)
      {
        Assert(dst != nullptr, ExcInternalError());
      }

      void
      operator()(const size_type begin, const size_type end) const
      {
        Assert(end >= begin, ExcInternalError());

        if (value == Number())
          {
#ifdef DEAL_II_HAVE_CXX17
            if constexpr (std::is_trivial<Number>::value)
#else
            if (std::is_trivial<Number>::value)
#endif
              {
                std::memset(dst + begin, 0, sizeof(Number) * (end - begin));
                return;
              }
          }
        std::fill(dst + begin, dst + end, value);
      }

      const Number  value;
      Number *const dst;
    };

    template <typename Number, typename OtherNumber>
    struct Vector_copy
    {
      Vector_copy(const OtherNumber *const src, Number *const dst)
        : src(src)
        , dst(dst)
      {
        Assert(src != nullptr, ExcInternalError());
        Assert(dst != nullptr, ExcInternalError());
      }

      void
      operator()(const size_type begin, const size_type end) const
      {
        Assert(end >= begin, ExcInternalError());

#ifdef DEAL_II_HAVE_CXX17
        if constexpr (std::is_trivially_copyable<Number>() &&
                      std::is_same<Number, OtherNumber>::value)
#else
        if (std::is_trivially_copyable<Number>() &&
            std::is_same<Number, OtherNumber>::value)
#endif
          std::memcpy(dst + begin, src + begin, (end - begin) * sizeof(Number));
        else
          {
            DEAL_II_OPENMP_SIMD_PRAGMA
            for (size_type i = begin; i < end; ++i)
              dst[i] = src[i];
          }
      }

      const OtherNumber *const src;
      Number *const            dst;
    };

    template <typename Number>
    struct Vectorization_multiply_factor
    {
      Vectorization_multiply_factor(Number *const val, const Number factor)
        : val(val)
        , stored_factor(factor)
      {}

      void
      operator()(const size_type begin, const size_type end) const
      {
        // create a local copy of the variable to help the compiler with the
        // aliasing analysis
        const Number factor = stored_factor;

        if (::dealii::parallel::internal::EnableOpenMPSimdFor<Number>::value)
          {
            DEAL_II_OPENMP_SIMD_PRAGMA
            for (size_type i = begin; i < end; ++i)
              val[i] *= factor;
          }
        else
          {
            for (size_type i = begin; i < end; ++i)
              val[i] *= factor;
          }
      }

      Number *const val;
      const Number  stored_factor;
    };

    template <typename Number>
    struct Vectorization_add_av
    {
      Vectorization_add_av(Number *const       val,
                           const Number *const v_val,
                           const Number        factor)
        : val(val)
        , v_val(v_val)
        , stored_factor(factor)
      {}

      void
      operator()(const size_type begin, const size_type end) const
      {
        // create a local copy of the variable to help the compiler with the
        // aliasing analysis
        const Number factor = stored_factor;
        if (::dealii::parallel::internal::EnableOpenMPSimdFor<Number>::value)
          {
            DEAL_II_OPENMP_SIMD_PRAGMA
            for (size_type i = begin; i < end; ++i)
              val[i] += factor * v_val[i];
          }
        else
          {
            for (size_type i = begin; i < end; ++i)
              val[i] += factor * v_val[i];
          }
      }

      Number *const       val;
      const Number *const v_val;
      const Number        stored_factor;
    };

    template <typename Number>
    struct Vectorization_sadd_xav
    {
      Vectorization_sadd_xav(Number *            val,
                             const Number *const v_val,
                             const Number        a,
                             const Number        x)
        : val(val)
        , v_val(v_val)
        , stored_a(a)
        , stored_x(x)
      {}

      void
      operator()(const size_type begin, const size_type end) const
      {
        // create a local copy of the variable to help the compiler with the
        // aliasing analysis
        const Number x = stored_x, a = stored_a;

        if (::dealii::parallel::internal::EnableOpenMPSimdFor<Number>::value)
          {
            DEAL_II_OPENMP_SIMD_PRAGMA
            for (size_type i = begin; i < end; ++i)
              val[i] = x * val[i] + a * v_val[i];
          }
        else
          {
            for (size_type i = begin; i < end; ++i)
              val[i] = x * val[i] + a * v_val[i];
          }
      }

      Number *const       val;
      const Number *const v_val;
      const Number        stored_a;
      const Number        stored_x;
    };

    template <typename Number>
    struct Vectorization_subtract_v
    {
      Vectorization_subtract_v(Number *val, const Number *const v_val)
        : val(val)
        , v_val(v_val)
      {}

      void
      operator()(const size_type begin, const size_type end) const
      {
        if (::dealii::parallel::internal::EnableOpenMPSimdFor<Number>::value)
          {
            DEAL_II_OPENMP_SIMD_PRAGMA
            for (size_type i = begin; i < end; ++i)
              val[i] -= v_val[i];
          }
        else
          {
            for (size_type i = begin; i < end; ++i)
              val[i] -= v_val[i];
          }
      }

      Number *const       val;
      const Number *const v_val;
    };

    template <typename Number>
    struct Vectorization_add_factor
    {
      Vectorization_add_factor(Number *const val, const Number factor)
        : val(val)
        , stored_factor(factor)
      {}

      void
      operator()(const size_type begin, const size_type end) const
      {
        const Number factor = stored_factor;

        if (::dealii::parallel::internal::EnableOpenMPSimdFor<Number>::value)
          {
            DEAL_II_OPENMP_SIMD_PRAGMA
            for (size_type i = begin; i < end; ++i)
              val[i] += factor;
          }
        else
          {
            for (size_type i = begin; i < end; ++i)
              val[i] += factor;
          }
      }

      Number *const val;
      const Number  stored_factor;
    };

    template <typename Number>
    struct Vectorization_add_v
    {
      Vectorization_add_v(Number *const val, const Number *const v_val)
        : val(val)
        , v_val(v_val)
      {}

      void
      operator()(const size_type begin, const size_type end) const
      {
        if (::dealii::parallel::internal::EnableOpenMPSimdFor<Number>::value)
          {
            DEAL_II_OPENMP_SIMD_PRAGMA
            for (size_type i = begin; i < end; ++i)
              val[i] += v_val[i];
          }
        else
          {
            for (size_type i = begin; i < end; ++i)
              val[i] += v_val[i];
          }
      }

      Number *const       val;
      const Number *const v_val;
    };

    template <typename Number>
    struct Vectorization_add_avpbw
    {
      Vectorization_add_avpbw(Number *const       val,
                              const Number *const v_val,
                              const Number *const w_val,
                              const Number        a,
                              const Number        b)
        : val(val)
        , v_val(v_val)
        , w_val(w_val)
        , stored_a(a)
        , stored_b(b)
      {}

      void
      operator()(const size_type begin, const size_type end) const
      {
        const Number a = stored_a, b = stored_b;

        if (::dealii::parallel::internal::EnableOpenMPSimdFor<Number>::value)
          {
            DEAL_II_OPENMP_SIMD_PRAGMA
            for (size_type i = begin; i < end; ++i)
              val[i] = val[i] + a * v_val[i] + b * w_val[i];
          }
        else
          {
            for (size_type i = begin; i < end; ++i)
              val[i] = val[i] + a * v_val[i] + b * w_val[i];
          }
      }

      Number *const       val;
      const Number *const v_val;
      const Number *const w_val;
      const Number        stored_a;
      const Number        stored_b;
    };

    template <typename Number>
    struct Vectorization_sadd_xv
    {
      Vectorization_sadd_xv(Number *const       val,
                            const Number *const v_val,
                            const Number        x)
        : val(val)
        , v_val(v_val)
        , stored_x(x)
      {}

      void
      operator()(const size_type begin, const size_type end) const
      {
        const Number x = stored_x;

        if (::dealii::parallel::internal::EnableOpenMPSimdFor<Number>::value)
          {
            DEAL_II_OPENMP_SIMD_PRAGMA
            for (size_type i = begin; i < end; ++i)
              val[i] = x * val[i] + v_val[i];
          }
        else
          {
            for (size_type i = begin; i < end; ++i)
              val[i] = x * val[i] + v_val[i];
          }
      }

      Number *const       val;
      const Number *const v_val;
      const Number        stored_x;
    };

    template <typename Number>
    struct Vectorization_sadd_xavbw
    {
      Vectorization_sadd_xavbw(Number *      val,
                               const Number *v_val,
                               const Number *w_val,
                               Number        x,
                               Number        a,
                               Number        b)
        : val(val)
        , v_val(v_val)
        , w_val(w_val)
        , stored_x(x)
        , stored_a(a)
        , stored_b(b)
      {}

      void
      operator()(const size_type begin, const size_type end) const
      {
        const Number x = stored_x, a = stored_a, b = stored_b;

        if (::dealii::parallel::internal::EnableOpenMPSimdFor<Number>::value)
          {
            DEAL_II_OPENMP_SIMD_PRAGMA
            for (size_type i = begin; i < end; ++i)
              val[i] = x * val[i] + a * v_val[i] + b * w_val[i];
          }
        else
          {
            for (size_type i = begin; i < end; ++i)
              val[i] = x * val[i] + a * v_val[i] + b * w_val[i];
          }
      }

      Number *const       val;
      const Number *const v_val;
      const Number *const w_val;
      const Number        stored_x;
      const Number        stored_a;
      const Number        stored_b;
    };

    template <typename Number>
    struct Vectorization_scale
    {
      Vectorization_scale(Number *const val, const Number *const v_val)
        : val(val)
        , v_val(v_val)
      {}

      void
      operator()(const size_type begin, const size_type end) const
      {
        if (::dealii::parallel::internal::EnableOpenMPSimdFor<Number>::value)
          {
            DEAL_II_OPENMP_SIMD_PRAGMA
            for (size_type i = begin; i < end; ++i)
              val[i] *= v_val[i];
          }
        else
          {
            for (size_type i = begin; i < end; ++i)
              val[i] *= v_val[i];
          }
      }

      Number *const       val;
      const Number *const v_val;
    };

    template <typename Number>
    struct Vectorization_equ_au
    {
      Vectorization_equ_au(Number *const       val,
                           const Number *const u_val,
                           const Number        a)
        : val(val)
        , u_val(u_val)
        , stored_a(a)
      {}

      void
      operator()(const size_type begin, const size_type end) const
      {
        const Number a = stored_a;

        if (::dealii::parallel::internal::EnableOpenMPSimdFor<Number>::value)
          {
            DEAL_II_OPENMP_SIMD_PRAGMA
            for (size_type i = begin; i < end; ++i)
              val[i] = a * u_val[i];
          }
        else
          {
            for (size_type i = begin; i < end; ++i)
              val[i] = a * u_val[i];
          }
      }

      Number *const       val;
      const Number *const u_val;
      const Number        stored_a;
    };

    template <typename Number>
    struct Vectorization_equ_aubv
    {
      Vectorization_equ_aubv(Number *const       val,
                             const Number *const u_val,
                             const Number *const v_val,
                             const Number        a,
                             const Number        b)
        : val(val)
        , u_val(u_val)
        , v_val(v_val)
        , stored_a(a)
        , stored_b(b)
      {}

      void
      operator()(const size_type begin, const size_type end) const
      {
        const Number a = stored_a, b = stored_b;

        if (::dealii::parallel::internal::EnableOpenMPSimdFor<Number>::value)
          {
            DEAL_II_OPENMP_SIMD_PRAGMA
            for (size_type i = begin; i < end; ++i)
              val[i] = a * u_val[i] + b * v_val[i];
          }
        else
          {
            for (size_type i = begin; i < end; ++i)
              val[i] = a * u_val[i] + b * v_val[i];
          }
      }

      Number *const       val;
      const Number *const u_val;
      const Number *const v_val;
      const Number        stored_a;
      const Number        stored_b;
    };

    template <typename Number>
    struct Vectorization_equ_aubvcw
    {
      Vectorization_equ_aubvcw(Number *      val,
                               const Number *u_val,
                               const Number *v_val,
                               const Number *w_val,
                               const Number  a,
                               const Number  b,
                               const Number  c)
        : val(val)
        , u_val(u_val)
        , v_val(v_val)
        , w_val(w_val)
        , stored_a(a)
        , stored_b(b)
        , stored_c(c)
      {}

      void
      operator()(const size_type begin, const size_type end) const
      {
        const Number a = stored_a, b = stored_b, c = stored_c;

        if (::dealii::parallel::internal::EnableOpenMPSimdFor<Number>::value)
          {
            DEAL_II_OPENMP_SIMD_PRAGMA
            for (size_type i = begin; i < end; ++i)
              val[i] = a * u_val[i] + b * v_val[i] + c * w_val[i];
          }
        else
          {
            for (size_type i = begin; i < end; ++i)
              val[i] = a * u_val[i] + b * v_val[i] + c * w_val[i];
          }
      }

      Number *const       val;
      const Number *const u_val;
      const Number *const v_val;
      const Number *const w_val;
      const Number        stored_a;
      const Number        stored_b;
      const Number        stored_c;
    };

    template <typename Number>
    struct Vectorization_ratio
    {
      Vectorization_ratio(Number *val, const Number *a_val, const Number *b_val)
        : val(val)
        , a_val(a_val)
        , b_val(b_val)
      {}

      void
      operator()(const size_type begin, const size_type end) const
      {
        if (::dealii::parallel::internal::EnableOpenMPSimdFor<Number>::value)
          {
            DEAL_II_OPENMP_SIMD_PRAGMA
            for (size_type i = begin; i < end; ++i)
              val[i] = a_val[i] / b_val[i];
          }
        else
          {
            for (size_type i = begin; i < end; ++i)
              val[i] = a_val[i] / b_val[i];
          }
      }

      Number *const       val;
      const Number *const a_val;
      const Number *const b_val;
    };



    // All sums over all the vector entries (l2-norm, inner product, etc.) are
    // performed with the same code, using a templated operation defined
    // here. There are always two versions defined, a standard one that covers
    // most cases and a vectorized one which is only for equal types and float
    // and double.
    template <typename Number, typename Number2>
    struct Dot
    {
      static constexpr bool vectorizes = std::is_same<Number, Number2>::value &&
                                         (VectorizedArray<Number>::size() > 1);

      Dot(const Number *const X, const Number2 *const Y)
        : X(X)
        , Y(Y)
      {}

      Number
      operator()(const size_type i) const
      {
        return X[i] * Number(numbers::NumberTraits<Number2>::conjugate(Y[i]));
      }

      VectorizedArray<Number>
      do_vectorized(const size_type i) const
      {
        VectorizedArray<Number> x, y;
        x.load(X + i);
        y.load(Y + i);

        // the following operation in VectorizedArray does an element-wise
        // scalar product without taking into account complex values and
        // the need to take the complex-conjugate of one argument. this
        // may be a bug, but because all VectorizedArray classes only
        // work on real scalars, it doesn't really matter very much.
        // in any case, assert that we really don't get here for
        // complex-valued objects
        static_assert(numbers::NumberTraits<Number>::is_complex == false,
                      "This operation is not correctly implemented for "
                      "complex-valued objects.");
        return x * y;
      }

      const Number *const  X;
      const Number2 *const Y;
    };

    template <typename Number, typename RealType>
    struct Norm2
    {
      static const bool vectorizes = VectorizedArray<Number>::size() > 1;

      Norm2(const Number *const X)
        : X(X)
      {}

      RealType
      operator()(const size_type i) const
      {
        return numbers::NumberTraits<Number>::abs_square(X[i]);
      }

      VectorizedArray<Number>
      do_vectorized(const size_type i) const
      {
        VectorizedArray<Number> x;
        x.load(X + i);
        return x * x;
      }

      const Number *const X;
    };

    template <typename Number, typename RealType>
    struct Norm1
    {
      static const bool vectorizes = VectorizedArray<Number>::size() > 1;

      Norm1(const Number *X)
        : X(X)
      {}

      RealType
      operator()(const size_type i) const
      {
        return numbers::NumberTraits<Number>::abs(X[i]);
      }

      VectorizedArray<Number>
      do_vectorized(const size_type i) const
      {
        VectorizedArray<Number> x;
        x.load(X + i);
        return std::abs(x);
      }

      const Number *X;
    };

    template <typename Number, typename RealType>
    struct NormP
    {
      static const bool vectorizes = VectorizedArray<Number>::size() > 1;

      NormP(const Number *X, RealType p)
        : X(X)
        , p(p)
      {}

      RealType
      operator()(const size_type i) const
      {
        return std::pow(numbers::NumberTraits<Number>::abs(X[i]), p);
      }

      VectorizedArray<Number>
      do_vectorized(const size_type i) const
      {
        VectorizedArray<Number> x;
        x.load(X + i);
        return std::pow(std::abs(x), p);
      }

      const Number * X;
      const RealType p;
    };

    template <typename Number>
    struct MeanValue
    {
      static const bool vectorizes = VectorizedArray<Number>::size() > 1;

      MeanValue(const Number *X)
        : X(X)
      {}

      Number
      operator()(const size_type i) const
      {
        return X[i];
      }

      VectorizedArray<Number>
      do_vectorized(const size_type i) const
      {
        VectorizedArray<Number> x;
        x.load(X + i);
        return x;
      }

      const Number *X;
    };

    template <typename Number>
    struct AddAndDot
    {
      static const bool vectorizes = VectorizedArray<Number>::size() > 1;

      AddAndDot(Number *const       X,
                const Number *const V,
                const Number *const W,
                const Number        a)
        : X(X)
        , V(V)
        , W(W)
        , a(a)
      {}

      Number
      operator()(const size_type i) const
      {
        X[i] += a * V[i];
        return X[i] * Number(numbers::NumberTraits<Number>::conjugate(W[i]));
      }

      VectorizedArray<Number>
      do_vectorized(const size_type i) const
      {
        VectorizedArray<Number> x, w, v;
        x.load(X + i);
        v.load(V + i);
        x += a * v;
        x.store(X + i);
        // may only load from W after storing in X because the pointers might
        // point to the same memory
        w.load(W + i);

        // the following operation in VectorizedArray does an element-wise
        // scalar product without taking into account complex values and
        // the need to take the complex-conjugate of one argument. this
        // may be a bug, but because all VectorizedArray classes only
        // work on real scalars, it doesn't really matter very much.
        // in any case, assert that we really don't get here for
        // complex-valued objects
        static_assert(numbers::NumberTraits<Number>::is_complex == false,
                      "This operation is not correctly implemented for "
                      "complex-valued objects.");
        return x * w;
      }

      Number *const       X;
      const Number *const V;
      const Number *const W;
      const Number        a;
    };



    // this is the main working loop for all vector sums using the templated
    // operation above. it accumulates the sums using a block-wise summation
    // algorithm with post-update. this blocked algorithm has been proposed in
    // a similar form by Castaldo, Whaley and Chronopoulos (SIAM
    // J. Sci. Comput. 31, 1156-1174, 2008) and we use the smallest possible
    // block size, 2. Sometimes it is referred to as pairwise summation. The
    // worst case error made by this algorithm is on the order O(eps *
    // log2(vec_size)), whereas a naive summation is O(eps * vec_size). Even
    // though the Kahan summation is even more accurate with an error O(eps)
    // by carrying along remainders not captured by the main sum, that involves
    // additional costs which are not worthwhile. See the Wikipedia article on
    // the Kahan summation algorithm.

    // The algorithm implemented here has the additional benefit that it is
    // easily parallelized without changing the order of how the elements are
    // added (floating point addition is not associative). For the same vector
    // size and minimum_parallel_grainsize, the blocks are always the
    // same and added pairwise.

    // The depth of recursion is controlled by the 'magic' parameter
    // vector_accumulation_recursion_threshold: If the length is below
    // vector_accumulation_recursion_threshold * 32 (32 is the part of code we
    // unroll), a straight loop instead of recursion will be used.  At the
    // innermost level, eight values are added consecutively in order to better
    // balance multiplications and additions.

    // Loops are unrolled as follows: the range [first,last) is broken into
    // @p n_chunks each of size 32 plus the @p remainder.
    // accumulate_regular() does the work on 32*n_chunks elements employing SIMD
    // if possible and stores the result of the operation for each chunk in @p outer_results.

    // The code returns the result as the last argument in order to make
    // spawning tasks simpler and use automatic template deduction.


    /**
     * The minimum number of chunks (each of size 32) to divide the range
     * [first,last) into two (second part of the if branch in
     * accumulate_recursive).
     */
    const unsigned int vector_accumulation_recursion_threshold = 128;

    template <typename Operation, typename ResultType>
    void
    accumulate_recursive(const Operation &op,
                         const size_type  first,
                         const size_type  last,
                         ResultType &     result)
    {
      if (first == last)
        {
          result = ResultType();
          return;
        }

      const size_type vec_size = last - first;
      if (vec_size <= vector_accumulation_recursion_threshold * 32)
        {
          // The vector is short enough so we perform the summation.  We store
          // the number of chunks (each 32 indices) for the given vector
          // length; all results are stored in outer_results[0,n_chunks). We
          // keep twice the number around to be able to do the pairwise
          // summation with a single for loop (see the loop over j below)
          ResultType outer_results[vector_accumulation_recursion_threshold * 2];

          // Select between the regular version and vectorized version based
          // on the number types we are given. To choose the vectorized
          // version often enough, we need to have all tasks but the last one
          // to be divisible by the vectorization length
          size_type n_chunks = do_accumulate(
            op,
            vec_size,
            first,
            outer_results,
            std::integral_constant<bool, Operation::vectorizes>());

          AssertIndexRange(n_chunks,
                           vector_accumulation_recursion_threshold + 1);

          // now sum the results from the chunks stored in
          // outer_results[0,n_chunks) recursively
          unsigned int           j       = 0;
          constexpr unsigned int n_lanes = VectorizedArray<ResultType>::size();
          for (; j + 2 * n_lanes - 1 < n_chunks;
               j += 2 * n_lanes, n_chunks += n_lanes)
            {
              VectorizedArray<ResultType> a, b;
              a.load(outer_results + j);
              b.load(outer_results + j + n_lanes);
              a += b;
              a.store(outer_results + n_chunks);
            }

          // In the vectorized case, we know the loop bounds and can do things
          // more efficiently
          if (Operation::vectorizes)
            {
              AssertDimension(j + n_lanes, n_chunks);
              AssertIndexRange(n_chunks,
                               2 * vector_accumulation_recursion_threshold + 1);
              ResultType *result_ptr = outer_results + j;
              if (n_lanes >= 16)
                for (unsigned int i = 0; i < 8; ++i)
                  result_ptr[i] = result_ptr[i] + result_ptr[i + 8];
              if (n_lanes >= 8)
                for (unsigned int i = 0; i < 4; ++i)
                  result_ptr[i] = result_ptr[i] + result_ptr[i + 4];
              if (n_lanes >= 4)
                for (unsigned int i = 0; i < 2; ++i)
                  result_ptr[i] = result_ptr[i] + result_ptr[i + 2];
              result = result_ptr[0] + result_ptr[1];
            }
          else
            {
              // Without vectorization, we do not know the exact bounds, so we
              // need to continue the variable-length pairwise summation loop
              // from above
              for (; j + 1 < n_chunks; j += 2, ++n_chunks)
                outer_results[n_chunks] =
                  outer_results[j] + outer_results[j + 1];

              AssertIndexRange(n_chunks,
                               2 * vector_accumulation_recursion_threshold + 1);
              Assert(n_chunks > 0, ExcInternalError());
              result = outer_results[n_chunks - 1];
            }
        }
      else
        {
          // split vector into four pieces and work on the pieces
          // recursively. Make pieces (except last) divisible by one fourth the
          // recursion threshold.
          const size_type new_size =
            (vec_size / (vector_accumulation_recursion_threshold * 32)) *
            vector_accumulation_recursion_threshold * 8;
          Assert(first + 3 * new_size < last, ExcInternalError());
          ResultType r0, r1, r2, r3;
          accumulate_recursive(op, first, first + new_size, r0);
          accumulate_recursive(op, first + new_size, first + 2 * new_size, r1);
          accumulate_recursive(op,
                               first + 2 * new_size,
                               first + 3 * new_size,
                               r2);
          accumulate_recursive(op, first + 3 * new_size, last, r3);
          result = (r0 + r1) + (r2 + r3);
        }
    }


    // this is the inner working routine for the accumulation loops below. We
    // pulled this part out of the regular accumulate routine because we might
    // do this thing vectorized (see specialized function below; this is the
    // un-vectorized version). As opposed to the vector add functions above,
    // we here pass the functor 'op' by value, because we cannot create a copy
    // of the scalar inline, and instead make sure that the numbers get local
    // (and thus definitely not aliased) for the compiler
    template <typename Operation, typename ResultType>
    size_type
    do_accumulate(const Operation op,
                  const size_type vec_size,
                  const size_type start_index,
                  ResultType *    outer_results,
                  std::integral_constant<bool, false>)
    {
      // Create local copy to indicate no aliasing to the compiler
      size_type index = start_index;

      // choose each chunk to have a width of 32, thereby the index
      // is incremented by 4*8 for each @p i.
      size_type n_chunks = vec_size / 32;
      for (size_type i = 0; i < n_chunks; ++i)
        {
          ResultType r = {};
          for (unsigned int k = 0; k < 2; ++k)
            {
              ResultType r0 = op(index);
              ResultType r1 = op(index + 1);
              ResultType r2 = op(index + 2);
              ResultType r3 = op(index + 3);
              index += 4;
              for (size_type j = 1; j < 4; ++j, index += 4)
                {
                  r0 += op(index);
                  r1 += op(index + 1);
                  r2 += op(index + 2);
                  r3 += op(index + 3);
                }
              r += (r0 + r1) + (r2 + r3);
            }
          outer_results[i] = r;
        }

      if (n_chunks * 32 < vec_size)
        {
          const size_type remainder       = vec_size - n_chunks * 32;
          const size_type inner_chunks    = remainder / 8;
          const size_type remainder_inner = remainder % 8;
          ResultType r0 = ResultType(), r1 = ResultType(), r2 = ResultType();
          switch (inner_chunks)
            {
              case 3:
                r2 = op(index++);
                for (size_type j = 1; j < 8; ++j)
                  r2 += op(index++);
                DEAL_II_FALLTHROUGH;
              case 2:
                r1 = op(index++);
                for (size_type j = 1; j < 8; ++j)
                  r1 += op(index++);
                r1 += r2;
                DEAL_II_FALLTHROUGH;
              case 1:
                r2 = op(index++);
                for (size_type j = 1; j < 8; ++j)
                  r2 += op(index++);
                DEAL_II_FALLTHROUGH;
              default:
                for (size_type j = 0; j < remainder_inner; ++j)
                  r0 += op(index++);
                outer_results[n_chunks++] = (r0 + r2) + r1;
                break;
            }
        }

      // make sure we worked through all indices
      AssertDimension(index, start_index + vec_size);

      return n_chunks;
    }



    // this is the inner working routine for the accumulation loops
    // below. This is the specialized case where we can vectorize. We request
    // the 'do_vectorized' routine of the operation instead of the regular one
    // which does several operations at once. As above, pass in the functor by
    // value to create a local copy of the scalar factors in the function (if
    // there are any).
    template <typename Operation, typename Number>
    size_type
    do_accumulate(const Operation op,
                  const size_type vec_size,
                  const size_type start_index,
                  Number *        outer_results,
                  std::integral_constant<bool, true>)
    {
      // Create local copy to indicate no aliasing to the compiler
      size_type index = start_index;

      // we start from @p index and workout @p n_chunks each of size 32.
      // in order employ SIMD and work on @p nvecs at a time, we split this
      // loop yet again:
      // First we work on (n_chunks/nvecs) chunks, where each chunk processes
      // nvecs*(4*8) elements.

      constexpr size_type n_lanes        = VectorizedArray<Number>::size();
      const size_type     regular_chunks = vec_size / (32 * n_lanes);
      for (size_type i = 0; i < regular_chunks; ++i)
        {
          VectorizedArray<Number> r = {};
          for (unsigned int k = 0; k < 2; ++k)
            {
              VectorizedArray<Number> r0 = op.do_vectorized(index);
              VectorizedArray<Number> r1 = op.do_vectorized(index + n_lanes);
              VectorizedArray<Number> r2 =
                op.do_vectorized(index + 2 * n_lanes);
              VectorizedArray<Number> r3 =
                op.do_vectorized(index + 3 * n_lanes);
              index += n_lanes * 4;
              for (size_type j = 1; j < 4; ++j, index += n_lanes * 4)
                {
                  r0 += op.do_vectorized(index);
                  r1 += op.do_vectorized(index + n_lanes);
                  r2 += op.do_vectorized(index + 2 * n_lanes);
                  r3 += op.do_vectorized(index + 3 * n_lanes);
                }
              r += (r0 + r1) + (r2 + r3);
            }
          r.store(&outer_results[i * n_lanes]);
        }

      // If we are treating a case where the vector length is not divisible by
      // the vectorization length, need a cleanup loop
      // The remaining chunks are processed one by one starting from
      // regular_chunks * n_lanes; We do as much as possible with 2 SIMD
      // operations within each chunk. Here we assume that n_lanes < 32/2 = 16
      // as well as 16 % n_lanes == 0.
      static_assert(n_lanes <= 16 && 16 % n_lanes == 0,
                    "VectorizedArray::size() must be 1, 2, 4, 8, or 16");
      size_type       n_chunks        = regular_chunks * n_lanes;
      const size_type start_irregular = regular_chunks * n_lanes * 32;
      if (start_irregular < vec_size)
        {
          VectorizedArray<Number> r0  = VectorizedArray<Number>(),
                                  r1  = VectorizedArray<Number>();
          const size_type remainder   = vec_size - start_irregular;
          const size_type loop_length = remainder / (2 * n_lanes);
          for (size_type j = 0; j < loop_length; ++j, index += 2 * n_lanes)
            {
              r0 += op.do_vectorized(index);
              r1 += op.do_vectorized(index + n_lanes);
            }
          Number    scalar_part = Number();
          size_type last        = remainder % (2 * n_lanes);
          if (last > 0)
            {
              if (last >= n_lanes)
                {
                  r0 += op.do_vectorized(index);
                  index += n_lanes;
                  last -= n_lanes;
                }
              for (unsigned int i = 0; i < last; ++i)
                scalar_part += op(index++);
            }

          r0 += r1;
          r0.store(&outer_results[n_chunks]);
          outer_results[n_chunks] += scalar_part;

          // update n_chunks to denote range of entries to sum up in
          // outer_results[].
          n_chunks += n_lanes;
        }

      // make sure we worked through all indices
      AssertDimension(index, start_index + vec_size);

      return n_chunks;
    }



#ifdef DEAL_II_WITH_TBB
    /**
     * This struct takes the loop range from the tbb parallel for loop and
     * translates it to the actual ranges of the reduction loop inside the
     * vector. It encodes the grain size but might choose larger values of
     * chunks than the minimum grain size. The minimum grain size given to tbb
     * is 1. For affinity reasons, the layout in this loop must be kept in sync
     * with the respective class for plain for loops further up.
     *
     * Due to this construction, TBB usually only sees a loop of length
     * 4*num_threads with grain size 1. The actual ranges inside the vector are
     * computed outside of TBB because otherwise TBB would split the ranges in
     * some unpredictable position which destroys exact bitwise
     * reproducibility. An important part of this is that inside
     * TBBReduceFunctor::operator() the recursive calls to accumulate are done
     * sequentially on one item a time (even though we could directly run it on
     * the whole range given through the tbb::blocked_range times the chunk size
     * - but that would be unpredictable). Thus, the values we cannot control
     * are the positions in the array that gets filled - but up to that point
     * the algorithm TBB sees is just a parallel for and nothing unpredictable
     * can happen.
     *
     * To sum up: Once the number of threads and the vector size are fixed, we
     * have an exact layout of how the calls into the recursive function will
     * happen. Inside the recursive function, we again only depend on the
     * length. Finally, the concurrent threads write into different positions in
     * a result vector in a thread-safe way and the addition in the short array
     * is again serial.
     */
    template <typename Operation, typename ResultType>
    struct TBBReduceFunctor
    {
      static const unsigned int threshold_array_allocate = 512;

      TBBReduceFunctor(const Operation &op,
                       const size_type  start,
                       const size_type  end)
        : op(op)
        , start(start)
        , end(end)
      {
        const size_type vec_size = end - start;
        // set chunk size for sub-tasks
        const unsigned int gs =
          internal::VectorImplementation::minimum_parallel_grain_size;
        n_chunks =
          std::min(static_cast<size_type>(4 * MultithreadInfo::n_threads()),
                   vec_size / gs);
        chunk_size = vec_size / n_chunks;

        // round to next multiple of 512 (or leave it at the minimum grain size
        // if that happens to be smaller). this is advantageous because our
        // algorithm favors lengths of a power of 2 due to pairwise summation ->
        // at most one 'oddly' sized chunk
        if (chunk_size > 512)
          chunk_size = ((chunk_size + 511) / 512) * 512;
        n_chunks = (vec_size + chunk_size - 1) / chunk_size;
        AssertIndexRange((n_chunks - 1) * chunk_size, vec_size);
        AssertIndexRange(vec_size, n_chunks * chunk_size + 1);

        if (n_chunks > threshold_array_allocate)
          {
            // make sure we allocate an even number of elements,
            // access to the new last element is needed in do_sum()
            large_array.resize(2 * ((n_chunks + 1) / 2));
            array_ptr = large_array.data();
          }
        else
          array_ptr = &small_array[0];
      }

      /**
       * An operator used by TBB to work on a given @p range of chunks
       * [range.begin(), range.end()).
       */
      void
      operator()(const tbb::blocked_range<size_type> &range) const
      {
        for (size_type i = range.begin(); i < range.end(); ++i)
          accumulate_recursive(op,
                               start + i * chunk_size,
                               std::min(start + (i + 1) * chunk_size, end),
                               array_ptr[i]);
      }

      ResultType
      do_sum() const
      {
        while (n_chunks > 1)
          {
            if (n_chunks % 2 == 1)
              array_ptr[n_chunks++] = ResultType();
            for (size_type i = 0; i < n_chunks; i += 2)
              array_ptr[i / 2] = array_ptr[i] + array_ptr[i + 1];
            n_chunks /= 2;
          }
        return array_ptr[0];
      }

      const Operation &op;
      const size_type  start;
      const size_type  end;

      mutable unsigned int    n_chunks;
      unsigned int            chunk_size;
      ResultType              small_array[threshold_array_allocate];
      std::vector<ResultType> large_array;
      // this variable either points to small_array or large_array depending on
      // the number of threads we want to feed
      mutable ResultType *array_ptr;
    };
#endif



    /**
     * This is the general caller for parallel reduction operations that work in
     * parallel.
     */
    template <typename Operation, typename ResultType>
#ifndef DEBUG
    DEAL_II_ALWAYS_INLINE
#endif
      inline void
      parallel_reduce(
        const Operation &op,
        const size_type  start,
        const size_type  end,
        ResultType &     result,
        const std::shared_ptr<::dealii::parallel::internal::TBBPartitioner>
          &partitioner)
    {
#ifdef DEAL_II_WITH_TBB
      const size_type vec_size = end - start;
      // only go to the parallel function in case there are at least 4 parallel
      // items, otherwise the overhead is too large
      if (vec_size >=
            4 * internal::VectorImplementation::minimum_parallel_grain_size &&
          MultithreadInfo::n_threads() > 1)
        {
          Assert(partitioner.get() != nullptr,
                 ExcInternalError(
                   "Unexpected initialization of Vector that does "
                   "not set the TBB partitioner to a usable state."));
          std::shared_ptr<tbb::affinity_partitioner> tbb_partitioner =
            partitioner->acquire_one_partitioner();

          TBBReduceFunctor<Operation, ResultType> generic_functor(op,
                                                                  start,
                                                                  end);
          // We use a minimum grain size of 1 here since the grains at this
          // stage of dividing the work refer to the number of vector chunks
          // that are processed by (possibly different) threads in the
          // parallelized for loop (i.e., they do not refer to individual
          // vector entries). The number of chunks here is calculated inside
          // TBBForFunctor. See also GitHub issue #2496 for further discussion
          // of this strategy.
          ::dealii::parallel::internal::parallel_for(
            static_cast<size_type>(0),
            static_cast<size_type>(generic_functor.n_chunks),
            generic_functor,
            1,
            tbb_partitioner);
          partitioner->release_one_partitioner(tbb_partitioner);
          result = generic_functor.do_sum();
        }
      else
        accumulate_recursive(op, start, end, result);
#else
      accumulate_recursive(op, start, end, result);
      (void)partitioner;
#endif
    }


    template <typename Number, typename Number2, typename MemorySpace>
    struct functions
    {
      static void
      copy(
        const std::shared_ptr<::dealii::parallel::internal::TBBPartitioner> &
        /*thread_loop_partitioner*/,
        const size_type /*size*/,
        const ::dealii::MemorySpace::MemorySpaceData<Number2, MemorySpace>
          & /*v_data*/,
        ::dealii::MemorySpace::MemorySpaceData<Number, MemorySpace> & /*data*/)
      {
        static_assert(
          std::is_same<MemorySpace, ::dealii::MemorySpace::Default>::value &&
            std::is_same<Number, Number2>::value,
<<<<<<< HEAD
          "For the Device MemorySpace Number and Number2 should be the same type");
=======
          "For the Default MemorySpace Number and Number2 should be the same type");
>>>>>>> 25d263f5
      }

      static void
      set(
        const std::shared_ptr<::dealii::parallel::internal::TBBPartitioner> &
        /*thread_loop_partitioner*/,
        const size_type /*size*/,
        const Number /*s*/,
        ::dealii::MemorySpace::MemorySpaceData<Number, MemorySpace> & /*data*/)
      {}

      static void
      add_vector(
        const std::shared_ptr<::dealii::parallel::internal::TBBPartitioner> &
        /*thread_loop_partitioner*/,
        const size_type /*size*/,
        const ::dealii::MemorySpace::MemorySpaceData<Number, MemorySpace>
          & /*v_data*/,
        ::dealii::MemorySpace::MemorySpaceData<Number, MemorySpace> & /*data*/)
      {}

      static void
      subtract_vector(
        const std::shared_ptr<::dealii::parallel::internal::TBBPartitioner> &
        /*thread_loop_partitioner*/,
        const size_type /*size*/,
        const ::dealii::MemorySpace::MemorySpaceData<Number, MemorySpace>
          & /*v_data*/,
        ::dealii::MemorySpace::MemorySpaceData<Number, MemorySpace> & /*data*/)
      {}

      static void
      add_factor(
        const std::shared_ptr<::dealii::parallel::internal::TBBPartitioner> &
        /*thread_loop_partitioner*/,
        const size_type /*size*/,
        Number /*a*/,
        ::dealii::MemorySpace::MemorySpaceData<Number, MemorySpace> & /*data*/)
      {}

      static void
      add_av(
        const std::shared_ptr<::dealii::parallel::internal::TBBPartitioner> &
        /*thread_loop_partitioner*/,
        const size_type /*size*/,
        const Number /*a*/,
        const ::dealii::MemorySpace::MemorySpaceData<Number, MemorySpace>
          & /*v_data*/,
        ::dealii::MemorySpace::MemorySpaceData<Number, MemorySpace> & /*data*/)
      {}

      static void
      add_avpbw(
        const std::shared_ptr<::dealii::parallel::internal::TBBPartitioner> &
        /*thread_loop_partitioner*/,
        const size_type /*size*/,
        const Number /*a*/,
        const Number /*b*/,
        const ::dealii::MemorySpace::MemorySpaceData<Number, MemorySpace>
          & /*v_data*/,
        const ::dealii::MemorySpace::MemorySpaceData<Number, MemorySpace>
          & /*w_data*/,
        ::dealii::MemorySpace::MemorySpaceData<Number, MemorySpace> & /*data*/)
      {}

      static void
      sadd_xv(
        const std::shared_ptr<::dealii::parallel::internal::TBBPartitioner> &
        /*thread_loop_partitioner*/,
        const size_type /*size*/,
        const Number /*x*/,
        const ::dealii::MemorySpace::MemorySpaceData<Number, MemorySpace>
          & /*v_data*/,
        ::dealii::MemorySpace::MemorySpaceData<Number, MemorySpace> & /*data*/)
      {}

      static void
      sadd_xav(
        const std::shared_ptr<::dealii::parallel::internal::TBBPartitioner> &
        /*thread_loop_partitioner*/,
        const size_type /*size*/,
        const Number /*x*/,
        const Number /*a*/,
        const ::dealii::MemorySpace::MemorySpaceData<Number, MemorySpace>
          & /*v_data*/,
        ::dealii::MemorySpace::MemorySpaceData<Number, MemorySpace> & /*data*/)
      {}

      static void
      sadd_xavbw(
        const std::shared_ptr<::dealii::parallel::internal::TBBPartitioner> &
        /*thread_loop_partitioner*/,
        const size_type /*size*/,
        const Number /*x*/,
        const Number /*a*/,
        const Number /*b*/,
        const ::dealii::MemorySpace::MemorySpaceData<Number, MemorySpace>
          & /*v_data*/,
        const ::dealii::MemorySpace::MemorySpaceData<Number, MemorySpace>
          & /*w_data*/,
        ::dealii::MemorySpace::MemorySpaceData<Number, MemorySpace> & /*data*/)
      {}

      static void
      multiply_factor(
        const std::shared_ptr<::dealii::parallel::internal::TBBPartitioner> &
        /*thread_loop_partitioner*/,
        const size_type /*size*/,
        const Number /*factor*/,
        ::dealii::MemorySpace::MemorySpaceData<Number, MemorySpace> & /*data*/)
      {}

      static void
      scale(
        const std::shared_ptr<::dealii::parallel::internal::TBBPartitioner> &
        /*thread_loop_partitioner*/,
        const size_type /*size*/,
        const ::dealii::MemorySpace::MemorySpaceData<Number, MemorySpace>
          & /*v_data*/,
        ::dealii::MemorySpace::MemorySpaceData<Number, MemorySpace> & /*data*/)
      {}

      static void
      equ_au(
        const std::shared_ptr<::dealii::parallel::internal::TBBPartitioner> &
        /*thread_loop_partitioner*/,
        const size_type /*size*/,
        const Number /*a*/,
        const ::dealii::MemorySpace::MemorySpaceData<Number, MemorySpace>
          & /*v_data*/,
        ::dealii::MemorySpace::MemorySpaceData<Number, MemorySpace> & /*data*/)
      {}

      static void
      equ_aubv(
        const std::shared_ptr<::dealii::parallel::internal::TBBPartitioner> &
        /*thread_loop_partitioner*/,
        const size_type /*size*/,
        const Number /*a*/,
        const Number /*b*/,
        const ::dealii::MemorySpace::MemorySpaceData<Number, MemorySpace>
          & /*v_data*/,
        const ::dealii::MemorySpace::MemorySpaceData<Number, MemorySpace>
          & /*w_data*/,
        ::dealii::MemorySpace::MemorySpaceData<Number, MemorySpace> & /*data*/)
      {}

      static Number
      dot(
        const std::shared_ptr<::dealii::parallel::internal::TBBPartitioner> &
        /*thread_loop_partitioner*/,
        const size_type /*size*/,
        const ::dealii::MemorySpace::MemorySpaceData<Number2, MemorySpace>
          & /*v_data*/,
        ::dealii::MemorySpace::MemorySpaceData<Number, MemorySpace> & /*data*/)
      {
        return Number();
      }

      template <typename real_type>
      static void
      norm_2(
        const std::shared_ptr<::dealii::parallel::internal::TBBPartitioner> &
        /*thread_loop_partitioner*/,
        const size_type /*size*/,
        real_type & /*sum*/,
        const ::dealii::MemorySpace::MemorySpaceData<Number, MemorySpace>
          & /*v_data*/,
        ::dealii::MemorySpace::MemorySpaceData<Number, MemorySpace> & /*data*/)
      {}

      static Number
      mean_value(
        const std::shared_ptr<::dealii::parallel::internal::TBBPartitioner> &
        /*thread_loop_partitioner*/,
        const size_type /*size*/,
        const ::dealii::MemorySpace::MemorySpaceData<Number, MemorySpace>
          & /*data*/)
      {
        return Number();
      }

      template <typename real_type>
      static void
      norm_1(
        const std::shared_ptr<::dealii::parallel::internal::TBBPartitioner> &
        /*thread_loop_partitioner*/,
        const size_type /*size*/,
        real_type & /*sum*/,
        Number * /*values*/,
        Number * /*values*/)
      {}

      template <typename real_type>
      static void
      norm_p(
        const std::shared_ptr<::dealii::parallel::internal::TBBPartitioner> &
        /*thread_loop_partitioner*/,
        const size_type /*size*/,
        real_type & /*sum*/,
        real_type /*p*/,
        ::dealii::MemorySpace::MemorySpaceData<Number, MemorySpace> & /*data*/)
      {}

      static Number
      add_and_dot(
        const std::shared_ptr<::dealii::parallel::internal::TBBPartitioner> &
        /*thread_loop_partitioner*/,
        const size_type /*size*/,
        const Number /*a*/,
        const ::dealii::MemorySpace::MemorySpaceData<Number, MemorySpace>
          & /*v_data*/,
        const ::dealii::MemorySpace::MemorySpaceData<Number, MemorySpace>
          & /*w_data*/,
        ::dealii::MemorySpace::MemorySpaceData<Number, MemorySpace> & /*data*/)
      {
        return Number();
      }

      template <typename MemorySpace2>
      static void
      import_elements(
        const std::shared_ptr<::dealii::parallel::internal::TBBPartitioner> &
        /*thread_loop_partitioner*/,
        const size_type /*size*/,
        VectorOperation::values /*operation*/,
        const ::dealii::MemorySpace::MemorySpaceData<Number, MemorySpace2>
          & /*v_data*/,
        ::dealii::MemorySpace::MemorySpaceData<Number, MemorySpace> & /*data*/)
      {}
    };



    template <typename Number, typename Number2>
    struct functions<Number, Number2, ::dealii::MemorySpace::Host>
    {
      static void
      copy(const std::shared_ptr<::dealii::parallel::internal::TBBPartitioner>
             &             thread_loop_partitioner,
           const size_type size,
           const ::dealii::MemorySpace::
             MemorySpaceData<Number2, ::dealii::MemorySpace::Host> &v_data,
           ::dealii::MemorySpace::MemorySpaceData<Number,
                                                  ::dealii::MemorySpace::Host>
             &data)
      {
        Vector_copy<Number, Number2> copier(v_data.values.data(),
                                            data.values.data());
        parallel_for(copier, 0, size, thread_loop_partitioner);
      }

      static void
      set(const std::shared_ptr<::dealii::parallel::internal::TBBPartitioner>
            &             thread_loop_partitioner,
          const size_type size,
          const Number    s,
          ::dealii::MemorySpace::MemorySpaceData<Number,
                                                 ::dealii::MemorySpace::Host>
            &data)
      {
        Vector_set<Number> setter(s, data.values.data());
        parallel_for(setter, 0, size, thread_loop_partitioner);
      }

      static void
      add_vector(
        const std::shared_ptr<::dealii::parallel::internal::TBBPartitioner>
          &             thread_loop_partitioner,
        const size_type size,
        const ::dealii::MemorySpace::
          MemorySpaceData<Number, ::dealii::MemorySpace::Host> &v_data,
        ::dealii::MemorySpace::MemorySpaceData<Number,
                                               ::dealii::MemorySpace::Host>
          &data)
      {
        Vectorization_add_v<Number> vector_add(data.values.data(),
                                               v_data.values.data());
        parallel_for(vector_add, 0, size, thread_loop_partitioner);
      }

      static void
      subtract_vector(
        const std::shared_ptr<::dealii::parallel::internal::TBBPartitioner>
          &             thread_loop_partitioner,
        const size_type size,
        const ::dealii::MemorySpace::
          MemorySpaceData<Number, ::dealii::MemorySpace::Host> &v_data,
        ::dealii::MemorySpace::MemorySpaceData<Number,
                                               ::dealii::MemorySpace::Host>
          &data)
      {
        Vectorization_subtract_v<Number> vector_subtract(data.values.data(),
                                                         v_data.values.data());
        parallel_for(vector_subtract, 0, size, thread_loop_partitioner);
      }

      static void
      add_factor(
        const std::shared_ptr<::dealii::parallel::internal::TBBPartitioner>
          &             thread_loop_partitioner,
        const size_type size,
        Number          a,
        ::dealii::MemorySpace::MemorySpaceData<Number,
                                               ::dealii::MemorySpace::Host>
          &data)
      {
        Vectorization_add_factor<Number> vector_add(data.values.data(), a);
        parallel_for(vector_add, 0, size, thread_loop_partitioner);
      }

      static void
      add_av(const std::shared_ptr<::dealii::parallel::internal::TBBPartitioner>
               &             thread_loop_partitioner,
             const size_type size,
             const Number    a,
             const ::dealii::MemorySpace::
               MemorySpaceData<Number, ::dealii::MemorySpace::Host> &v_data,
             ::dealii::MemorySpace::MemorySpaceData<Number,
                                                    ::dealii::MemorySpace::Host>
               &data)
      {
        Vectorization_add_av<Number> vector_add(data.values.data(),
                                                v_data.values.data(),
                                                a);
        parallel_for(vector_add, 0, size, thread_loop_partitioner);
      }

      static void
      add_avpbw(
        const std::shared_ptr<::dealii::parallel::internal::TBBPartitioner>
          &             thread_loop_partitioner,
        const size_type size,
        const Number    a,
        const Number    b,
        const ::dealii::MemorySpace::
          MemorySpaceData<Number, ::dealii::MemorySpace::Host> &v_data,
        const ::dealii::MemorySpace::
          MemorySpaceData<Number, ::dealii::MemorySpace::Host> &w_data,
        ::dealii::MemorySpace::MemorySpaceData<Number,
                                               ::dealii::MemorySpace::Host>
          &data)
      {
        Vectorization_add_avpbw<Number> vector_add(
          data.values.data(), v_data.values.data(), w_data.values.data(), a, b);
        parallel_for(vector_add, 0, size, thread_loop_partitioner);
      }

      static void
      sadd_xv(
        const std::shared_ptr<::dealii::parallel::internal::TBBPartitioner>
          &             thread_loop_partitioner,
        const size_type size,
        const Number    x,
        const ::dealii::MemorySpace::
          MemorySpaceData<Number, ::dealii::MemorySpace::Host> &v_data,
        ::dealii::MemorySpace::MemorySpaceData<Number,
                                               ::dealii::MemorySpace::Host>
          &data)
      {
        Vectorization_sadd_xv<Number> vector_sadd(data.values.data(),
                                                  v_data.values.data(),
                                                  x);
        parallel_for(vector_sadd, 0, size, thread_loop_partitioner);
      }

      static void
      sadd_xav(
        const std::shared_ptr<::dealii::parallel::internal::TBBPartitioner>
          &             thread_loop_partitioner,
        const size_type size,
        const Number    x,
        const Number    a,
        const ::dealii::MemorySpace::
          MemorySpaceData<Number, ::dealii::MemorySpace::Host> &v_data,
        ::dealii::MemorySpace::MemorySpaceData<Number,
                                               ::dealii::MemorySpace::Host>
          &data)
      {
        Vectorization_sadd_xav<Number> vector_sadd(data.values.data(),
                                                   v_data.values.data(),
                                                   a,
                                                   x);
        parallel_for(vector_sadd, 0, size, thread_loop_partitioner);
      }

      static void
      sadd_xavbw(
        const std::shared_ptr<::dealii::parallel::internal::TBBPartitioner>
          &             thread_loop_partitioner,
        const size_type size,
        const Number    x,
        const Number    a,
        const Number    b,
        const ::dealii::MemorySpace::
          MemorySpaceData<Number, ::dealii::MemorySpace::Host> &v_data,
        const ::dealii::MemorySpace::
          MemorySpaceData<Number, ::dealii::MemorySpace::Host> &w_data,
        ::dealii::MemorySpace::MemorySpaceData<Number,
                                               ::dealii::MemorySpace::Host>
          &data)
      {
        Vectorization_sadd_xavbw<Number> vector_sadd(data.values.data(),
                                                     v_data.values.data(),
                                                     w_data.values.data(),
                                                     x,
                                                     a,
                                                     b);
        parallel_for(vector_sadd, 0, size, thread_loop_partitioner);
      }

      static void
      multiply_factor(
        const std::shared_ptr<::dealii::parallel::internal::TBBPartitioner>
          &             thread_loop_partitioner,
        const size_type size,
        const Number    factor,
        ::dealii::MemorySpace::MemorySpaceData<Number,
                                               ::dealii::MemorySpace::Host>
          &data)
      {
        Vectorization_multiply_factor<Number> vector_multiply(
          data.values.data(), factor);
        parallel_for(vector_multiply, 0, size, thread_loop_partitioner);
      }

      static void
      scale(const std::shared_ptr<::dealii::parallel::internal::TBBPartitioner>
              &             thread_loop_partitioner,
            const size_type size,
            const ::dealii::MemorySpace::
              MemorySpaceData<Number, ::dealii::MemorySpace::Host> &v_data,
            ::dealii::MemorySpace::MemorySpaceData<Number,
                                                   ::dealii::MemorySpace::Host>
              &data)
      {
        Vectorization_scale<Number> vector_scale(data.values.data(),
                                                 v_data.values.data());
        parallel_for(vector_scale, 0, size, thread_loop_partitioner);
      }

      static void
      equ_au(const std::shared_ptr<::dealii::parallel::internal::TBBPartitioner>
               &             thread_loop_partitioner,
             const size_type size,
             const Number    a,
             const ::dealii::MemorySpace::
               MemorySpaceData<Number, ::dealii::MemorySpace::Host> &v_data,
             ::dealii::MemorySpace::MemorySpaceData<Number,
                                                    ::dealii::MemorySpace::Host>
               &data)
      {
        Vectorization_equ_au<Number> vector_equ(data.values.data(),
                                                v_data.values.data(),
                                                a);
        parallel_for(vector_equ, 0, size, thread_loop_partitioner);
      }

      static void
      equ_aubv(
        const std::shared_ptr<::dealii::parallel::internal::TBBPartitioner>
          &             thread_loop_partitioner,
        const size_type size,
        const Number    a,
        const Number    b,
        const ::dealii::MemorySpace::
          MemorySpaceData<Number, ::dealii::MemorySpace::Host> &v_data,
        const ::dealii::MemorySpace::
          MemorySpaceData<Number, ::dealii::MemorySpace::Host> &w_data,
        ::dealii::MemorySpace::MemorySpaceData<Number,
                                               ::dealii::MemorySpace::Host>
          &data)
      {
        Vectorization_equ_aubv<Number> vector_equ(
          data.values.data(), v_data.values.data(), w_data.values.data(), a, b);
        parallel_for(vector_equ, 0, size, thread_loop_partitioner);
      }

      static Number
      dot(const std::shared_ptr<::dealii::parallel::internal::TBBPartitioner>
            &             thread_loop_partitioner,
          const size_type size,
          const ::dealii::MemorySpace::
            MemorySpaceData<Number2, ::dealii::MemorySpace::Host> &v_data,
          ::dealii::MemorySpace::MemorySpaceData<Number,
                                                 ::dealii::MemorySpace::Host>
            &data)
      {
        Number                                                   sum;
        dealii::internal::VectorOperations::Dot<Number, Number2> dot(
          data.values.data(), v_data.values.data());
        dealii::internal::VectorOperations::parallel_reduce(
          dot, 0, size, sum, thread_loop_partitioner);
        AssertIsFinite(sum);

        return sum;
      }

      template <typename real_type>
      static void
      norm_2(const std::shared_ptr<::dealii::parallel::internal::TBBPartitioner>
               &             thread_loop_partitioner,
             const size_type size,
             real_type &     sum,
             ::dealii::MemorySpace::MemorySpaceData<Number,
                                                    ::dealii::MemorySpace::Host>
               &data)
      {
        Norm2<Number, real_type> norm2(data.values.data());
        parallel_reduce(norm2, 0, size, sum, thread_loop_partitioner);
      }

      static Number
      mean_value(
        const std::shared_ptr<::dealii::parallel::internal::TBBPartitioner>
          &             thread_loop_partitioner,
        const size_type size,
        const ::dealii::MemorySpace::
          MemorySpaceData<Number, ::dealii::MemorySpace::Host> &data)
      {
        Number            sum;
        MeanValue<Number> mean(data.values.data());
        parallel_reduce(mean, 0, size, sum, thread_loop_partitioner);

        return sum;
      }

      template <typename real_type>
      static void
      norm_1(const std::shared_ptr<::dealii::parallel::internal::TBBPartitioner>
               &             thread_loop_partitioner,
             const size_type size,
             real_type &     sum,
             ::dealii::MemorySpace::MemorySpaceData<Number,
                                                    ::dealii::MemorySpace::Host>
               &data)
      {
        Norm1<Number, real_type> norm1(data.values.data());
        parallel_reduce(norm1, 0, size, sum, thread_loop_partitioner);
      }

      template <typename real_type>
      static void
      norm_p(const std::shared_ptr<::dealii::parallel::internal::TBBPartitioner>
               &             thread_loop_partitioner,
             const size_type size,
             real_type &     sum,
             const real_type p,
             ::dealii::MemorySpace::MemorySpaceData<Number,
                                                    ::dealii::MemorySpace::Host>
               &data)
      {
        NormP<Number, real_type> normp(data.values.data(), p);
        parallel_reduce(normp, 0, size, sum, thread_loop_partitioner);
      }

      static Number
      add_and_dot(
        const std::shared_ptr<::dealii::parallel::internal::TBBPartitioner>
          &             thread_loop_partitioner,
        const size_type size,
        const Number    a,
        const ::dealii::MemorySpace::
          MemorySpaceData<Number, ::dealii::MemorySpace::Host> &v_data,
        const ::dealii::MemorySpace::
          MemorySpaceData<Number, ::dealii::MemorySpace::Host> &w_data,
        ::dealii::MemorySpace::MemorySpaceData<Number,
                                               ::dealii::MemorySpace::Host>
          &data)
      {
        Number            sum;
        AddAndDot<Number> adder(data.values.data(),
                                v_data.values.data(),
                                w_data.values.data(),
                                a);
        parallel_reduce(adder, 0, size, sum, thread_loop_partitioner);

        return sum;
      }

      template <typename MemorySpace2>
      static void
      import_elements(
        const std::shared_ptr<::dealii::parallel::internal::TBBPartitioner>
          &                     thread_loop_partitioner,
        const size_type         size,
        VectorOperation::values operation,
        const ::dealii::MemorySpace::MemorySpaceData<Number, MemorySpace2>
          &v_data,
        ::dealii::MemorySpace::MemorySpaceData<Number,
                                               ::dealii::MemorySpace::Host>
          &data,
        std::enable_if_t<
          std::is_same<MemorySpace2, dealii::MemorySpace::Host>::value,
          int> = 0)
      {
        if (operation == VectorOperation::insert)
          {
            copy(thread_loop_partitioner, size, v_data, data);
          }
        else if (operation == VectorOperation::add)
          {
            add_vector(thread_loop_partitioner, size, v_data, data);
          }
        else
          {
            AssertThrow(false, ExcNotImplemented());
          }
      }

      template <typename MemorySpace2>
      static void
      import_elements(
        const std::shared_ptr<::dealii::parallel::internal::TBBPartitioner>
          & /*thread_loop_partitioner*/,
        const size_type         size,
        VectorOperation::values operation,
        const ::dealii::MemorySpace::MemorySpaceData<Number, MemorySpace2>
          &v_data,
        ::dealii::MemorySpace::MemorySpaceData<Number,
                                               ::dealii::MemorySpace::Host>
          &data,
        std::enable_if_t<
          std::is_same<MemorySpace2, ::dealii::MemorySpace::Default>::value,
          int> = 0)
      {
        if (operation == VectorOperation::insert)
          {
            Kokkos::deep_copy(
              Kokkos::subview(data.values,
                              Kokkos::pair<size_type, size_type>(0, size)),
              Kokkos::subview(v_data.values,
                              Kokkos::pair<size_type, size_type>(0, size)));
          }
        else
          {
            AssertThrow(false, ExcNotImplemented());
          }
      }
    };



    template <typename Number>
    struct functions<Number, Number, ::dealii::MemorySpace::Default>
    {
      static void
      copy(
        const std::shared_ptr<::dealii::parallel::internal::TBBPartitioner> &,
        const size_type size,
        const ::dealii::MemorySpace::
          MemorySpaceData<Number, ::dealii::MemorySpace::Default> &v_data,
        ::dealii::MemorySpace::MemorySpaceData<Number,
                                               ::dealii::MemorySpace::Default>
          &data)
      {
        Kokkos::deep_copy(
          Kokkos::subview(data.values,
                          Kokkos::pair<size_type, size_type>(0, size)),
          Kokkos::subview(v_data.values,
                          Kokkos::pair<size_type, size_type>(0, size)));
      }

      static void
      set(const std::shared_ptr<::dealii::parallel::internal::TBBPartitioner> &,
          const size_type size,
          const Number    s,
          ::dealii::MemorySpace::MemorySpaceData<Number,
                                                 ::dealii::MemorySpace::Default>
            &data)
      {
        Kokkos::deep_copy(
          Kokkos::subview(data.values,
                          Kokkos::pair<size_type, size_type>(0, size)),
          s);
      }

      static void
      add_vector(
        const std::shared_ptr<::dealii::parallel::internal::TBBPartitioner> &,
        const size_type size,
        const ::dealii::MemorySpace::
          MemorySpaceData<Number, ::dealii::MemorySpace::Default> &v_data,
        ::dealii::MemorySpace::MemorySpaceData<Number,
                                               ::dealii::MemorySpace::Default>
          &data)
      {
        auto exec = typename ::dealii::MemorySpace::Default::kokkos_space::
          execution_space{};
        Kokkos::parallel_for(
<<<<<<< HEAD
=======
          "add_vector",
>>>>>>> 25d263f5
          Kokkos::RangePolicy<
            ::dealii::MemorySpace::Default::kokkos_space::execution_space>(
            exec, 0, size),
          KOKKOS_LAMBDA(int i) { data.values(i) += v_data.values(i); });
        exec.fence();
      }

      static void
      subtract_vector(
        const std::shared_ptr<::dealii::parallel::internal::TBBPartitioner> &,
        const size_type size,
        const ::dealii::MemorySpace::
          MemorySpaceData<Number, ::dealii::MemorySpace::Default> &v_data,
        ::dealii::MemorySpace::MemorySpaceData<Number,
                                               ::dealii::MemorySpace::Default>
          &data)
      {
        auto exec = typename ::dealii::MemorySpace::Default::kokkos_space::
          execution_space{};
        Kokkos::parallel_for(
<<<<<<< HEAD
=======
          "subtract_vector",
>>>>>>> 25d263f5
          Kokkos::RangePolicy<
            ::dealii::MemorySpace::Default::kokkos_space::execution_space>(
            exec, 0, size),
          KOKKOS_LAMBDA(size_type i) { data.values(i) -= v_data.values(i); });
        exec.fence();
      }

      static void
      add_factor(
        const std::shared_ptr<::dealii::parallel::internal::TBBPartitioner> &,
        const size_type size,
        Number          a,
        ::dealii::MemorySpace::MemorySpaceData<Number,
                                               ::dealii::MemorySpace::Default>
          &data)
      {
        auto exec = typename ::dealii::MemorySpace::Default::kokkos_space::
          execution_space{};
        Kokkos::parallel_for(
<<<<<<< HEAD
=======
          "add_factor",
>>>>>>> 25d263f5
          Kokkos::RangePolicy<
            ::dealii::MemorySpace::Default::kokkos_space::execution_space>(
            exec, 0, size),
          KOKKOS_LAMBDA(size_type i) { data.values(i) += a; });
        exec.fence();
      }

      static void
      add_av(
        const std::shared_ptr<::dealii::parallel::internal::TBBPartitioner> &,
        const size_type size,
        const Number    a,
        const ::dealii::MemorySpace::
          MemorySpaceData<Number, ::dealii::MemorySpace::Default> &v_data,
        ::dealii::MemorySpace::MemorySpaceData<Number,
                                               ::dealii::MemorySpace::Default>
          &data)
      {
        auto exec = typename ::dealii::MemorySpace::Default::kokkos_space::
          execution_space{};
        Kokkos::parallel_for(
<<<<<<< HEAD
=======
          "add_av",
>>>>>>> 25d263f5
          Kokkos::RangePolicy<
            ::dealii::MemorySpace::Default::kokkos_space::execution_space>(
            exec, 0, size),
          KOKKOS_LAMBDA(size_type i) {
            data.values(i) += a * v_data.values(i);
          });
        exec.fence();
      }

      static void
      add_avpbw(
        const std::shared_ptr<::dealii::parallel::internal::TBBPartitioner> &,
        const size_type size,
        const Number    a,
        const Number    b,
        const ::dealii::MemorySpace::
          MemorySpaceData<Number, ::dealii::MemorySpace::Default> &v_data,
        const ::dealii::MemorySpace::
          MemorySpaceData<Number, ::dealii::MemorySpace::Default> &w_data,
        ::dealii::MemorySpace::MemorySpaceData<Number,
                                               ::dealii::MemorySpace::Default>
          &data)
      {
        auto exec = typename ::dealii::MemorySpace::Default::kokkos_space::
          execution_space{};
        Kokkos::parallel_for(
<<<<<<< HEAD
=======
          "add_avpbw",
>>>>>>> 25d263f5
          Kokkos::RangePolicy<
            ::dealii::MemorySpace::Default::kokkos_space::execution_space>(
            exec, 0, size),
          KOKKOS_LAMBDA(size_type i) {
            data.values(i) += a * v_data.values(i) + b * w_data.values(i);
          });
        exec.fence();
      }

      static void
      sadd_xv(
        const std::shared_ptr<::dealii::parallel::internal::TBBPartitioner> &,
        const size_type size,
        const Number    x,
        const ::dealii::MemorySpace::
          MemorySpaceData<Number, ::dealii::MemorySpace::Default> &v_data,
        ::dealii::MemorySpace::MemorySpaceData<Number,
                                               ::dealii::MemorySpace::Default>
          &data)
      {
        auto exec = typename ::dealii::MemorySpace::Default::kokkos_space::
          execution_space{};
        Kokkos::parallel_for(
<<<<<<< HEAD
=======
          "sadd_xv",
>>>>>>> 25d263f5
          Kokkos::RangePolicy<
            ::dealii::MemorySpace::Default::kokkos_space::execution_space>(
            exec, 0, size),
          KOKKOS_LAMBDA(size_type i) {
            data.values(i) = x * data.values(i) + v_data.values(i);
          });
        exec.fence();
      }

      static void
      sadd_xav(
        const std::shared_ptr<::dealii::parallel::internal::TBBPartitioner> &,
        const size_type size,
        const Number    x,
        const Number    a,
        const ::dealii::MemorySpace::
          MemorySpaceData<Number, ::dealii::MemorySpace::Default> &v_data,
        ::dealii::MemorySpace::MemorySpaceData<Number,
                                               ::dealii::MemorySpace::Default>
          &data)
      {
        auto exec = typename ::dealii::MemorySpace::Default::kokkos_space::
          execution_space{};
        Kokkos::parallel_for(
<<<<<<< HEAD
=======
          "sadd_xav",
>>>>>>> 25d263f5
          Kokkos::RangePolicy<
            ::dealii::MemorySpace::Default::kokkos_space::execution_space>(
            exec, 0, size),
          KOKKOS_LAMBDA(size_type i) {
            data.values(i) = x * data.values(i) + a * v_data.values(i);
          });
        exec.fence();
      }

      static void
      sadd_xavbw(
        const std::shared_ptr<::dealii::parallel::internal::TBBPartitioner> &,
        const size_type size,
        const Number    x,
        const Number    a,
        const Number    b,
        const ::dealii::MemorySpace::
          MemorySpaceData<Number, ::dealii::MemorySpace::Default> &v_data,
        const ::dealii::MemorySpace::
          MemorySpaceData<Number, ::dealii::MemorySpace::Default> &w_data,
        ::dealii::MemorySpace::MemorySpaceData<Number,
                                               ::dealii::MemorySpace::Default>
          &data)
      {
        auto exec = typename ::dealii::MemorySpace::Default::kokkos_space::
          execution_space{};
        Kokkos::parallel_for(
<<<<<<< HEAD
=======
          "sadd_xavbw",
>>>>>>> 25d263f5
          Kokkos::RangePolicy<
            ::dealii::MemorySpace::Default::kokkos_space::execution_space>(
            exec, 0, size),
          KOKKOS_LAMBDA(size_type i) {
            data.values(i) =
              x * data.values(i) + a * v_data.values(i) + b * w_data.values(i);
          });
        exec.fence();
      }

      static void
      multiply_factor(
        const std::shared_ptr<::dealii::parallel::internal::TBBPartitioner> &,
        const size_type size,
        const Number    factor,
        ::dealii::MemorySpace::MemorySpaceData<Number,
                                               ::dealii::MemorySpace::Default>
          &data)
      {
        auto exec = typename ::dealii::MemorySpace::Default::kokkos_space::
          execution_space{};
        Kokkos::parallel_for(
<<<<<<< HEAD
=======
          "multiply_factor",
>>>>>>> 25d263f5
          Kokkos::RangePolicy<
            ::dealii::MemorySpace::Default::kokkos_space::execution_space>(
            exec, 0, size),
          KOKKOS_LAMBDA(size_type i) { data.values(i) *= factor; });
        exec.fence();
      }

      static void
      scale(
        const std::shared_ptr<::dealii::parallel::internal::TBBPartitioner> &,
        const size_type size,
        const ::dealii::MemorySpace::
          MemorySpaceData<Number, ::dealii::MemorySpace::Default> &v_data,
        ::dealii::MemorySpace::MemorySpaceData<Number,
                                               ::dealii::MemorySpace::Default>
          &data)
      {
        auto exec = typename ::dealii::MemorySpace::Default::kokkos_space::
          execution_space{};
        Kokkos::parallel_for(
<<<<<<< HEAD
=======
          "scale",
>>>>>>> 25d263f5
          Kokkos::RangePolicy<
            ::dealii::MemorySpace::Default::kokkos_space::execution_space>(
            exec, 0, size),
          KOKKOS_LAMBDA(size_type i) { data.values(i) *= v_data.values(i); });
        exec.fence();
      }

      static void
      equ_au(
        const std::shared_ptr<::dealii::parallel::internal::TBBPartitioner> &,
        const size_type size,
        const Number    a,
        const ::dealii::MemorySpace::
          MemorySpaceData<Number, ::dealii::MemorySpace::Default> &v_data,
        ::dealii::MemorySpace::MemorySpaceData<Number,
                                               ::dealii::MemorySpace::Default>
          &data)
      {
        auto exec = typename ::dealii::MemorySpace::Default::kokkos_space::
          execution_space{};
        Kokkos::parallel_for(
<<<<<<< HEAD
=======
          "equ_au",
>>>>>>> 25d263f5
          Kokkos::RangePolicy<
            ::dealii::MemorySpace::Default::kokkos_space::execution_space>(
            exec, 0, size),
          KOKKOS_LAMBDA(size_type i) {
            data.values(i) = a * v_data.values(i);
          });
        exec.fence();
      }

      static void
      equ_aubv(
        const std::shared_ptr<::dealii::parallel::internal::TBBPartitioner> &,
        const size_type size,
        const Number    a,
        const Number    b,
        const ::dealii::MemorySpace::
          MemorySpaceData<Number, ::dealii::MemorySpace::Default> &v_data,
        const ::dealii::MemorySpace::
          MemorySpaceData<Number, ::dealii::MemorySpace::Default> &w_data,
        ::dealii::MemorySpace::MemorySpaceData<Number,
                                               ::dealii::MemorySpace::Default>
          &data)
      {
        auto exec = typename ::dealii::MemorySpace::Default::kokkos_space::
          execution_space{};
        Kokkos::parallel_for(
<<<<<<< HEAD
=======
          "equ_aubv",
>>>>>>> 25d263f5
          Kokkos::RangePolicy<
            ::dealii::MemorySpace::Default::kokkos_space::execution_space>(
            exec, 0, size),
          KOKKOS_LAMBDA(size_type i) {
            data.values(i) = a * v_data.values(i) + b * w_data.values(i);
          });
        exec.fence();
      }

      static Number
      dot(const std::shared_ptr<::dealii::parallel::internal::TBBPartitioner> &,
          const size_type size,
          const ::dealii::MemorySpace::
            MemorySpaceData<Number, ::dealii::MemorySpace::Default> &v_data,
          ::dealii::MemorySpace::MemorySpaceData<Number,
                                                 ::dealii::MemorySpace::Default>
            &data)
      {
        Number result;

        auto exec = typename ::dealii::MemorySpace::Default::kokkos_space::
          execution_space{};
        Kokkos::parallel_reduce(
<<<<<<< HEAD
=======
          "dot",
>>>>>>> 25d263f5
          Kokkos::RangePolicy<
            ::dealii::MemorySpace::Default::kokkos_space::execution_space>(
            exec, 0, size),
          KOKKOS_LAMBDA(size_type i, Number & update) {
            update += data.values(i) * v_data.values(i);
          },
          result);

        AssertIsFinite(result);
        return result;
      }

      template <typename real_type>
      static void
      norm_2(const std::shared_ptr<::dealii::parallel::internal::TBBPartitioner>
               &             thread_loop_partitioner,
             const size_type size,
             real_type &     sum,
             ::dealii::MemorySpace::
               MemorySpaceData<Number, ::dealii::MemorySpace::Default> &data)
      {
        sum = dot(thread_loop_partitioner, size, data, data);
      }

      static Number
      mean_value(
        const std::shared_ptr<::dealii::parallel::internal::TBBPartitioner> &,
        const size_type size,
        const ::dealii::MemorySpace::
          MemorySpaceData<Number, ::dealii::MemorySpace::Default> &data)
      {
        Number result;

        auto exec = typename ::dealii::MemorySpace::Default::kokkos_space::
          execution_space{};
        Kokkos::parallel_reduce(
<<<<<<< HEAD
=======
          "mean_value",
>>>>>>> 25d263f5
          Kokkos::RangePolicy<
            ::dealii::MemorySpace::Default::kokkos_space::execution_space>(
            exec, 0, size),
          KOKKOS_LAMBDA(size_type i, Number & update) {
            update += data.values(i);
          },
          result);

        AssertIsFinite(result);
        return result;
      }

      template <typename real_type>
      static void
      norm_1(
        const std::shared_ptr<::dealii::parallel::internal::TBBPartitioner> &,
        const size_type size,
        real_type &     sum,
        ::dealii::MemorySpace::MemorySpaceData<Number,
                                               ::dealii::MemorySpace::Default>
          &data)
      {
        auto exec = typename ::dealii::MemorySpace::Default::kokkos_space::
          execution_space{};
        Kokkos::parallel_reduce(
<<<<<<< HEAD
=======
          "norm_1",
>>>>>>> 25d263f5
          Kokkos::RangePolicy<
            ::dealii::MemorySpace::Default::kokkos_space::execution_space>(
            exec, 0, size),
          KOKKOS_LAMBDA(size_type i, Number & update) {
#if KOKKOS_VERSION < 30400
<<<<<<< HEAD
            update += fabs(data.values(i));
#elif KOKKOS_VERSION < 30700
            update += Kokkos::Experimental::fabs(data.values(i));
#else
            update += Kokkos::fabs(data.values(i));
=======
            update += abs(data.values(i));
#elif KOKKOS_VERSION < 30700
            update += Kokkos::Experimental::fabs(data.values(i));
#else
            update += Kokkos::abs(data.values(i));
>>>>>>> 25d263f5
#endif
          },
          sum);
      }

      template <typename real_type>
      static void
      norm_p(
        const std::shared_ptr<::dealii::parallel::internal::TBBPartitioner> &,
        const size_type size,
        real_type &     sum,
        real_type       exp,
        ::dealii::MemorySpace::MemorySpaceData<Number,
                                               ::dealii::MemorySpace::Default>
          &data)
      {
        auto exec = typename ::dealii::MemorySpace::Default::kokkos_space::
          execution_space{};
        Kokkos::parallel_reduce(
<<<<<<< HEAD
=======
          "norm_p",
>>>>>>> 25d263f5
          Kokkos::RangePolicy<
            ::dealii::MemorySpace::Default::kokkos_space::execution_space>(
            exec, 0, size),
          KOKKOS_LAMBDA(size_type i, Number & update) {
#if KOKKOS_VERSION < 30400
            update += pow(fabs(data.values(i)), exp);
#elif KOKKOS_VERSION < 30700
            update += Kokkos::Experimental::pow(
              Kokkos::Experimental::fabs(data.values(i)), exp);
#else
<<<<<<< HEAD
            update += Kokkos::pow(Kokkos::fabs(data.values(i)), exp);
=======
            update += Kokkos::pow(Kokkos::abs(data.values(i)), exp);
>>>>>>> 25d263f5
#endif
          },
          sum);
      }

      static Number
      add_and_dot(
        const std::shared_ptr<::dealii::parallel::internal::TBBPartitioner> &,
        const size_type size,
        const Number    a,
        const ::dealii::MemorySpace::
          MemorySpaceData<Number, ::dealii::MemorySpace::Default> &v_data,
        const ::dealii::MemorySpace::
          MemorySpaceData<Number, ::dealii::MemorySpace::Default> &w_data,
        ::dealii::MemorySpace::MemorySpaceData<Number,
                                               ::dealii::MemorySpace::Default>
          &data)
      {
        Number res;

        auto exec = typename ::dealii::MemorySpace::Default::kokkos_space::
          execution_space{};
        Kokkos::parallel_reduce(
<<<<<<< HEAD
=======
          "add_and_dot",
>>>>>>> 25d263f5
          Kokkos::RangePolicy<
            ::dealii::MemorySpace::Default::kokkos_space::execution_space>(
            exec, 0, size),
          KOKKOS_LAMBDA(size_type i, Number & update) {
            data.values(i) += a * v_data.values(i);
            update +=
              data.values(i) * Number(numbers::NumberTraits<Number>::conjugate(
                                 w_data.values(i)));
          },
          res);

        return res;
      }

      template <typename MemorySpace2>
      static void
      import_elements(
        const std::shared_ptr<::dealii::parallel::internal::TBBPartitioner>
          &                     thread_loop_partitioner,
        const size_type         size,
        VectorOperation::values operation,
        const ::dealii::MemorySpace::MemorySpaceData<Number, MemorySpace2>
          &v_data,
        ::dealii::MemorySpace::MemorySpaceData<Number,
                                               ::dealii::MemorySpace::Default>
          &data,
        std::enable_if_t<
          std::is_same<MemorySpace2, ::dealii::MemorySpace::Default>::value,
          int> = 0)
      {
        if (operation == VectorOperation::insert)
          {
            copy(thread_loop_partitioner, size, v_data, data);
          }
        else if (operation == VectorOperation::add)
          {
            add_vector(thread_loop_partitioner, size, v_data, data);
          }
        else
          {
            AssertThrow(false, ExcNotImplemented());
          }
      }

      template <typename MemorySpace2>
      static void
      import_elements(
        const std::shared_ptr<::dealii::parallel::internal::TBBPartitioner>
          & /*thread_loop_partitioner*/,
        const size_type         size,
        VectorOperation::values operation,
        const ::dealii::MemorySpace::MemorySpaceData<Number, MemorySpace2>
          &v_data,
        ::dealii::MemorySpace::MemorySpaceData<Number,
                                               ::dealii::MemorySpace::Default>
          &data,
        std::enable_if_t<
          std::is_same<MemorySpace2, ::dealii::MemorySpace::Host>::value,
          int> = 0)
      {
        if (operation == VectorOperation::insert)
          {
            Kokkos::deep_copy(
              Kokkos::subview(data.values,
                              Kokkos::pair<size_type, size_type>(0, size)),
              Kokkos::subview(v_data.values,
                              Kokkos::pair<size_type, size_type>(0, size)));
          }
        else
          {
            AssertThrow(false, ExcNotImplemented());
          }
      }
    };
  } // namespace VectorOperations
} // namespace internal

DEAL_II_NAMESPACE_CLOSE

#endif<|MERGE_RESOLUTION|>--- conflicted
+++ resolved
@@ -1486,11 +1486,7 @@
         static_assert(
           std::is_same<MemorySpace, ::dealii::MemorySpace::Default>::value &&
             std::is_same<Number, Number2>::value,
-<<<<<<< HEAD
-          "For the Device MemorySpace Number and Number2 should be the same type");
-=======
           "For the Default MemorySpace Number and Number2 should be the same type");
->>>>>>> 25d263f5
       }
 
       static void
@@ -2181,10 +2177,7 @@
         auto exec = typename ::dealii::MemorySpace::Default::kokkos_space::
           execution_space{};
         Kokkos::parallel_for(
-<<<<<<< HEAD
-=======
           "add_vector",
->>>>>>> 25d263f5
           Kokkos::RangePolicy<
             ::dealii::MemorySpace::Default::kokkos_space::execution_space>(
             exec, 0, size),
@@ -2205,10 +2198,7 @@
         auto exec = typename ::dealii::MemorySpace::Default::kokkos_space::
           execution_space{};
         Kokkos::parallel_for(
-<<<<<<< HEAD
-=======
           "subtract_vector",
->>>>>>> 25d263f5
           Kokkos::RangePolicy<
             ::dealii::MemorySpace::Default::kokkos_space::execution_space>(
             exec, 0, size),
@@ -2228,10 +2218,7 @@
         auto exec = typename ::dealii::MemorySpace::Default::kokkos_space::
           execution_space{};
         Kokkos::parallel_for(
-<<<<<<< HEAD
-=======
           "add_factor",
->>>>>>> 25d263f5
           Kokkos::RangePolicy<
             ::dealii::MemorySpace::Default::kokkos_space::execution_space>(
             exec, 0, size),
@@ -2253,10 +2240,7 @@
         auto exec = typename ::dealii::MemorySpace::Default::kokkos_space::
           execution_space{};
         Kokkos::parallel_for(
-<<<<<<< HEAD
-=======
           "add_av",
->>>>>>> 25d263f5
           Kokkos::RangePolicy<
             ::dealii::MemorySpace::Default::kokkos_space::execution_space>(
             exec, 0, size),
@@ -2283,10 +2267,7 @@
         auto exec = typename ::dealii::MemorySpace::Default::kokkos_space::
           execution_space{};
         Kokkos::parallel_for(
-<<<<<<< HEAD
-=======
           "add_avpbw",
->>>>>>> 25d263f5
           Kokkos::RangePolicy<
             ::dealii::MemorySpace::Default::kokkos_space::execution_space>(
             exec, 0, size),
@@ -2310,10 +2291,7 @@
         auto exec = typename ::dealii::MemorySpace::Default::kokkos_space::
           execution_space{};
         Kokkos::parallel_for(
-<<<<<<< HEAD
-=======
           "sadd_xv",
->>>>>>> 25d263f5
           Kokkos::RangePolicy<
             ::dealii::MemorySpace::Default::kokkos_space::execution_space>(
             exec, 0, size),
@@ -2338,10 +2316,7 @@
         auto exec = typename ::dealii::MemorySpace::Default::kokkos_space::
           execution_space{};
         Kokkos::parallel_for(
-<<<<<<< HEAD
-=======
           "sadd_xav",
->>>>>>> 25d263f5
           Kokkos::RangePolicy<
             ::dealii::MemorySpace::Default::kokkos_space::execution_space>(
             exec, 0, size),
@@ -2369,10 +2344,7 @@
         auto exec = typename ::dealii::MemorySpace::Default::kokkos_space::
           execution_space{};
         Kokkos::parallel_for(
-<<<<<<< HEAD
-=======
           "sadd_xavbw",
->>>>>>> 25d263f5
           Kokkos::RangePolicy<
             ::dealii::MemorySpace::Default::kokkos_space::execution_space>(
             exec, 0, size),
@@ -2395,10 +2367,7 @@
         auto exec = typename ::dealii::MemorySpace::Default::kokkos_space::
           execution_space{};
         Kokkos::parallel_for(
-<<<<<<< HEAD
-=======
           "multiply_factor",
->>>>>>> 25d263f5
           Kokkos::RangePolicy<
             ::dealii::MemorySpace::Default::kokkos_space::execution_space>(
             exec, 0, size),
@@ -2419,10 +2388,7 @@
         auto exec = typename ::dealii::MemorySpace::Default::kokkos_space::
           execution_space{};
         Kokkos::parallel_for(
-<<<<<<< HEAD
-=======
           "scale",
->>>>>>> 25d263f5
           Kokkos::RangePolicy<
             ::dealii::MemorySpace::Default::kokkos_space::execution_space>(
             exec, 0, size),
@@ -2444,10 +2410,7 @@
         auto exec = typename ::dealii::MemorySpace::Default::kokkos_space::
           execution_space{};
         Kokkos::parallel_for(
-<<<<<<< HEAD
-=======
           "equ_au",
->>>>>>> 25d263f5
           Kokkos::RangePolicy<
             ::dealii::MemorySpace::Default::kokkos_space::execution_space>(
             exec, 0, size),
@@ -2474,10 +2437,7 @@
         auto exec = typename ::dealii::MemorySpace::Default::kokkos_space::
           execution_space{};
         Kokkos::parallel_for(
-<<<<<<< HEAD
-=======
           "equ_aubv",
->>>>>>> 25d263f5
           Kokkos::RangePolicy<
             ::dealii::MemorySpace::Default::kokkos_space::execution_space>(
             exec, 0, size),
@@ -2501,10 +2461,7 @@
         auto exec = typename ::dealii::MemorySpace::Default::kokkos_space::
           execution_space{};
         Kokkos::parallel_reduce(
-<<<<<<< HEAD
-=======
           "dot",
->>>>>>> 25d263f5
           Kokkos::RangePolicy<
             ::dealii::MemorySpace::Default::kokkos_space::execution_space>(
             exec, 0, size),
@@ -2541,10 +2498,7 @@
         auto exec = typename ::dealii::MemorySpace::Default::kokkos_space::
           execution_space{};
         Kokkos::parallel_reduce(
-<<<<<<< HEAD
-=======
           "mean_value",
->>>>>>> 25d263f5
           Kokkos::RangePolicy<
             ::dealii::MemorySpace::Default::kokkos_space::execution_space>(
             exec, 0, size),
@@ -2570,28 +2524,17 @@
         auto exec = typename ::dealii::MemorySpace::Default::kokkos_space::
           execution_space{};
         Kokkos::parallel_reduce(
-<<<<<<< HEAD
-=======
           "norm_1",
->>>>>>> 25d263f5
           Kokkos::RangePolicy<
             ::dealii::MemorySpace::Default::kokkos_space::execution_space>(
             exec, 0, size),
           KOKKOS_LAMBDA(size_type i, Number & update) {
 #if KOKKOS_VERSION < 30400
-<<<<<<< HEAD
-            update += fabs(data.values(i));
-#elif KOKKOS_VERSION < 30700
-            update += Kokkos::Experimental::fabs(data.values(i));
-#else
-            update += Kokkos::fabs(data.values(i));
-=======
             update += abs(data.values(i));
 #elif KOKKOS_VERSION < 30700
             update += Kokkos::Experimental::fabs(data.values(i));
 #else
             update += Kokkos::abs(data.values(i));
->>>>>>> 25d263f5
 #endif
           },
           sum);
@@ -2611,10 +2554,7 @@
         auto exec = typename ::dealii::MemorySpace::Default::kokkos_space::
           execution_space{};
         Kokkos::parallel_reduce(
-<<<<<<< HEAD
-=======
           "norm_p",
->>>>>>> 25d263f5
           Kokkos::RangePolicy<
             ::dealii::MemorySpace::Default::kokkos_space::execution_space>(
             exec, 0, size),
@@ -2625,11 +2565,7 @@
             update += Kokkos::Experimental::pow(
               Kokkos::Experimental::fabs(data.values(i)), exp);
 #else
-<<<<<<< HEAD
-            update += Kokkos::pow(Kokkos::fabs(data.values(i)), exp);
-=======
             update += Kokkos::pow(Kokkos::abs(data.values(i)), exp);
->>>>>>> 25d263f5
 #endif
           },
           sum);
@@ -2653,10 +2589,7 @@
         auto exec = typename ::dealii::MemorySpace::Default::kokkos_space::
           execution_space{};
         Kokkos::parallel_reduce(
-<<<<<<< HEAD
-=======
           "add_and_dot",
->>>>>>> 25d263f5
           Kokkos::RangePolicy<
             ::dealii::MemorySpace::Default::kokkos_space::execution_space>(
             exec, 0, size),
