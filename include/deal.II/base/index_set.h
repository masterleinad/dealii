// ---------------------------------------------------------------------
//
// Copyright (C) 2009 - 2023 by the deal.II authors
//
// This file is part of the deal.II library.
//
// The deal.II library is free software; you can use it, redistribute
// it, and/or modify it under the terms of the GNU Lesser General
// Public License as published by the Free Software Foundation; either
// version 2.1 of the License, or (at your option) any later version.
// The full text of the license can be found in the file LICENSE.md at
// the top level directory of deal.II.
//
// ---------------------------------------------------------------------

#ifndef dealii_index_set_h
#define dealii_index_set_h

#include <deal.II/base/config.h>

#include <deal.II/base/exceptions.h>
#include <deal.II/base/mpi_stub.h>
#include <deal.II/base/mutex.h>

#include <boost/container/small_vector.hpp>

#include <algorithm>
#include <vector>


#ifdef DEAL_II_WITH_TRILINOS
#  include <Epetra_Map.h>
#  ifdef DEAL_II_TRILINOS_WITH_TPETRA
#    include <Tpetra_Map.hpp>
#  endif
#endif

#ifdef DEAL_II_WITH_PETSC
#  include <petscis.h>
#endif

DEAL_II_NAMESPACE_OPEN

/**
 * A class that represents a subset of indices among a larger set. For
 * example, it can be used to denote the set of degrees of freedom within the
 * range $[0,\mathrm{dof\_handler.n\_dofs()})$ that belongs to a particular
 * subdomain, or those among all degrees of freedom that are stored on a
 * particular processor in a distributed parallel computation.
 *
 * This class can represent a collection of half-open ranges of indices as
 * well as individual elements. For practical purposes it also stores the
 * overall range these indices can assume. In other words, you need to specify
 * the size of the index space $[0,\text{size})$ of which objects of this
 * class are a subset.
 *
 * There are two ways to iterate over the IndexSets: First, begin() and end()
 * allow iteration over individual indices in the set. Second,
 * begin_interval() and end_interval() allow iteration over the half-open
 * ranges as described above.
 *
 * The data structures used in this class along with a rationale can be found
 * in the
 * @ref distributed_paper "Distributed Computing paper".
 */
class IndexSet
{
public:
  // forward declarations:
  class ElementIterator;
  class IntervalIterator;

  /**
   * @p size_type is the type used for storing the size and the individual
   * entries in the IndexSet.
   */
  using size_type = types::global_dof_index;

  /**
   * One can see an IndexSet as a container of size size(), where the elements
   * of the containers are bool values that are either false or true,
   * depending on whether a particular index is an element of the IndexSet or
   * not. In other words, an IndexSet is a bit like a vector in which the
   * elements we store are booleans. In this view, the correct local alias
   * indicating the type of the elements of the vector would then be @p bool.
   *
   * On the other hand, @p bool has the disadvantage that it is not a
   * numerical type that, for example, allows multiplication with a @p double.
   * In other words, one can not easily use a vector of booleans in a place
   * where other vectors are allowed. Consequently, we declare the type of the
   * elements of such a vector as a signed integer. This uses the fact that in
   * the C++ language, booleans are implicitly convertible to integers. In
   * other words, declaring the type of the elements of the vector as a signed
   * integer is only a small lie, but it is a useful one.
   */
  using value_type = signed int;


  /**
   * Default constructor.
   */
  IndexSet();

  /**
   * Constructor that also sets the overall size of the index range.
   */
  explicit IndexSet(const size_type size);

  /**
   * Copy constructor.
   */
  IndexSet(const IndexSet &) = default;

  /**
   * Copy assignment operator.
   */
  IndexSet &
  operator=(const IndexSet &) = default;

  /**
   * Move constructor. Create a new IndexSet by transferring the internal data
   * of the input set.
   */
  IndexSet(IndexSet &&is) noexcept;

  /**
   * Move assignment operator. Transfer the internal data of the input set into
   * the current one.
   */
  IndexSet &
  operator=(IndexSet &&is) noexcept;

#ifdef DEAL_II_WITH_TRILINOS
  /**
   * Constructor from a Trilinos Tpetra::Map.
   */
  explicit IndexSet(const Tpetra::Map<int, types::signed_global_dof_index> &map);

  /**
    * Constructor from a Trilinos Epetra_BlockMap.
    */
  explicit IndexSet(const Epetra_BlockMap &map);
#endif

  /**
   * Remove all indices from this index set. The index set retains its size,
   * however.
   */
  void
  clear();

  /**
   * Set the maximal size of the indices upon which this object operates.
   *
   * This function can only be called if the index set does not yet contain
   * any elements.  This can be achieved by calling clear(), for example.
   */
  void
  set_size(const size_type size);

  /**
   * Return the size of the index space of which this index set is a subset
   * of.
   *
   * Note that the result is not equal to the number of indices within this
   * set. The latter information is returned by n_elements().
   */
  size_type
  size() const;

  /**
   * Add the half-open range $[\text{begin},\text{end})$ to the set of indices
   * represented by this class.
   * @param[in] begin The first element of the range to be added.
   * @param[in] end The past-the-end element of the range to be added.
   */
  void
  add_range(const size_type begin, const size_type end);

  /**
   * Add an individual index to the set of indices.
   *
   * If you have many indices to add to the set, consider calling the
   * add_indices() function below. It is considerably more efficient,
   * particularly if the indices to be added are stored in an array
   * that is already sorted.
   */
  void
  add_index(const size_type index);

  /**
   * Add a whole set of indices described by dereferencing every element of
   * the iterator range <code>[begin,end)</code>.
   *
   * @param[in] begin Iterator to the first element of range of indices to be
   * added.
   * @param[in] end The past-the-end iterator for the range of elements to be
   * added.
   *
   * @pre The condition <code>begin@<=end</code> needs to be satisfied. They
   * also obviously have to point into the same container.
   *
   * @note The operations of this function are substantially more efficient
   *   if the indices pointed to by the range of iterators are already sorted.
   *   As a consequence, it is often highly beneficial to sort the range of
   *   indices pointed to by the iterator range given by the arguments
   *   before calling this function. Note also that the function deals
   *   efficiently with sorted indices that contain duplicates (e.g., if
   *   the iterator range points to the list `(1,1,1,2,2,4,6,8,8,8)`).
   *   In other words, it is very useful to call `std::sort()` on the
   *   range of indices you are about to add, but it is not necessary
   *   to call the usual combination of `std::unique` and `std::erase`
   *   to reduce the list of indices to only a set of unique elements.
   */
  template <typename ForwardIterator>
  void
  add_indices(const ForwardIterator &begin, const ForwardIterator &end);

  /**
   * Add the given IndexSet @p other to the current one, constructing the
   * union of *this and @p other.
   *
   * If the @p offset argument is nonzero, then every index in @p other is
   * shifted by @p offset before being added to the current index set. This
   * allows to construct, for example, one index set from several others that
   * are supposed to represent index sets corresponding to different ranges
   * (e.g., when constructing the set of nonzero entries of a block vector
   * from the sets of nonzero elements of the individual blocks of a vector).
   *
   * This function will generate an exception if any of the (possibly shifted)
   * indices of the @p other index set lie outside the range
   * <code>[0,size())</code> represented by the current object.
   */
  void
  add_indices(const IndexSet &other, const size_type offset = 0);

  /**
   * Return whether the specified index is an element of the index set.
   */
  bool
  is_element(const size_type index) const;

  /**
   * Return whether the index set stored by this object defines a contiguous
   * range. This is true also if no indices are stored at all.
   */
  bool
  is_contiguous() const;

  /**
   * Return whether the index set stored by this object contains no elements.
   * This is similar, but faster than checking <code>n_elements() == 0</code>.
   */
  bool
  is_empty() const;

  /**
   * Return whether the IndexSets are ascending with respect to MPI process
   * number and 1:1, i.e., each index is contained in exactly one IndexSet
   * (among those stored on the different processes), each process stores
   * contiguous subset of indices, and the index set on process $p+1$ starts
   * at the index one larger than the last one stored on process $p$.
   * In case there is only one MPI process, this just means that the IndexSet
   * is complete.
   */
  bool
  is_ascending_and_one_to_one(const MPI_Comm communicator) const;

  /**
   * Return the number of elements stored in this index set.
   */
  size_type
  n_elements() const;

  /**
   * Return the global index of the local index with number @p local_index
   * stored in this index set. @p local_index obviously needs to be less than
   * n_elements().
   */
  size_type
  nth_index_in_set(const size_type local_index) const;

  /**
   * Return the how-manyth element of this set (counted in ascending order) @p
   * global_index is. @p global_index needs to be less than the size(). This
   * function returns numbers::invalid_dof_index if the index @p global_index is not actually
   * a member of this index set, i.e. if is_element(global_index) is false.
   */
  size_type
  index_within_set(const size_type global_index) const;

  /**
   * Each index set can be represented as the union of a number of contiguous
   * intervals of indices, where if necessary intervals may only consist of
   * individual elements to represent isolated members of the index set.
   *
   * This function returns the minimal number of such intervals that are
   * needed to represent the index set under consideration.
   */
  unsigned int
  n_intervals() const;

  /**
   * This function returns the local index of the beginning of the largest
   * range.
   *
   * In other words, the return value is nth_index_in_set(x), where x is the
   * first index of the largest contiguous range of indices in the
   * IndexSet. The return value is therefore equal to the number of elements
   * in the set that come before the largest range.
   *
   * This call assumes that the IndexSet is nonempty.
   */
  size_type
  largest_range_starting_index() const;

  /**
   * Compress the internal representation by merging individual elements with
   * contiguous ranges, etc. This function does not have any external effect.
   */
  void
  compress() const;

  /**
   * Comparison for equality of index sets. This operation is only allowed if
   * the size of the two sets is the same (though of course they do not have
   * to have the same number of indices).
   */
  bool
  operator==(const IndexSet &is) const;

  /**
   * Comparison for inequality of index sets. This operation is only allowed
   * if the size of the two sets is the same (though of course they do not
   * have to have the same number of indices).
   */
  bool
  operator!=(const IndexSet &is) const;

  /**
   * Return the intersection of the current index set and the argument given,
   * i.e. a set of indices that are elements of both index sets. The two index
   * sets must have the same size (though of course they do not have to have
   * the same number of indices).
   */
  IndexSet
  operator&(const IndexSet &is) const;

  /**
   * This command takes an interval <tt>[begin, end)</tt> and returns the
   * intersection of the current index set with the interval, shifted to the
   * range <tt>[0, end-begin)</tt>.
   *
   * In other words, the result of this operation is the intersection of the
   * set represented by the current object and the interval <tt>[begin,
   * end)</tt>, as seen <i>within the interval <tt>[begin, end)</tt></i> by
   * shifting the result of the intersection operation to the left by
   * <tt>begin</tt>. This corresponds to the notion of a <i>view</i>: The
   * interval <tt>[begin, end)</tt> is a <i>window</i> through which we see
   * the set represented by the current object.
   */
  IndexSet
  get_view(const size_type begin, const size_type end) const;

  /**
   * Split the set indices represented by this object into blocks given by the
   * @p n_indices_per_block structure. The sum of its entries must match the
   * global size of the current object.
   */
  std::vector<IndexSet>
  split_by_block(
    const std::vector<types::global_dof_index> &n_indices_per_block) const;

  /**
   * Remove all elements contained in @p other from this set. In other words,
   * if $x$ is the current object and $o$ the argument, then we compute $x
   * \leftarrow x \backslash o$.
   */
  void
  subtract_set(const IndexSet &other);

  /**
   * Return a new IndexSet, with global size equal to
   * `this->size()*other.size()`, containing for every element `n` of this
   * IndexSet, the entries in the half open range `[n*other.size(),
   * (n+1)*other.size())` of the @p other IndexSet.
   *
   * The name results from the perspective that one starts with an IndexSet and
   * takes the tensor product with another IndexSet with `other.size()`
   * elements; this results in a matrix of size `this->size()` times
   * `other.size()` that has ones in exactly the rows for which this IndexSet
   * contained an index and in the columns for which the @p other IndexSet
   * contained an index. This matrix is then "unrolled" again by going through
   * each row one by one and reindexing the entries of the matrix in consecutive
   * order. A one in the matrix then corresponds to an entry in the reindexed
   * IndexSet that is returned by this function.
   */
  IndexSet
  tensor_product(const IndexSet &other) const;

  /**
   * Remove and return the last element of the last range.
   * This function throws an exception if the IndexSet is empty.
   */
  size_type
  pop_back();

  /**
   * Remove and return the first element of the first range.
   * This function throws an exception if the IndexSet is empty.
   */
  size_type
  pop_front();

  /**
   * Return a vector with all indices contained in this IndexSet. This
   * vector may of course be quite large if the IndexSet stores many
   * indices. (This may be true even if the IndexSet itself does not
   * take up much memory: IndexSet stores indices in a compressed
   * format in which contiguous ranges of indices are only stored using
   * pairs of indices.)
   */
  std::vector<size_type>
  get_index_vector() const;

  /**
   * Fill the given vector with all indices contained in this IndexSet.
   *
   * This function is equivalent to calling get_index_vector() and
   * assigning the result to the @p indices argument.
   */
  DEAL_II_DEPRECATED
  void
  fill_index_vector(std::vector<size_type> &indices) const;

  /**
   * Fill the given vector with either zero or one elements, providing a
   * binary representation of this index set. The given vector is assumed to
   * already have the correct size.
   *
   * The given argument is filled with integer values zero and one, using
   * <code>vector.operator[]</code>. Thus, any object that has such an
   * operator can be used as long as it allows conversion of integers zero and
   * one to elements of the vector. Specifically, this is the case for classes
   * Vector, BlockVector, but also std::vector@<bool@>, std::vector@<int@>,
   * and std::vector@<double@>.
   */
  template <typename VectorType>
  void
  fill_binary_vector(VectorType &vector) const;

  /**
   * Output a text representation of this IndexSet to the given stream. Used
   * for testing.
   */
  template <class StreamType>
  void
  print(StreamType &out) const;

  /**
   * Write the IndexSet into a text based file format, that can be read in
   * again using the read() function.
   */
  void
  write(std::ostream &out) const;

  /**
   * Construct the IndexSet from a text based representation given by the
   * stream @p in written by the write() function.
   */
  void
  read(std::istream &in);

  /**
   * Write the IndexSet into a binary, compact representation, that can be
   * read in again using the block_read() function.
   */
  void
  block_write(std::ostream &out) const;

  /**
   * Construct the IndexSet from a binary representation given by the stream
   * @p in written by the write_block() function.
   */
  void
  block_read(std::istream &in);

#ifdef DEAL_II_WITH_TRILINOS
  /**
   * Given an MPI communicator, create a Trilinos map object that represents a
   * distribution of vector elements or matrix rows in which we will locally
   * store those elements or rows for which we store the index in the current
   * index set, and all the other elements/rows elsewhere on one of the other
   * MPI processes.
   *
   * The last argument only plays a role if the communicator is a parallel
   * one, distributing computations across multiple processors. In that case,
   * if the last argument is false, then it is assumed that the index sets
   * this function is called with on all processors are mutually exclusive but
   * together enumerate each index exactly once. In other words, if you call
   * this function on two processors, then the index sets this function is
   * called with must together have all possible indices from zero to
   * size()-1, and no index must appear in both index sets. This corresponds,
   * for example, to the case where we want to split the elements of vectors
   * into unique subsets to be stored on different processors -- no element
   * should be owned by more than one processor, but each element must be
   * owned by one.
   *
   * On the other hand, if the second argument is true, then the index sets
   * can be overlapping, and they also do not need to span the whole index
   * set. This is a useful operation if we want to create vectors that not
   * only contain the locally owned indices, but for example also the elements
   * that correspond to degrees of freedom located on ghost cells. Another
   * application of this method is to select a subset of the elements of a
   * vector, e.g. for extracting only certain solution components.
   */
  Epetra_Map
  make_trilinos_map(const MPI_Comm communicator = MPI_COMM_WORLD,
                    const bool     overlapping  = false) const;

#  ifdef DEAL_II_TRILINOS_WITH_TPETRA
  Tpetra::Map<int, types::signed_global_dof_index>
<<<<<<< HEAD
  make_tpetra_map(const MPI_Comm &communicator = MPI_COMM_WORLD,
                  const bool      overlapping  = false) const;
=======
  make_tpetra_map(const MPI_Comm communicator = MPI_COMM_WORLD,
                  const bool     overlapping  = false) const;
>>>>>>> b9fca5cc
#  endif
#endif

#ifdef DEAL_II_WITH_PETSC
  IS
  make_petsc_is(const MPI_Comm communicator = MPI_COMM_WORLD) const;
#endif


  /**
   * Determine an estimate for the memory consumption (in bytes) of this
   * object.
   */
  std::size_t
  memory_consumption() const;

  DeclException1(ExcIndexNotPresent,
                 size_type,
                 << "The global index " << arg1
                 << " is not an element of this set.");

  /**
   * Write or read the data of this object to or from a stream for the purpose
   * of serialization using the [BOOST serialization
   * library](https://www.boost.org/doc/libs/1_74_0/libs/serialization/doc/index.html).
   */
  template <class Archive>
  void
  serialize(Archive &ar, const unsigned int version);


  /**
   * @name Iterators
   * @{
   */

  /**
   * Dereferencing an IntervalIterator will return a reference to an object of
   * this type. It allows access to a contiguous interval $[a,b[$ (also called
   * a range) of the IndexSet being iterated over.
   */
  class IntervalAccessor
  {
  public:
    /**
     * Construct a valid accessor given an IndexSet and the index @p range_idx
     * of the range to point to.
     */
    IntervalAccessor(const IndexSet *idxset, const size_type range_idx);

    /**
     * Construct an invalid accessor for the IndexSet.
     */
    explicit IntervalAccessor(const IndexSet *idxset);

    /**
     * Number of elements in this interval.
     */
    size_type
    n_elements() const;

    /**
     * If true, we are pointing at a valid interval in the IndexSet.
     */
    bool
    is_valid() const;

    /**
     * Return an iterator pointing at the first index in this interval.
     */
    ElementIterator
    begin() const;

    /**
     * Return an iterator pointing directly after the last index in this
     * interval.
     */
    ElementIterator
    end() const;

    /**
     * Return the index of the last index in this interval.
     */
    size_type
    last() const;

  private:
    /**
     * Private copy constructor.
     */
    IntervalAccessor(const IntervalAccessor &other);
    /**
     * Private copy operator.
     */
    IntervalAccessor &
    operator=(const IntervalAccessor &other);

    /**
     * Test for equality, used by IntervalIterator.
     */
    bool
    operator==(const IntervalAccessor &other) const;
    /**
     * Smaller-than operator, used by IntervalIterator.
     */
    bool
    operator<(const IntervalAccessor &other) const;
    /**
     * Advance this accessor to point to the next interval in the @p
     * index_set.
     */
    void
    advance();
    /**
     * Reference to the IndexSet.
     */
    const IndexSet *index_set;

    /**
     * Index into index_set.ranges[]. Set to numbers::invalid_dof_index if
     * invalid or the end iterator.
     */
    size_type range_idx;

    friend class IntervalIterator;
  };

  /**
   * Class that represents an iterator pointing to a contiguous interval
   * $[a,b[$ as returned by IndexSet::begin_interval().
   */
  class IntervalIterator
  {
  public:
    /**
     * Construct a valid iterator pointing to the interval with index @p
     * range_idx.
     */
    IntervalIterator(const IndexSet *idxset, const size_type range_idx);

    /**
     * Construct an invalid iterator (used as end()).
     */
    explicit IntervalIterator(const IndexSet *idxset);

    /**
     * Construct an empty iterator.
     */
    IntervalIterator();

    /**
     * Copy constructor from @p other iterator.
     */
    IntervalIterator(const IntervalIterator &other) = default;

    /**
     * Assignment of another iterator.
     */
    IntervalIterator &
    operator=(const IntervalIterator &other) = default;

    /**
     * Prefix increment.
     */
    IntervalIterator &
    operator++();

    /**
     * Postfix increment.
     */
    IntervalIterator
    operator++(int);

    /**
     * Dereferencing operator, returns an IntervalAccessor.
     */
    const IntervalAccessor &
    operator*() const;

    /**
     * Dereferencing operator, returns a pointer to an IntervalAccessor.
     */
    const IntervalAccessor *
    operator->() const;

    /**
     * Comparison.
     */
    bool
    operator==(const IntervalIterator &) const;

    /**
     * Inverse of <tt>==</tt>.
     */
    bool
    operator!=(const IntervalIterator &) const;

    /**
     * Comparison operator.
     */
    bool
    operator<(const IntervalIterator &) const;

    /**
     * Return the distance between the current iterator and the argument. The
     * distance is given by how many times one has to apply operator++ to the
     * current iterator to get the argument (for a positive return value), or
     * operator-- (for a negative return value).
     */
    int
    operator-(const IntervalIterator &p) const;

    /**
     * Mark the class as forward iterator and declare some alias which are
     * standard for iterators and are used by algorithms to enquire about the
     * specifics of the iterators they work on.
     */
    using iterator_category = std::forward_iterator_tag;
    using value_type        = IntervalAccessor;
    using difference_type   = std::ptrdiff_t;
    using pointer           = IntervalAccessor *;
    using reference         = IntervalAccessor &;

  private:
    /**
     * Accessor that contains what IndexSet and interval we are pointing at.
     */
    IntervalAccessor accessor;
  };

  /**
   * Class that represents an iterator pointing to a single element in the
   * IndexSet as returned by IndexSet::begin().
   */
  class ElementIterator
  {
  public:
    /**
     * Construct an iterator pointing to the global index @p index in the
     * interval @p range_idx
     */
    ElementIterator(const IndexSet *idxset,
                    const size_type range_idx,
                    const size_type index);

    /**
     * Construct an iterator pointing to the end of the IndexSet.
     */
    explicit ElementIterator(const IndexSet *idxset);

    /**
     * Dereferencing operator. The returned value is the index of the element
     * inside the IndexSet.
     */
    size_type
    operator*() const;

    /**
     * Does this iterator point to an existing element?
     */
    bool
    is_valid() const;

    /**
     * Prefix increment.
     */
    ElementIterator &
    operator++();

    /**
     * Postfix increment.
     */
    ElementIterator
    operator++(int);

    /**
     * Comparison.
     */
    bool
    operator==(const ElementIterator &) const;

    /**
     * Inverse of <tt>==</tt>.
     */
    bool
    operator!=(const ElementIterator &) const;

    /**
     * Comparison operator.
     */
    bool
    operator<(const ElementIterator &) const;

    /**
     * Return the distance between the current iterator and the argument. In
     * the expression <code>it_left-it_right</code> the distance is given by
     * how many times one has to apply operator++ to the right operand @p
     * it_right to get the left operand @p it_left (for a positive return
     * value), or to @p it_left to get the @p it_right (for a negative return
     * value).
     */
    std::ptrdiff_t
    operator-(const ElementIterator &p) const;

    /**
     * Mark the class as forward iterator and declare some alias which are
     * standard for iterators and are used by algorithms to enquire about the
     * specifics of the iterators they work on.
     */
    using iterator_category = std::forward_iterator_tag;
    using value_type        = size_type;
    using difference_type   = std::ptrdiff_t;
    using pointer           = size_type *;
    using reference         = size_type &;

  private:
    /**
     * Advance iterator by one.
     */
    void
    advance();

    /**
     * The parent IndexSet.
     */
    const IndexSet *index_set;
    /**
     * Index into index_set.ranges.
     */
    size_type range_idx;
    /**
     * The global index this iterator is pointing at.
     */
    size_type idx;
  };

  /**
   * Return an iterator that points at the first index that is contained in
   * this IndexSet.
   */
  ElementIterator
  begin() const;

  /**
   * Return an element iterator pointing to the element with global index
   * @p global_index or the next larger element if the index is not in the
   * set. This is equivalent to
   * @code
   * auto p = begin();
   * while (*p<global_index)
   *   ++p;
   * return p;
   * @endcode
   *
   * If there is no element in this IndexSet at or behind @p global_index,
   * this method will return end().
   */
  ElementIterator
  at(const size_type global_index) const;

  /**
   * Return an iterator that points one after the last index that is contained
   * in this IndexSet.
   */
  ElementIterator
  end() const;

  /**
   * Return an Iterator that points at the first interval of this IndexSet.
   */
  IntervalIterator
  begin_intervals() const;

  /**
   * Return an Iterator that points one after the last interval of this
   * IndexSet.
   */
  IntervalIterator
  end_intervals() const;

  /**
   * @}
   */

private:
  /**
   * A type that denotes the half open index range <code>[begin,end)</code>.
   *
   * The nth_index_in_set denotes the how many-th index within this IndexSet
   * the first element of the current range is. This information is only
   * accurate if IndexSet::compress() has been called after the last
   * insertion.
   */
  struct Range
  {
    size_type begin;
    size_type end;

    size_type nth_index_in_set;

    /**
     * Default constructor. Since there is no useful choice for a default
     * constructed interval, this constructor simply creates something that
     * resembles an invalid range. We need this constructor for serialization
     * purposes, but the invalid range should be filled with something read
     * from the archive before it is used, so we should hopefully never get to
     * see an invalid range in the wild.
     */
    Range();

    /**
     * Constructor. Create a half-open interval with the given indices.
     *
     * @param i1 Left end point of the interval.
     * @param i2 First index greater than the last index of the indicated
     * range.
     */
    Range(const size_type i1, const size_type i2);

    friend inline bool
    operator<(const Range &range_1, const Range &range_2)
    {
      return (
        (range_1.begin < range_2.begin) ||
        ((range_1.begin == range_2.begin) && (range_1.end < range_2.end)));
    }

    static bool
    end_compare(const IndexSet::Range &x, const IndexSet::Range &y)
    {
      return x.end < y.end;
    }

    static bool
    nth_index_compare(const IndexSet::Range &x, const IndexSet::Range &y)
    {
      return (x.nth_index_in_set + (x.end - x.begin) <
              y.nth_index_in_set + (y.end - y.begin));
    }

    friend inline bool
    operator==(const Range &range_1, const Range &range_2)
    {
      return ((range_1.begin == range_2.begin) && (range_1.end == range_2.end));
    }

    static std::size_t
    memory_consumption()
    {
      return sizeof(Range);
    }

    /**
     * Write or read the data of this object to or from a stream for the
     * purpose of serialization using the [BOOST serialization
     * library](https://www.boost.org/doc/libs/1_74_0/libs/serialization/doc/index.html).
     */
    template <class Archive>
    void
    serialize(Archive &ar, const unsigned int version);
  };

  /**
   * A set of contiguous ranges of indices that make up (part of) this index
   * set. This variable is always kept sorted.
   *
   * The variable is marked "mutable" so that it can be changed by compress(),
   * though this of course doesn't change anything about the external
   * representation of this index set.
   */
  mutable std::vector<Range> ranges;

  /**
   * True if compress() has been called after the last change in the set of
   * indices.
   *
   * The variable is marked "mutable" so that it can be changed by compress(),
   * though this of course doesn't change anything about the external
   * representation of this index set.
   */
  mutable bool is_compressed;

  /**
   * The overall size of the index range. Elements of this index set have to
   * have a smaller number than this value.
   */
  size_type index_space_size;

  /**
   * This integer caches the index of the largest range in @p ranges. This
   * gives <tt>O(1)</tt> access to the range with most elements, while general
   * access costs <tt>O(log(n_ranges))</tt>. The largest range is needed for
   * the methods @p is_element(), @p index_within_set(), @p nth_index_in_set.
   * In many applications, the largest range contains most elements (the
   * locally owned range), whereas there are only a few other elements
   * (ghosts).
   */
  mutable size_type largest_range;

  /**
   * A mutex that is used to synchronize operations of the do_compress()
   * function that is called from many 'const' functions via compress().
   */
  mutable Threads::Mutex compress_mutex;

  /**
   * Actually perform the compress() operation.
   */
  void
  do_compress() const;

  /**
   * Expensive part of is_element() that does a binary search in case we did
   * not find the index in the largest range. Kept separate to avoid pulling
   * in a binary search in the header and make it easy for the compiler to
   * inline the fast path.
   */
  bool
  is_element_binary_search(const size_type local_index) const;

  /**
   * Expensive part of nth_index_in_set() that does the binary search in case
   * we did not find the index in the largest range. Kept separate to avoid
   * using a binary search in the header and make it easy for the compiler to
   * inline the fast path.
   */
  size_type
  nth_index_in_set_binary_search(const size_type local_index) const;

  /**
   * Expensive part of index_within_set() that does the binary search in case
   * we did not find the index in the largest range. Kept separate to avoid
   * using a binary search in the header and make it easy for the compiler to
   * inline the fast path.
   */
  size_type
  index_within_set_binary_search(const size_type global_index) const;

  /**
   * Expensive part of add_index() and add_range(). Defined in separate
   * function to avoid using a binary search in the header and make it easy
   * for the compiler to inline the fast path.
   */
  void
  add_range_lower_bound(const Range &range);

  /**
   * Expensive part of add_indices().
   */
  void
  add_ranges_internal(
    boost::container::small_vector<std::pair<size_type, size_type>, 200>
      &        tmp_ranges,
    const bool ranges_are_sorted);
};



/**
 * Create and return an index set of size $N$ that contains every single index
 * within this range. In essence, this function returns an index set created
 * by
 * @code
 *  IndexSet is (N);
 *  is.add_range(0, N);
 * @endcode
 * This function exists so that one can create and initialize index sets that
 * are complete in one step, or so one can write code like
 * @code
 *   if (my_index_set == complete_index_set(my_index_set.size())
 *     ...
 * @endcode
 *
 * @relatesalso IndexSet
 */
inline IndexSet
complete_index_set(const IndexSet::size_type N)
{
  IndexSet is(N);
  is.add_range(0, N);
  is.compress();
  return is;
}

/* ------------------ inline functions ------------------ */


/* IntervalAccessor */

inline IndexSet::IntervalAccessor::IntervalAccessor(
  const IndexSet *          idxset,
  const IndexSet::size_type range_idx)
  : index_set(idxset)
  , range_idx(range_idx)
{
  Assert(range_idx < idxset->n_intervals(),
         ExcInternalError("Invalid range index"));
}



inline IndexSet::IntervalAccessor::IntervalAccessor(const IndexSet *idxset)
  : index_set(idxset)
  , range_idx(numbers::invalid_dof_index)
{}



inline IndexSet::IntervalAccessor::IntervalAccessor(
  const IndexSet::IntervalAccessor &other)
  : index_set(other.index_set)
  , range_idx(other.range_idx)
{
  Assert(range_idx == numbers::invalid_dof_index || is_valid(),
         ExcMessage("invalid iterator"));
}



inline IndexSet::size_type
IndexSet::IntervalAccessor::n_elements() const
{
  Assert(is_valid(), ExcMessage("invalid iterator"));
  return index_set->ranges[range_idx].end - index_set->ranges[range_idx].begin;
}



inline bool
IndexSet::IntervalAccessor::is_valid() const
{
  return index_set != nullptr && range_idx < index_set->n_intervals();
}



inline IndexSet::ElementIterator
IndexSet::IntervalAccessor::begin() const
{
  Assert(is_valid(), ExcMessage("invalid iterator"));
  return {index_set, range_idx, index_set->ranges[range_idx].begin};
}



inline IndexSet::ElementIterator
IndexSet::IntervalAccessor::end() const
{
  Assert(is_valid(), ExcMessage("invalid iterator"));

  // point to first index in next interval unless we are the last interval.
  if (range_idx < index_set->ranges.size() - 1)
    return {index_set, range_idx + 1, index_set->ranges[range_idx + 1].begin};
  else
    return index_set->end();
}



inline IndexSet::size_type
IndexSet::IntervalAccessor::last() const
{
  Assert(is_valid(), ExcMessage("invalid iterator"));

  return index_set->ranges[range_idx].end - 1;
}



inline IndexSet::IntervalAccessor &
IndexSet::IntervalAccessor::operator=(const IndexSet::IntervalAccessor &other)
{
  index_set = other.index_set;
  range_idx = other.range_idx;
  Assert(range_idx == numbers::invalid_dof_index || is_valid(),
         ExcMessage("invalid iterator"));
  return *this;
}



inline bool
IndexSet::IntervalAccessor::operator==(
  const IndexSet::IntervalAccessor &other) const
{
  Assert(index_set == other.index_set,
         ExcMessage(
           "Can not compare accessors pointing to different IndexSets"));
  return range_idx == other.range_idx;
}



inline bool
IndexSet::IntervalAccessor::operator<(
  const IndexSet::IntervalAccessor &other) const
{
  Assert(index_set == other.index_set,
         ExcMessage(
           "Can not compare accessors pointing to different IndexSets"));
  return range_idx < other.range_idx;
}



inline void
IndexSet::IntervalAccessor::advance()
{
  Assert(
    is_valid(),
    ExcMessage(
      "Impossible to advance an IndexSet::IntervalIterator that is invalid"));
  ++range_idx;

  // set ourselves to invalid if we walk off the end
  if (range_idx >= index_set->ranges.size())
    range_idx = numbers::invalid_dof_index;
}


/* IntervalIterator */

inline IndexSet::IntervalIterator::IntervalIterator(
  const IndexSet *          idxset,
  const IndexSet::size_type range_idx)
  : accessor(idxset, range_idx)
{}



inline IndexSet::IntervalIterator::IntervalIterator()
  : accessor(nullptr)
{}



inline IndexSet::IntervalIterator::IntervalIterator(const IndexSet *idxset)
  : accessor(idxset)
{}



inline IndexSet::IntervalIterator &
IndexSet::IntervalIterator::operator++()
{
  accessor.advance();
  return *this;
}



inline IndexSet::IntervalIterator
IndexSet::IntervalIterator::operator++(int)
{
  const IndexSet::IntervalIterator iter = *this;
  accessor.advance();
  return iter;
}



inline const IndexSet::IntervalAccessor &
IndexSet::IntervalIterator::operator*() const
{
  return accessor;
}



inline const IndexSet::IntervalAccessor *
IndexSet::IntervalIterator::operator->() const
{
  return &accessor;
}



inline bool
IndexSet::IntervalIterator::operator==(
  const IndexSet::IntervalIterator &other) const
{
  return accessor == other.accessor;
}



inline bool
IndexSet::IntervalIterator::operator!=(
  const IndexSet::IntervalIterator &other) const
{
  return !(*this == other);
}



inline bool
IndexSet::IntervalIterator::operator<(
  const IndexSet::IntervalIterator &other) const
{
  return accessor < other.accessor;
}



inline int
IndexSet::IntervalIterator::operator-(
  const IndexSet::IntervalIterator &other) const
{
  Assert(accessor.index_set == other.accessor.index_set,
         ExcMessage(
           "Can not compare iterators belonging to different IndexSets"));

  const size_type lhs = (accessor.range_idx == numbers::invalid_dof_index) ?
                          accessor.index_set->ranges.size() :
                          accessor.range_idx;
  const size_type rhs =
    (other.accessor.range_idx == numbers::invalid_dof_index) ?
      accessor.index_set->ranges.size() :
      other.accessor.range_idx;

  if (lhs > rhs)
    return static_cast<int>(lhs - rhs);
  else
    return -static_cast<int>(rhs - lhs);
}



/* ElementIterator */

inline IndexSet::ElementIterator::ElementIterator(
  const IndexSet *          idxset,
  const IndexSet::size_type range_idx,
  const IndexSet::size_type index)
  : index_set(idxset)
  , range_idx(range_idx)
  , idx(index)
{
  Assert(range_idx < index_set->ranges.size(),
         ExcMessage(
           "Invalid range index for IndexSet::ElementIterator constructor."));
  Assert(
    idx >= index_set->ranges[range_idx].begin &&
      idx < index_set->ranges[range_idx].end,
    ExcInternalError(
      "Invalid index argument for IndexSet::ElementIterator constructor."));
}



inline IndexSet::ElementIterator::ElementIterator(const IndexSet *idxset)
  : index_set(idxset)
  , range_idx(numbers::invalid_dof_index)
  , idx(numbers::invalid_dof_index)
{}



inline bool
IndexSet::ElementIterator::is_valid() const
{
  Assert((range_idx == numbers::invalid_dof_index &&
          idx == numbers::invalid_dof_index) ||
           (range_idx < index_set->ranges.size() &&
            idx < index_set->ranges[range_idx].end),
         ExcInternalError("Invalid ElementIterator state."));

  return (range_idx < index_set->ranges.size() &&
          idx < index_set->ranges[range_idx].end);
}



inline IndexSet::size_type
IndexSet::ElementIterator::operator*() const
{
  Assert(
    is_valid(),
    ExcMessage(
      "Impossible to dereference an IndexSet::ElementIterator that is invalid"));
  return idx;
}



inline bool
IndexSet::ElementIterator::operator==(
  const IndexSet::ElementIterator &other) const
{
  Assert(index_set == other.index_set,
         ExcMessage(
           "Can not compare iterators belonging to different IndexSets"));
  return range_idx == other.range_idx && idx == other.idx;
}



inline void
IndexSet::ElementIterator::advance()
{
  Assert(
    is_valid(),
    ExcMessage(
      "Impossible to advance an IndexSet::ElementIterator that is invalid"));
  if (idx < index_set->ranges[range_idx].end)
    ++idx;
  // end of this range?
  if (idx == index_set->ranges[range_idx].end)
    {
      // point to first element in next interval if possible
      if (range_idx < index_set->ranges.size() - 1)
        {
          ++range_idx;
          idx = index_set->ranges[range_idx].begin;
        }
      else
        {
          // we just fell off the end, set to invalid:
          range_idx = numbers::invalid_dof_index;
          idx       = numbers::invalid_dof_index;
        }
    }
}



inline IndexSet::ElementIterator &
IndexSet::ElementIterator::operator++()
{
  advance();
  return *this;
}



inline IndexSet::ElementIterator
IndexSet::ElementIterator::operator++(int)
{
  const IndexSet::ElementIterator it = *this;
  advance();
  return it;
}



inline bool
IndexSet::ElementIterator::operator!=(
  const IndexSet::ElementIterator &other) const
{
  return !(*this == other);
}



inline bool
IndexSet::ElementIterator::operator<(
  const IndexSet::ElementIterator &other) const
{
  Assert(index_set == other.index_set,
         ExcMessage(
           "Can not compare iterators belonging to different IndexSets"));
  return range_idx < other.range_idx ||
         (range_idx == other.range_idx && idx < other.idx);
}



inline std::ptrdiff_t
IndexSet::ElementIterator::operator-(
  const IndexSet::ElementIterator &other) const
{
  Assert(index_set == other.index_set,
         ExcMessage(
           "Can not compare iterators belonging to different IndexSets"));
  if (*this == other)
    return 0;
  if (!(*this < other))
    return -(other - *this);

  // only other can be equal to end() because of the checks above.
  Assert(is_valid(), ExcInternalError());

  // Note: we now compute how far advance *this in "*this < other" to get other,
  // so we need to return -c at the end.

  // first finish the current range:
  std::ptrdiff_t c = index_set->ranges[range_idx].end - idx;

  // now walk in steps of ranges (need to start one behind our current one):
  for (size_type range = range_idx + 1;
       range < index_set->ranges.size() && range <= other.range_idx;
       ++range)
    c += index_set->ranges[range].end - index_set->ranges[range].begin;

  Assert(
    other.range_idx < index_set->ranges.size() ||
      other.range_idx == numbers::invalid_dof_index,
    ExcMessage(
      "Inconsistent iterator state. Did you invalidate iterators by modifying the IndexSet?"));

  // We might have walked too far because we went until the end of
  // other.range_idx, so walk backwards to other.idx:
  if (other.range_idx != numbers::invalid_dof_index)
    c -= index_set->ranges[other.range_idx].end - other.idx;

  return -c;
}


/* Range */

inline IndexSet::Range::Range()
  : begin(numbers::invalid_dof_index)
  , end(numbers::invalid_dof_index)
  , nth_index_in_set(numbers::invalid_dof_index)
{}



inline IndexSet::Range::Range(const size_type i1, const size_type i2)
  : begin(i1)
  , end(i2)
  , nth_index_in_set(numbers::invalid_dof_index)
{}



/* IndexSet itself */

inline IndexSet::IndexSet()
  : is_compressed(true)
  , index_space_size(0)
  , largest_range(numbers::invalid_unsigned_int)
{}



inline IndexSet::IndexSet(const size_type size)
  : is_compressed(true)
  , index_space_size(size)
  , largest_range(numbers::invalid_unsigned_int)
{}



inline IndexSet::IndexSet(IndexSet &&is) noexcept
  : ranges(std::move(is.ranges))
  , is_compressed(is.is_compressed)
  , index_space_size(is.index_space_size)
  , largest_range(is.largest_range)
{
  is.ranges.clear();
  is.is_compressed    = true;
  is.index_space_size = 0;
  is.largest_range    = numbers::invalid_unsigned_int;

  compress();
}



inline IndexSet &
IndexSet::operator=(IndexSet &&is) noexcept
{
  ranges           = std::move(is.ranges);
  is_compressed    = is.is_compressed;
  index_space_size = is.index_space_size;
  largest_range    = is.largest_range;

  is.ranges.clear();
  is.is_compressed    = true;
  is.index_space_size = 0;
  is.largest_range    = numbers::invalid_unsigned_int;

  compress();

  return *this;
}



inline IndexSet::ElementIterator
IndexSet::begin() const
{
  compress();
  if (ranges.size() > 0)
    return {this, 0, ranges[0].begin};
  else
    return end();
}



inline IndexSet::ElementIterator
IndexSet::end() const
{
  compress();
  return IndexSet::ElementIterator(this);
}



inline IndexSet::IntervalIterator
IndexSet::begin_intervals() const
{
  compress();
  if (ranges.size() > 0)
    return IndexSet::IntervalIterator(this, 0);
  else
    return end_intervals();
}



inline IndexSet::IntervalIterator
IndexSet::end_intervals() const
{
  compress();
  return IndexSet::IntervalIterator(this);
}



inline void
IndexSet::clear()
{
  // reset so that there are no indices in the set any more; however,
  // as documented, the index set retains its size
  ranges.clear();
  is_compressed = true;
  largest_range = numbers::invalid_unsigned_int;
}



inline void
IndexSet::set_size(const size_type sz)
{
  Assert(ranges.empty(),
         ExcMessage("This function can only be called if the current "
                    "object does not yet contain any elements."));
  index_space_size = sz;
  is_compressed    = true;
}



inline IndexSet::size_type
IndexSet::size() const
{
  return index_space_size;
}



inline void
IndexSet::compress() const
{
  if (is_compressed == true)
    return;

  do_compress();
}



inline void
IndexSet::add_index(const size_type index)
{
  AssertIndexRange(index, index_space_size);

  const Range new_range(index, index + 1);
  if (ranges.size() == 0 || index > ranges.back().end)
    ranges.push_back(new_range);
  else if (index == ranges.back().end)
    ranges.back().end++;
  else
    add_range_lower_bound(new_range);
  is_compressed = false;
}



inline void
IndexSet::add_range(const size_type begin, const size_type end)
{
  Assert((begin < index_space_size) ||
           ((begin == index_space_size) && (end == index_space_size)),
         ExcIndexRangeType<size_type>(begin, 0, index_space_size));
  Assert(end <= index_space_size,
         ExcIndexRangeType<size_type>(end, 0, index_space_size + 1));
  AssertIndexRange(begin, end + 1);

  if (begin != end)
    {
      const Range new_range(begin, end);

      // the new index might be larger than the last index present in the
      // ranges. Then we can skip the binary search
      if (ranges.size() == 0 || begin > ranges.back().end)
        ranges.push_back(new_range);
      else if (begin == ranges.back().end)
        ranges.back().end = end;
      else
        add_range_lower_bound(new_range);

      is_compressed = false;
    }
}



template <typename ForwardIterator>
inline void
IndexSet::add_indices(const ForwardIterator &begin, const ForwardIterator &end)
{
  if (begin == end)
    return;

  // identify ranges in the given iterator range by checking whether some
  // indices happen to be consecutive. to avoid quadratic complexity when
  // calling add_range many times (as add_range() going into the middle of an
  // already existing range must shift entries around), we first collect a
  // vector of ranges.
  boost::container::small_vector<std::pair<size_type, size_type>, 200>
       tmp_ranges;
  bool ranges_are_sorted = true;
  for (ForwardIterator p = begin; p != end;)
    {
      // Starting with the current iterator 'p', find an iterator
      // 'q' so that the indices pointed to by the iterators in
      // the range [p,q) are consecutive. These indices then form
      // a range that is contiguous, and that can be added all
      // at once.
      const size_type begin_index = *p;
      size_type       end_index   = begin_index + 1;

      // Start looking at the position after 'p', and keep iterating while
      // 'q' points to a duplicate of 'p':
      ForwardIterator q = p;
      ++q;
      while ((q != end) && (*q == *p))
        ++q;

      // Now we know that 'q' is either past the end, or points to a value
      // other than 'p'. If it points to 'end_index', we are still good with
      // a contiguous range; then increment the end index of that range, and
      // move to the next iterator that is not a duplicate of what
      // we were just looking at:
      while ((q != end) && (static_cast<size_type>(*q) == end_index))
        {
          ++q;
          while ((q != end) && (static_cast<size_type>(*q) == end_index))
            ++q;

          ++end_index;
        }

      // Add this range:
      tmp_ranges.emplace_back(begin_index, end_index);

      // Then move on to the next element in the input range.
      // If the starting index of the next go-around of the for loop is less
      // than the end index of the one just identified, then we will have at
      // least one pair of ranges that are not sorted, and consequently the
      // whole collection of ranges is not sorted.
      p = q;
      if ((p != end) && (static_cast<size_type>(*p) < end_index))
        ranges_are_sorted = false;
    }

  add_ranges_internal(tmp_ranges, ranges_are_sorted);
}



inline bool
IndexSet::is_element(const size_type index) const
{
  if (ranges.empty() == false)
    {
      compress();

      // fast check whether the index is in the largest range
      Assert(largest_range < ranges.size(), ExcInternalError());
      if (index >= ranges[largest_range].begin &&
          index < ranges[largest_range].end)
        return true;
      else if (ranges.size() > 1)
        return is_element_binary_search(index);
      else
        return false;
    }
  else
    return false;
}



inline bool
IndexSet::is_contiguous() const
{
  compress();
  return (ranges.size() <= 1);
}



inline bool
IndexSet::is_empty() const
{
  return ranges.empty();
}



inline IndexSet::size_type
IndexSet::n_elements() const
{
  // make sure we have non-overlapping ranges
  compress();

  size_type v = 0;
  if (!ranges.empty())
    {
      Range &r = ranges.back();
      v        = r.nth_index_in_set + r.end - r.begin;
    }

#ifdef DEBUG
  size_type s = 0;
  for (const auto &range : ranges)
    s += (range.end - range.begin);
  Assert(s == v, ExcInternalError());
#endif

  return v;
}



inline unsigned int
IndexSet::n_intervals() const
{
  compress();
  return ranges.size();
}



inline IndexSet::size_type
IndexSet::largest_range_starting_index() const
{
  Assert(ranges.empty() == false, ExcMessage("IndexSet cannot be empty."));

  compress();
  const std::vector<Range>::const_iterator main_range =
    ranges.begin() + largest_range;

  return main_range->nth_index_in_set;
}



inline IndexSet::size_type
IndexSet::nth_index_in_set(const size_type n) const
{
  AssertIndexRange(n, n_elements());

  compress();

  // first check whether the index is in the largest range
  Assert(largest_range < ranges.size(), ExcInternalError());
  const auto main_range = ranges.begin() + largest_range;
  if (n >= main_range->nth_index_in_set &&
      n < main_range->nth_index_in_set + (main_range->end - main_range->begin))
    return main_range->begin + (n - main_range->nth_index_in_set);
  else
    return nth_index_in_set_binary_search(n);
}



inline IndexSet::size_type
IndexSet::index_within_set(const size_type n) const
{
  // to make this call thread-safe, compress() must not be called through this
  // function
  Assert(is_compressed == true, ExcMessage("IndexSet must be compressed."));
  AssertIndexRange(n, size());

  // return immediately if the index set is empty
  if (is_empty())
    return numbers::invalid_dof_index;

  // check whether the index is in the largest range. use the result to
  // perform a one-sided binary search afterward
  Assert(largest_range < ranges.size(), ExcInternalError());
  if (n >= ranges[largest_range].begin && n < ranges[largest_range].end)
    return (n - ranges[largest_range].begin) +
           ranges[largest_range].nth_index_in_set;
  else if (ranges.size() > 1)
    return index_within_set_binary_search(n);
  else
    return numbers::invalid_dof_index;
}



inline bool
IndexSet::operator==(const IndexSet &is) const
{
  Assert(size() == is.size(), ExcDimensionMismatch(size(), is.size()));

  compress();
  is.compress();

  return ranges == is.ranges;
}



inline bool
IndexSet::operator!=(const IndexSet &is) const
{
  Assert(size() == is.size(), ExcDimensionMismatch(size(), is.size()));

  compress();
  is.compress();

  return ranges != is.ranges;
}



template <typename Vector>
void
IndexSet::fill_binary_vector(Vector &vector) const
{
  Assert(vector.size() == size(), ExcDimensionMismatch(vector.size(), size()));

  compress();
  // first fill all elements of the vector with zeroes.
  std::fill(vector.begin(), vector.end(), 0);

  // then write ones into the elements whose indices are contained in the
  // index set
  for (const auto &range : ranges)
    for (size_type i = range.begin; i < range.end; ++i)
      vector[i] = 1;
}



template <class StreamType>
inline void
IndexSet::print(StreamType &out) const
{
  compress();
  out << '{';
  std::vector<Range>::const_iterator p;
  for (p = ranges.begin(); p != ranges.end(); ++p)
    {
      if (p->end - p->begin == 1)
        out << p->begin;
      else
        out << '[' << p->begin << ',' << p->end - 1 << ']';

      if (p != --ranges.end())
        out << ", ";
    }
  out << '}' << std::endl;
}



template <class Archive>
inline void
IndexSet::Range::serialize(Archive &ar, const unsigned int)
{
  ar &begin &end &nth_index_in_set;
}



template <class Archive>
inline void
IndexSet::serialize(Archive &ar, const unsigned int)
{
  ar &ranges &is_compressed &index_space_size &largest_range;
}

DEAL_II_NAMESPACE_CLOSE

#endif<|MERGE_RESOLUTION|>--- conflicted
+++ resolved
@@ -520,13 +520,8 @@
 
 #  ifdef DEAL_II_TRILINOS_WITH_TPETRA
   Tpetra::Map<int, types::signed_global_dof_index>
-<<<<<<< HEAD
-  make_tpetra_map(const MPI_Comm &communicator = MPI_COMM_WORLD,
-                  const bool      overlapping  = false) const;
-=======
   make_tpetra_map(const MPI_Comm communicator = MPI_COMM_WORLD,
                   const bool     overlapping  = false) const;
->>>>>>> b9fca5cc
 #  endif
 #endif
 
