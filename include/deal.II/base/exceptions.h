--- conflicted
+++ resolved
@@ -30,13 +30,6 @@
 #  include <cusparse.h>
 #endif
 
-<<<<<<< HEAD
-DEAL_II_DISABLE_EXTRA_DIAGNOSTICS
-#include <Kokkos_Core.hpp>
-DEAL_II_ENABLE_EXTRA_DIAGNOSTICS
-
-=======
->>>>>>> 75f1417c
 DEAL_II_NAMESPACE_OPEN
 
 
@@ -1513,42 +1506,6 @@
  * @ingroup Exceptions
  */
 #ifdef DEBUG
-<<<<<<< HEAD
-#  ifdef DEAL_II_HAVE_BUILTIN_EXPECT
-#    define Assert(cond, exc)                                                  \
-      {                                                                        \
-        KOKKOS_IF_ON_HOST(                                                     \
-          (if (__builtin_expect(!(cond), false))::dealii::deal_II_exceptions:: \
-             internals::issue_error_noreturn(                                  \
-               ::dealii::deal_II_exceptions::internals::ExceptionHandling::    \
-                 abort_or_throw_on_exception,                                  \
-               __FILE__,                                                       \
-               __LINE__,                                                       \
-               __PRETTY_FUNCTION__,                                            \
-               #cond,                                                          \
-               #exc,                                                           \
-               exc);))                                                         \
-        KOKKOS_IF_ON_DEVICE(((void)(cond);))                                   \
-      }
-#  else /*ifdef DEAL_II_HAVE_BUILTIN_EXPECT*/
-#    define Assert(cond, exc)                                               \
-      {                                                                     \
-        KOKKOS_IF_ON_HOST(                                                  \
-          (if (!(cond))::dealii::deal_II_exceptions::internals::            \
-             issue_error_noreturn(                                          \
-               ::dealii::deal_II_exceptions::internals::ExceptionHandling:: \
-                 abort_or_throw_on_exception,                               \
-               __FILE__,                                                    \
-               __LINE__,                                                    \
-               __PRETTY_FUNCTION__,                                         \
-               #cond,                                                       \
-               #exc,                                                        \
-               exc);))                                                      \
-        KOKKOS_IF_ON_DEVICE(((void)(cond);))                                \
-      }
-#  endif /*ifdef DEAL_II_HAVE_BUILTIN_EXPECT*/
-#else
-=======
 #  if KOKKOS_VERSION >= 30600
 #    ifdef DEAL_II_HAVE_BUILTIN_EXPECT
 #      define Assert(cond, exc)                                              \
@@ -1631,7 +1588,6 @@
 #    endif /*ifdef KOKKOS_ACTIVE_EXECUTION_MEMORY_SPACE_HOST*/
 #  endif   /*KOKKOS_ACTIVE_EXECUTION_MEMORY_SPACE_HOST*/
 #else      /*ifdef DEBUG*/
->>>>>>> 75f1417c
 #  define Assert(cond, exc) \
     {}
 #endif /*ifdef DEBUG*/
