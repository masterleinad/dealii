// ---------------------------------------------------------------------
//
// Copyright (C) 2018 - 2020 by the deal.II authors
//
// This file is part of the deal.II library.
//
// The deal.II library is free software; you can use it, redistribute
// it, and/or modify it under the terms of the GNU Lesser General
// Public License as published by the Free Software Foundation; either
// version 2.1 of the License, or (at your option) any later version.
// The full text of the license can be found in the file LICENSE.md at
// the top level directory of deal.II.
//
// ---------------------------------------------------------------------


#ifndef dealii_memory_space_h
#define dealii_memory_space_h

#include <deal.II/base/config.h>

DEAL_II_DISABLE_EXTRA_DIAGNOSTICS
#include <Kokkos_Core.hpp>
DEAL_II_ENABLE_EXTRA_DIAGNOSTICS

DEAL_II_NAMESPACE_OPEN

/**
 */
namespace MemorySpace
{
  /**
   * Structure describing Host memory space.
   */
  struct Host
  {
    using kokkos_space = ::Kokkos::HostSpace;
  };

  /**
<<<<<<< HEAD
   * Structure describing Default memory space.
=======
   * Structure describing the default memory space. If Kokkos was configured
   * with a GPU backend, the default memory space is the one corresponding to
   * that backend. Otherwise, the default memory space is the the same as the
   * Host memory space.
>>>>>>> eab3bcad
   */
  struct Default
  {
    using kokkos_space = ::Kokkos::DefaultExecutionSpace::memory_space;
  };

  /**
   * Structure describing CUDA memory space.
   */
<<<<<<< HEAD
=======
  // FIXME Only enable if CUDA is enabled in deal.II.
>>>>>>> eab3bcad
  using CUDA = Default;

} // namespace MemorySpace

DEAL_II_NAMESPACE_CLOSE

#endif<|MERGE_RESOLUTION|>--- conflicted
+++ resolved
@@ -38,14 +38,10 @@
   };
 
   /**
-<<<<<<< HEAD
-   * Structure describing Default memory space.
-=======
    * Structure describing the default memory space. If Kokkos was configured
    * with a GPU backend, the default memory space is the one corresponding to
    * that backend. Otherwise, the default memory space is the the same as the
    * Host memory space.
->>>>>>> eab3bcad
    */
   struct Default
   {
@@ -55,10 +51,7 @@
   /**
    * Structure describing CUDA memory space.
    */
-<<<<<<< HEAD
-=======
   // FIXME Only enable if CUDA is enabled in deal.II.
->>>>>>> eab3bcad
   using CUDA = Default;
 
 } // namespace MemorySpace
