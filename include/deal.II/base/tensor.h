// ---------------------------------------------------------------------
//
// Copyright (C) 1998 - 2019 by the deal.II authors
//
// This file is part of the deal.II library.
//
// The deal.II library is free software; you can use it, redistribute
// it, and/or modify it under the terms of the GNU Lesser General
// Public License as published by the Free Software Foundation; either
// version 2.1 of the License, or (at your option) any later version.
// The full text of the license can be found in the file LICENSE.md at
// the top level directory of deal.II.
//
// ---------------------------------------------------------------------

#ifndef dealii_tensor_h
#define dealii_tensor_h

#include <deal.II/base/config.h>

#include <deal.II/base/exceptions.h>
#include <deal.II/base/numbers.h>
#include <deal.II/base/std_cxx14/utility.h>
#include <deal.II/base/table_indices.h>
#include <deal.II/base/template_constraints.h>
#include <deal.II/base/tensor_accessors.h>
#include <deal.II/base/utilities.h>

#ifdef DEAL_II_WITH_ADOLC
#  include <adolc/adouble.h> // Taped double
#endif

#include <cmath>
#include <ostream>
#include <vector>


DEAL_II_NAMESPACE_OPEN

// Forward declarations:

template <int dim, typename Number>
class Point;
template <int rank_, int dim, typename Number = double>
class Tensor;
template <typename Number>
class Vector;
template <typename Number>
class VectorizedArray;

#ifndef DOXYGEN
// Overload invalid tensor types of negative rank that come up during
// overload resolution of operator* and related contraction variants.
template <int dim, typename Number>
class Tensor<-2, dim, Number>
{};

template <int dim, typename Number>
class Tensor<-1, dim, Number>
{};
#endif /* DOXYGEN */


/**
 * This class is a specialized version of the <tt>Tensor<rank,dim,Number></tt>
 * class. It handles tensors of rank zero, i.e. scalars. The second template
 * argument @p dim is ignored.
 *
 * This class exists because in some cases we want to construct objects of
 * type Tensor@<spacedim-dim,dim,Number@>, which should expand to scalars,
 * vectors, matrices, etc, depending on the values of the template arguments
 * @p dim and @p spacedim. We therefore need a class that acts as a scalar
 * (i.e. @p Number) for all purposes but is part of the Tensor template
 * family.
 *
 * @tparam dim An integer that denotes the dimension of the space in which
 * this tensor operates. This of course equals the number of coordinates that
 * identify a point and rank-1 tensor. Since the current object is a rank-0
 * tensor (a scalar), this template argument has no meaning for this class.
 *
 * @tparam Number The data type in which the tensor elements are to be stored.
 * This will, in almost all cases, simply be the default @p double, but there
 * are cases where one may want to store elements in a different (and always
 * scalar) type. It can be used to base tensors on @p float or @p complex
 * numbers or any other data type that implements basic arithmetic operations.
 * Another example would be a type that allows for Automatic Differentiation
 * (see, for example, the Sacado type used in step-33) and thereby can
 * generate analytic (spatial) derivatives of a function that takes a tensor
 * as argument.
 *
 * @ingroup geomprimitives
 * @author Wolfgang Bangerth, 2009, Matthias Maier, 2015
 */
template <int dim, typename Number>
class Tensor<0, dim, Number>
{
public:
  /**
   * Provide a way to get the dimension of an object without explicit
   * knowledge of it's data type. Implementation is this way instead of
   * providing a function <tt>dimension()</tt> because now it is possible to
   * get the dimension at compile time without the expansion and preevaluation
   * of an inlined function; the compiler may therefore produce more efficient
   * code and you may use this value to declare other data types.
   */
  static constexpr unsigned int dimension = dim;

  /**
   * Publish the rank of this tensor to the outside world.
   */
  static constexpr unsigned int rank = 0;

  /**
   * Number of independent components of a tensor of rank 0.
   */
  static constexpr unsigned int n_independent_components = 1;

  /**
   * Declare a type that has holds real-valued numbers with the same precision
   * as the template argument to this class. For std::complex<number>, this
   * corresponds to type number, and it is equal to Number for all other
   * cases. See also the respective field in Vector<Number>.
   *
   * This alias is used to represent the return type of norms.
   */
  using real_type = typename numbers::NumberTraits<Number>::real_type;

  /**
   * Type of objects encapsulated by this container and returned by
   * operator[](). This is a scalar number type for a rank 0 tensor.
   */
  using value_type = Number;

  /**
   * Declare an array type which can be used to initialize an object of this
   * type statically. In case of a tensor of rank 0 this is just the scalar
   * number type Number.
   */
  using array_type = Number;

  /**
   * Constructor. Set to zero.
   *
   * @note This function can also be used in CUDA device code.
   */
  constexpr DEAL_II_CUDA_HOST_DEV
  Tensor();

  /**
   * Constructor from tensors with different underlying scalar type. This
   * obviously requires that the @p OtherNumber type is convertible to @p
   * Number.
   */
  template <typename OtherNumber>
  constexpr Tensor(const Tensor<0, dim, OtherNumber> &initializer);

  /**
   * Constructor, where the data is copied from a C-style array.
   */
  template <typename OtherNumber>
  constexpr Tensor(const OtherNumber &initializer);

  /**
   * Return a pointer to the first element of the underlying storage.
   */
  DEAL_II_CONSTEXPR Number *
                    begin_raw();

  /**
   * Return a const pointer to the first element of the underlying storage.
   */
  constexpr const Number *
  begin_raw() const;

  /**
   * Return a pointer to the element past the end of the underlying storage.
   */
  DEAL_II_CONSTEXPR Number *
                    end_raw();

  /**
   * Return a const pointer to the element past the end of the underlying
   * storage.
   */
  constexpr const Number *
  end_raw() const;

  /**
   * Return a reference to the encapsulated Number object. Since rank-0
   * tensors are scalars, this is a natural operation.
   *
   * This is the non-const conversion operator that returns a writable
   * reference.
   *
   * @note This function can also be used in CUDA device code.
   */
  DEAL_II_CONSTEXPR DEAL_II_CUDA_HOST_DEV operator Number &();

  /**
   * Return a reference to the encapsulated Number object. Since rank-0
   * tensors are scalars, this is a natural operation.
   *
   * This is the const conversion operator that returns a read-only reference.
   *
   * @note This function can also be used in CUDA device code.
   */
  DEAL_II_CONSTEXPR DEAL_II_CUDA_HOST_DEV operator const Number &() const;

  /**
   * Assignment from tensors with different underlying scalar type. This
   * obviously requires that the @p OtherNumber type is convertible to @p
   * Number.
   */
  template <typename OtherNumber>
  DEAL_II_CONSTEXPR Tensor &
                    operator=(const Tensor<0, dim, OtherNumber> &rhs);

#ifdef __INTEL_COMPILER
  /**
   * Assignment from tensors with same underlying scalar type.
   * This is needed for ICC15 because it can't generate a suitable
   * copy constructor for Sacado::Rad::ADvar types automatically.
   * See https://github.com/dealii/dealii/pull/5865.
   */
  DEAL_II_CONSTEXPR Tensor &
                    operator=(const Tensor<0, dim, Number> &rhs);
#endif

  /**
   * This operator assigns a scalar to a tensor. This obviously requires
   * that the @p OtherNumber type is convertible to @p Number.
   */
  template <typename OtherNumber>
  DEAL_II_CONSTEXPR Tensor &
                    operator=(const OtherNumber &d);

  /**
   * Test for equality of two tensors.
   */
  template <typename OtherNumber>
  DEAL_II_CONSTEXPR bool
  operator==(const Tensor<0, dim, OtherNumber> &rhs) const;

  /**
   * Test for inequality of two tensors.
   */
  template <typename OtherNumber>
  constexpr bool
  operator!=(const Tensor<0, dim, OtherNumber> &rhs) const;

  /**
   * Add another scalar
   */
  template <typename OtherNumber>
  DEAL_II_CONSTEXPR Tensor &
                    operator+=(const Tensor<0, dim, OtherNumber> &rhs);

  /**
   * Subtract another scalar.
   */
  template <typename OtherNumber>
  DEAL_II_CONSTEXPR Tensor &
                    operator-=(const Tensor<0, dim, OtherNumber> &rhs);

  /**
   * Multiply the scalar with a <tt>factor</tt>.
   *
   * @note This function can also be used in CUDA device code.
   */
  template <typename OtherNumber>
  DEAL_II_CONSTEXPR DEAL_II_CUDA_HOST_DEV Tensor &
                                          operator*=(const OtherNumber &factor);

  /**
   * Divide the scalar by <tt>factor</tt>.
   */
  template <typename OtherNumber>
  DEAL_II_CONSTEXPR Tensor &
                    operator/=(const OtherNumber &factor);

  /**
   * Tensor with inverted entries.
   */
  constexpr Tensor
  operator-() const;

  /**
   * Reset all values to zero.
   *
   * Note that this is partly inconsistent with the semantics of the @p
   * clear() member functions of the standard library containers and of
   * several other classes within deal.II, which not only reset the values of
   * stored elements to zero, but release all memory and return the object
   * into a virginial state. However, since the size of objects of the present
   * type is determined by its template parameters, resizing is not an option,
   * and indeed the state where all elements have a zero value is the state
   * right after construction of such an object.
   */
  DEAL_II_CONSTEXPR void
  clear();

  /**
   * Return the Frobenius-norm of a tensor, i.e. the square root of the sum of
   * the absolute squares of all entries. For the present case of rank-1
   * tensors, this equals the usual <tt>l<sub>2</sub></tt> norm of the vector.
   */
  DEAL_II_CONSTEXPR real_type
                    norm() const;

  /**
   * Return the square of the Frobenius-norm of a tensor, i.e. the sum of the
   * absolute squares of all entries.
   *
   * @note This function can also be used in CUDA device code.
   */
  DEAL_II_CUDA_HOST_DEV real_type
                        norm_square() const;

  /**
   * Read or write the data of this object to or from a stream for the purpose
   * of serialization
   */
  template <class Archive>
  void
  serialize(Archive &ar, const unsigned int version);

  /**
   * Internal type declaration that is used to specialize the return type of
   * operator[]() for Tensor<1,dim,Number>
   */
  using tensor_type = Number;

private:
  /**
   * The value of this scalar object.
   */
  Number value;

  /**
   * Internal helper function for unroll.
   */
  template <typename OtherNumber>
  DEAL_II_CONSTEXPR void
  unroll_recursion(Vector<OtherNumber> &result,
                   unsigned int &       start_index) const;

  /**
   * Allow an arbitrary Tensor to access the underlying values.
   */
  template <int, int, typename>
  friend class Tensor;
};



/**
 * A general tensor class with an arbitrary rank, i.e. with an arbitrary
 * number of indices. The Tensor class provides an indexing operator and a bit
 * of infrastructure, but most functionality is recursively handed down to
 * tensors of rank 1 or put into external templated functions, e.g. the
 * <tt>contract</tt> family.
 *
 * Using this tensor class for objects of rank 2 has advantages over matrices
 * in many cases since the dimension is known to the compiler as well as the
 * location of the data. It is therefore possible to produce far more
 * efficient code than for matrices with runtime-dependent dimension. It also
 * makes the code easier to read because of the semantic difference between a
 * tensor (an object that relates to a coordinate system and has
 * transformation properties with regard to coordinate rotations and
 * transforms) and matrices (which we consider as operators on arbitrary
 * vector spaces related to linear algebra things).
 *
 * @tparam rank_ An integer that denotes the rank of this tensor. A rank-0
 * tensor is a scalar, a rank-1 tensor is a vector with @p dim components, a
 * rank-2 tensor is a matrix with dim-by-dim components, etc. There are
 * specializations of this class for rank-0 and rank-1 tensors. There is also
 * a related class SymmetricTensor for tensors of even rank whose elements are
 * symmetric.
 *
 * @tparam dim An integer that denotes the dimension of the space in which
 * this tensor operates. This of course equals the number of coordinates that
 * identify a point and rank-1 tensor.
 *
 * @tparam Number The data type in which the tensor elements are to be stored.
 * This will, in almost all cases, simply be the default @p double, but there
 * are cases where one may want to store elements in a different (and always
 * scalar) type. It can be used to base tensors on @p float or @p complex
 * numbers or any other data type that implements basic arithmetic operations.
 * Another example would be a type that allows for Automatic Differentiation
 * (see, for example, the Sacado type used in step-33) and thereby can
 * generate analytic (spatial) derivatives of a function that takes a tensor
 * as argument.
 *
 * @ingroup geomprimitives
 * @author Wolfgang Bangerth, 1998-2005, Matthias Maier, 2015
 */
template <int rank_, int dim, typename Number>
class Tensor
{
public:
  /**
   * Provide a way to get the dimension of an object without explicit
   * knowledge of it's data type. Implementation is this way instead of
   * providing a function <tt>dimension()</tt> because now it is possible to
   * get the dimension at compile time without the expansion and preevaluation
   * of an inlined function; the compiler may therefore produce more efficient
   * code and you may use this value to declare other data types.
   */
  static constexpr unsigned int dimension = dim;

  /**
   * Publish the rank of this tensor to the outside world.
   */
  static constexpr unsigned int rank = rank_;

  /**
   * Number of independent components of a tensor of current rank. This is dim
   * times the number of independent components of each sub-tensor.
   */
  static constexpr unsigned int n_independent_components =
    Tensor<rank_ - 1, dim>::n_independent_components * dim;

  /**
   * Type of objects encapsulated by this container and returned by
   * operator[](). This is a tensor of lower rank for a general tensor, and a
   * scalar number type for Tensor<1,dim,Number>.
   */
  using value_type = typename Tensor<rank_ - 1, dim, Number>::tensor_type;

  /**
   * Declare an array type which can be used to initialize an object of this
   * type statically. For `dim == 0`, its size is 1. Otherwise, it is `dim`.
   */
  using array_type =
    typename Tensor<rank_ - 1, dim, Number>::array_type[(dim != 0) ? dim : 1];

  /**
   * Constructor. Initialize all entries to zero.
   *
   * @note This function can also be used in CUDA device code.
   */
  constexpr DEAL_II_CUDA_HOST_DEV
  Tensor() = default;

  /**
   * Constructor, where the data is copied from a C-style array.
   */
  constexpr explicit Tensor(const array_type &initializer);

  /**
   * Constructor from tensors with different underlying scalar type. This
   * obviously requires that the @p OtherNumber type is convertible to @p
   * Number.
   */
  template <typename OtherNumber>
  constexpr Tensor(const Tensor<rank_, dim, OtherNumber> &initializer);

  /**
   * Constructor that converts from a "tensor of tensors".
   */
  template <typename OtherNumber>
  constexpr Tensor(
    const Tensor<1, dim, Tensor<rank_ - 1, dim, OtherNumber>> &initializer);

  /**
   * Conversion operator to tensor of tensors.
   */
  template <typename OtherNumber>
  constexpr
  operator Tensor<1, dim, Tensor<rank_ - 1, dim, OtherNumber>>() const;

  /**
   * Read-Write access operator.
   *
   * @note This function can also be used in CUDA device code.
   */
  DEAL_II_CONSTEXPR DEAL_II_CUDA_HOST_DEV value_type &
                                          operator[](const unsigned int i);

  /**
   * Read-only access operator.
   *
   * @note This function can also be used in CUDA device code.
   */
  constexpr DEAL_II_CUDA_HOST_DEV const value_type &
                                        operator[](const unsigned int i) const;

  /**
   * Read access using TableIndices <tt>indices</tt>
   */
  DEAL_II_CONSTEXPR const Number &
                          operator[](const TableIndices<rank_> &indices) const;

  /**
   * Read and write access using TableIndices <tt>indices</tt>
   */
  DEAL_II_CONSTEXPR Number &operator[](const TableIndices<rank_> &indices);

  /**
   * Return a pointer to the first element of the underlying storage.
   */
  DEAL_II_CONSTEXPR Number *
                    begin_raw();

  /**
   * Return a const pointer to the first element of the underlying storage.
   */
  constexpr const Number *
  begin_raw() const;

  /**
   * Return a pointer to the element past the end of the underlying storage.
   */
  DEAL_II_CONSTEXPR Number *
                    end_raw();

  /**
   * Return a pointer to the element past the end of the underlying storage.
   */
  constexpr const Number *
  end_raw() const;

  /**
   * Assignment operator from tensors with different underlying scalar type.
   * This obviously requires that the @p OtherNumber type is convertible to @p
   * Number.
   */
  template <typename OtherNumber>
  DEAL_II_CONSTEXPR Tensor &
                    operator=(const Tensor<rank_, dim, OtherNumber> &rhs);

  /**
   * This operator assigns a scalar to a tensor. To avoid confusion with what
   * exactly it means to assign a scalar value to a tensor, zero is the only
   * value allowed for <tt>d</tt>, allowing the intuitive notation
   * <tt>t=0</tt> to reset all elements of the tensor to zero.
   */
  DEAL_II_CONSTEXPR Tensor &
                    operator=(const Number &d);

  /**
   * Test for equality of two tensors.
   */
  template <typename OtherNumber>
  DEAL_II_CONSTEXPR bool
  operator==(const Tensor<rank_, dim, OtherNumber> &) const;

  /**
   * Test for inequality of two tensors.
   */
  template <typename OtherNumber>
  constexpr bool
  operator!=(const Tensor<rank_, dim, OtherNumber> &) const;

  /**
   * Add another tensor.
   */
  template <typename OtherNumber>
  DEAL_II_CONSTEXPR Tensor &
                    operator+=(const Tensor<rank_, dim, OtherNumber> &);

  /**
   * Subtract another tensor.
   */
  template <typename OtherNumber>
  DEAL_II_CONSTEXPR Tensor &
                    operator-=(const Tensor<rank_, dim, OtherNumber> &);

  /**
   * Scale the tensor by <tt>factor</tt>, i.e. multiply all components by
   * <tt>factor</tt>.
   *
   * @note This function can also be used in CUDA device code.
   */
  template <typename OtherNumber>
  DEAL_II_CONSTEXPR DEAL_II_CUDA_HOST_DEV Tensor &
                                          operator*=(const OtherNumber &factor);

  /**
   * Scale the vector by <tt>1/factor</tt>.
   */
  template <typename OtherNumber>
  DEAL_II_CONSTEXPR Tensor &
                    operator/=(const OtherNumber &factor);

  /**
   * Unary minus operator. Negate all entries of a tensor.
   */
  DEAL_II_CONSTEXPR Tensor
                    operator-() const;

  /**
   * Reset all values to zero.
   *
   * Note that this is partly inconsistent with the semantics of the @p
   * clear() member functions of the standard library containers and of
   * several other classes within deal.II, which not only reset the values of
   * stored elements to zero, but release all memory and return the object
   * into a virginial state. However, since the size of objects of the present
   * type is determined by its template parameters, resizing is not an option,
   * and indeed the state where all elements have a zero value is the state
   * right after construction of such an object.
   */
  DEAL_II_CONSTEXPR void
  clear();

  /**
   * Return the Frobenius-norm of a tensor, i.e. the square root of the sum of
   * the absolute squares of all entries. For the present case of rank-1
   * tensors, this equals the usual <tt>l<sub>2</sub></tt> norm of the vector.
   */

  DEAL_II_CONSTEXPR typename numbers::NumberTraits<Number>::real_type
  norm() const;

  /**
   * Return the square of the Frobenius-norm of a tensor, i.e. the sum of the
   * absolute squares of all entries.
   *
   * @note This function can also be used in CUDA device code.
   */
  DEAL_II_CONSTEXPR DEAL_II_CUDA_HOST_DEV
    typename numbers::NumberTraits<Number>::real_type
    norm_square() const;

  /**
   * Fill a vector with all tensor elements.
   *
   * This function unrolls all tensor entries into a single, linearly numbered
   * vector. As usual in C++, the rightmost index of the tensor marches
   * fastest.
   */
  template <typename OtherNumber>
  DEAL_II_CONSTEXPR void
  unroll(Vector<OtherNumber> &result) const;

  /**
   * Return an unrolled index in the range [0,dim^rank-1] for the element of
   * the tensor indexed by the argument to the function.
   */
  static DEAL_II_CONSTEXPR unsigned int
  component_to_unrolled_index(const TableIndices<rank_> &indices);

  /**
   * Opposite of  component_to_unrolled_index: For an index in the range
   * [0,dim^rank-1], return which set of indices it would correspond to.
   */
  static DEAL_II_CONSTEXPR TableIndices<rank_>
                           unrolled_to_component_indices(const unsigned int i);

  /**
   * Determine an estimate for the memory consumption (in bytes) of this
   * object.
   */
  static constexpr std::size_t
  memory_consumption();

  /**
   * Read or write the data of this object to or from a stream for the purpose
   * of serialization
   */
  template <class Archive>
  void
  serialize(Archive &ar, const unsigned int version);

  /**
   * Internal type declaration that is used to specialize the return type of
   * operator[]() for Tensor<1,dim,Number>
   */
  using tensor_type = Tensor<rank_, dim, Number>;

private:
  /**
   * Array of tensors holding the subelements.
   */
  Tensor<rank_ - 1, dim, Number> values[(dim != 0) ? dim : 1];
  // ... avoid a compiler warning in case of dim == 0 and ensure that the
  // array always has positive size.

  /**
   * Internal helper function for unroll.
   */
  template <typename OtherNumber>
  DEAL_II_CONSTEXPR void
  unroll_recursion(Vector<OtherNumber> &result,
                   unsigned int &       start_index) const;

  /**
   * This constructor is for internal use. It provides a way
   *  to create constexpr constructors for Tensor<rank, dim, Number>
   */
  template <typename ArrayLike, std::size_t... Indices>
  constexpr Tensor(const ArrayLike &initializer,
                   std_cxx14::index_sequence<Indices...>);

  /**
   * Allow an arbitrary Tensor to access the underlying values.
   */
  template <int, int, typename>
  friend class Tensor;

  /**
   * Point is allowed access to the coordinates. This is supposed to improve
   * speed.
   */
  friend class Point<dim, Number>;
};


namespace internal
{
  /**
   * The structs below are needed since VectorizedArray<T1> is a POD-type
   * without a constructor and can be a template argument for Tensor<...,T2>
   * where T2 would equal Tensor<1, dim, VectorizedArray >. Internally, in
   * previous versions of deal.II, Tensor<...,T2> would make use of the
   * constructor of T2 leading to a compile-time error. However simply adding a
   * constructor for VectorizedArray<T1> breaks the POD-idioms needed elsewhere.
   * Calls to constructors of T2 subsequently got replaced by a call to
   * internal::NumberType<T2> which then determines the right function to use by
   * template deduction. A detailed discussion can be found at
   * https://github.com/dealii/dealii/pull/3967 . Also see numbers.h for another
   * specialization.
   */
  template <int rank, int dim, typename T>
  struct NumberType<Tensor<rank, dim, T>>
  {
    static constexpr const Tensor<rank, dim, T> &
    value(const Tensor<rank, dim, T> &t)
    {
      return t;
    }

    static Tensor<rank, dim, T>
    value(const T &t)
    {
      Tensor<rank, dim, T> tmp;
      tmp = t;
      return tmp;
    }
  };

  template <int rank, int dim, typename T>
  struct NumberType<Tensor<rank, dim, VectorizedArray<T>>>
  {
    static constexpr const Tensor<rank, dim, VectorizedArray<T>> &
    value(const Tensor<rank, dim, VectorizedArray<T>> &t)
    {
      return t;
    }

    static Tensor<rank, dim, VectorizedArray<T>>
    value(const T &t)
    {
      Tensor<rank, dim, VectorizedArray<T>> tmp;
      tmp = internal::NumberType<VectorizedArray<T>>::value(t);
      return tmp;
    }

    static Tensor<rank, dim, VectorizedArray<T>>
    value(const VectorizedArray<T> &t)
    {
      Tensor<rank, dim, VectorizedArray<T>> tmp;
      tmp = t;
      return tmp;
    }
  };
} // namespace internal


/*---------------------- Inline functions: Tensor<0,dim> ---------------------*/


template <int dim, typename Number>
constexpr DEAL_II_CUDA_HOST_DEV
Tensor<0, dim, Number>::Tensor()
  // Some auto-differentiable numbers need explicit
  // zero initialization such as adtl::adouble.
  : Tensor{0.0}
{}



template <int dim, typename Number>
template <typename OtherNumber>
constexpr Tensor<0, dim, Number>::Tensor(const OtherNumber &initializer)
  : value(internal::NumberType<Number>::value(initializer))
{}



template <int dim, typename Number>
template <typename OtherNumber>
constexpr Tensor<0, dim, Number>::Tensor(const Tensor<0, dim, OtherNumber> &p)
  : Tensor{p.value}
{}



template <int dim, typename Number>
DEAL_II_CONSTEXPR inline Number *
Tensor<0, dim, Number>::begin_raw()
{
  return std::addressof(value);
}



template <int dim, typename Number>
constexpr const Number *
Tensor<0, dim, Number>::begin_raw() const
{
  return std::addressof(value);
}



template <int dim, typename Number>
DEAL_II_CONSTEXPR inline Number *
Tensor<0, dim, Number>::end_raw()
{
  return begin_raw() + n_independent_components;
}



template <int dim, typename Number>
constexpr const Number *
Tensor<0, dim, Number>::end_raw() const
{
  return begin_raw() + n_independent_components;
}



template <int dim, typename Number>
DEAL_II_CONSTEXPR inline DEAL_II_CUDA_HOST_DEV Tensor<0, dim, Number>::
                                               operator Number &()
{
  // We cannot use Assert inside a CUDA kernel
#ifndef __CUDA_ARCH__
  Assert(dim != 0,
         ExcMessage("Cannot access an object of type Tensor<0,0,Number>"));
#endif
  return value;
}


template <int dim, typename Number>
DEAL_II_CONSTEXPR inline DEAL_II_CUDA_HOST_DEV Tensor<0, dim, Number>::
                                               operator const Number &() const
{
  // We cannot use Assert inside a CUDA kernel
#ifndef __CUDA_ARCH__
  Assert(dim != 0,
         ExcMessage("Cannot access an object of type Tensor<0,0,Number>"));
#endif
  return value;
}


template <int dim, typename Number>
template <typename OtherNumber>
DEAL_II_CONSTEXPR inline Tensor<0, dim, Number> &
Tensor<0, dim, Number>::operator=(const Tensor<0, dim, OtherNumber> &p)
{
  value = internal::NumberType<Number>::value(p);
  return *this;
}


#ifdef __INTEL_COMPILER
template <int dim, typename Number>
DEAL_II_CONSTEXPR inline Tensor<0, dim, Number> &
Tensor<0, dim, Number>::operator=(const Tensor<0, dim, Number> &p)
{
  value = p.value;
  return *this;
}
#endif


template <int dim, typename Number>
template <typename OtherNumber>
DEAL_II_CONSTEXPR inline Tensor<0, dim, Number> &
Tensor<0, dim, Number>::operator=(const OtherNumber &d)
{
  value = internal::NumberType<Number>::value(d);
  return *this;
}


template <int dim, typename Number>
template <typename OtherNumber>
DEAL_II_CONSTEXPR inline bool
Tensor<0, dim, Number>::operator==(const Tensor<0, dim, OtherNumber> &p) const
{
#ifdef DEAL_II_ADOLC_WITH_ADVANCED_BRANCHING
  Assert(!(std::is_same<Number, adouble>::value ||
           std::is_same<OtherNumber, adouble>::value),
         ExcMessage(
           "The Tensor equality operator for ADOL-C taped numbers has not yet "
           "been extended to support advanced branching."));
#endif

  return numbers::values_are_equal(value, p.value);
}


template <int dim, typename Number>
template <typename OtherNumber>
constexpr bool
Tensor<0, dim, Number>::operator!=(const Tensor<0, dim, OtherNumber> &p) const
{
  return !((*this) == p);
}


template <int dim, typename Number>
template <typename OtherNumber>
DEAL_II_CONSTEXPR inline Tensor<0, dim, Number> &
Tensor<0, dim, Number>::operator+=(const Tensor<0, dim, OtherNumber> &p)
{
  value += p.value;
  return *this;
}


template <int dim, typename Number>
template <typename OtherNumber>
DEAL_II_CONSTEXPR inline Tensor<0, dim, Number> &
Tensor<0, dim, Number>::operator-=(const Tensor<0, dim, OtherNumber> &p)
{
  value -= p.value;
  return *this;
}



namespace internal
{
  namespace ComplexWorkaround
  {
    template <typename Number, typename OtherNumber>
    DEAL_II_CONSTEXPR inline DEAL_II_CUDA_HOST_DEV void
    multiply_assign_scalar(Number &val, const OtherNumber &s)
    {
      val *= s;
    }

#ifdef __CUDA_ARCH__
    template <typename Number, typename OtherNumber>
    DEAL_II_CONSTEXPR inline DEAL_II_CUDA_HOST_DEV void
    multiply_assign_scalar(std::complex<Number> &, const OtherNumber &)
    {
      printf("This function is not implemented for std::complex<Number>!\n");
      assert(false);
    }
#endif
  } // namespace ComplexWorkaround
} // namespace internal


template <int dim, typename Number>
template <typename OtherNumber>
DEAL_II_CONSTEXPR inline DEAL_II_CUDA_HOST_DEV Tensor<0, dim, Number> &
Tensor<0, dim, Number>::operator*=(const OtherNumber &s)
{
  internal::ComplexWorkaround::multiply_assign_scalar(value, s);
  return *this;
}



template <int dim, typename Number>
template <typename OtherNumber>
DEAL_II_CONSTEXPR inline Tensor<0, dim, Number> &
Tensor<0, dim, Number>::operator/=(const OtherNumber &s)
{
  value /= s;
  return *this;
}


template <int dim, typename Number>
constexpr Tensor<0, dim, Number>
Tensor<0, dim, Number>::operator-() const
{
  return -value;
}


template <int dim, typename Number>
DEAL_II_CONSTEXPR inline typename Tensor<0, dim, Number>::real_type
Tensor<0, dim, Number>::norm() const
{
  Assert(dim != 0,
         ExcMessage("Cannot access an object of type Tensor<0,0,Number>"));
  return numbers::NumberTraits<Number>::abs(value);
}


template <int dim, typename Number>
inline typename Tensor<0, dim, Number>::real_type DEAL_II_CUDA_HOST_DEV
                                                  Tensor<0, dim, Number>::norm_square() const
{
  // We cannot use Assert inside a CUDA kernel
#ifndef __CUDA_ARCH__
  Assert(dim != 0,
         ExcMessage("Cannot access an object of type Tensor<0,0,Number>"));
#endif
  return numbers::NumberTraits<Number>::abs_square(value);
}


template <int dim, typename Number>
template <typename OtherNumber>
DEAL_II_CONSTEXPR inline void
Tensor<0, dim, Number>::unroll_recursion(Vector<OtherNumber> &result,
                                         unsigned int &       index) const
{
  Assert(dim != 0,
         ExcMessage("Cannot unroll an object of type Tensor<0,0,Number>"));
  result[index] = value;
  ++index;
}


template <int dim, typename Number>
DEAL_II_CONSTEXPR inline void
Tensor<0, dim, Number>::clear()
{
  // Some auto-differentiable numbers need explicit
  // zero initialization.
  value = internal::NumberType<Number>::value(0.0);
}


template <int dim, typename Number>
template <class Archive>
inline void
Tensor<0, dim, Number>::serialize(Archive &ar, const unsigned int)
{
  ar &value;
}


/*-------------------- Inline functions: Tensor<rank,dim> --------------------*/

template <int rank_, int dim, typename Number>
template <typename ArrayLike, std::size_t... indices>
DEAL_II_ALWAYS_INLINE constexpr Tensor<rank_, dim, Number>::Tensor(
  const ArrayLike &initializer,
  std_cxx14::index_sequence<indices...>)
  : values{Tensor<rank_ - 1, dim, Number>(initializer[indices])...}
{
  static_assert(sizeof...(indices) == dim,
                "dim should match the number of indices");
}


template <int rank_, int dim, typename Number>
DEAL_II_ALWAYS_INLINE constexpr Tensor<rank_, dim, Number>::Tensor(
  const array_type &initializer)
  : Tensor(initializer, std_cxx14::make_index_sequence<dim>{})
{}


template <int rank_, int dim, typename Number>
template <typename OtherNumber>
DEAL_II_ALWAYS_INLINE constexpr Tensor<rank_, dim, Number>::Tensor(
  const Tensor<rank_, dim, OtherNumber> &initializer)
  : Tensor(initializer, std_cxx14::make_index_sequence<dim>{})
{}


template <int rank_, int dim, typename Number>
template <typename OtherNumber>
DEAL_II_ALWAYS_INLINE constexpr Tensor<rank_, dim, Number>::Tensor(
  const Tensor<1, dim, Tensor<rank_ - 1, dim, OtherNumber>> &initializer)
  : Tensor(initializer, std_cxx14::make_index_sequence<dim>{})
{}


template <int rank_, int dim, typename Number>
template <typename OtherNumber>
DEAL_II_ALWAYS_INLINE constexpr Tensor<rank_, dim, Number>::
operator Tensor<1, dim, Tensor<rank_ - 1, dim, OtherNumber>>() const
{
  return Tensor<1, dim, Tensor<rank_ - 1, dim, Number>>(values);
}



namespace internal
{
  namespace TensorSubscriptor
  {
    template <typename ArrayElementType, int dim>
    DEAL_II_CONSTEXPR inline DEAL_II_ALWAYS_INLINE
      DEAL_II_CUDA_HOST_DEV ArrayElementType &
                            subscript(ArrayElementType * values,
                                      const unsigned int i,
                                      std::integral_constant<int, dim>)
    {
      // We cannot use Assert in a CUDA kernel
#ifndef __CUDA_ARCH__
      Assert(i < dim, ExcIndexRange(i, 0, dim));
#endif
      return values[i];
    }

    template <typename ArrayElementType>
    struct Uninitialized
    {
      static ArrayElementType value;
    };

    template <typename ArrayElementType>
    DEAL_II_CONSTEXPR inline ArrayElementType &
    subscript(ArrayElementType *,
              const unsigned int,
              std::integral_constant<int, 0>)
    {
      Assert(
        false,
        ExcMessage(
          "Cannot access elements of an object of type Tensor<rank,0,Number>."));
      return Uninitialized<ArrayElementType>::value;
    }
  } // namespace TensorSubscriptor
} // namespace internal


template <int rank_, int dim, typename Number>
DEAL_II_CONSTEXPR inline DEAL_II_ALWAYS_INLINE     DEAL_II_CUDA_HOST_DEV
  typename Tensor<rank_, dim, Number>::value_type &Tensor<rank_, dim, Number>::
                                                   operator[](const unsigned int i)
{
  return dealii::internal::TensorSubscriptor::subscript(
    values, i, std::integral_constant<int, dim>());
}


template <int rank_, int dim, typename Number>
DEAL_II_ALWAYS_INLINE constexpr DEAL_II_CUDA_HOST_DEV const typename Tensor<
  rank_,
  dim,
  Number>::value_type &Tensor<rank_, dim, Number>::
                       operator[](const unsigned int i) const
{
  return dealii::internal::TensorSubscriptor::subscript(
    values, i, std::integral_constant<int, dim>());
}


template <int rank_, int dim, typename Number>
DEAL_II_CONSTEXPR inline const Number &Tensor<rank_, dim, Number>::
                                       operator[](const TableIndices<rank_> &indices) const
{
  Assert(dim != 0,
         ExcMessage("Cannot access an object of type Tensor<rank_,0,Number>"));

  return TensorAccessors::extract<rank_>(*this, indices);
}



template <int rank_, int dim, typename Number>
DEAL_II_CONSTEXPR inline Number &Tensor<rank_, dim, Number>::
                                 operator[](const TableIndices<rank_> &indices)
{
  Assert(dim != 0,
         ExcMessage("Cannot access an object of type Tensor<rank_,0,Number>"));

  return TensorAccessors::extract<rank_>(*this, indices);
}



template <int rank_, int dim, typename Number>
DEAL_II_CONSTEXPR inline Number *
Tensor<rank_, dim, Number>::begin_raw()
{
  return std::addressof(
    this->operator[](this->unrolled_to_component_indices(0)));
}



template <int rank_, int dim, typename Number>
constexpr const Number *
Tensor<rank_, dim, Number>::begin_raw() const
{
  return std::addressof(
    this->operator[](this->unrolled_to_component_indices(0)));
}



template <int rank_, int dim, typename Number>
DEAL_II_CONSTEXPR inline Number *
Tensor<rank_, dim, Number>::end_raw()
{
  return begin_raw() + n_independent_components;
}



template <int rank_, int dim, typename Number>
constexpr const Number *
Tensor<rank_, dim, Number>::end_raw() const
{
  return begin_raw() + n_independent_components;
}



template <int rank_, int dim, typename Number>
template <typename OtherNumber>
DEAL_II_CONSTEXPR inline DEAL_II_ALWAYS_INLINE Tensor<rank_, dim, Number> &
Tensor<rank_, dim, Number>::operator=(const Tensor<rank_, dim, OtherNumber> &t)
{
  if (dim > 0)
    std::copy(&t.values[0], &t.values[0] + dim, &values[0]);
  return *this;
}


template <int rank_, int dim, typename Number>
DEAL_II_CONSTEXPR inline DEAL_II_ALWAYS_INLINE Tensor<rank_, dim, Number> &
Tensor<rank_, dim, Number>::operator=(const Number &d)
{
  Assert(numbers::value_is_zero(d),
         ExcMessage("Only assignment with zero is allowed"));
  (void)d;

  for (unsigned int i = 0; i < dim; ++i)
    values[i] = internal::NumberType<Number>::value(0.0);
  return *this;
}


template <int rank_, int dim, typename Number>
template <typename OtherNumber>
DEAL_II_CONSTEXPR inline bool
Tensor<rank_, dim, Number>::
operator==(const Tensor<rank_, dim, OtherNumber> &p) const
{
  for (unsigned int i = 0; i < dim; ++i)
    if (values[i] != p.values[i])
      return false;
  return true;
}


// At some places in the library, we have Point<0> for formal reasons
// (e.g., we sometimes have Quadrature<dim-1> for faces, so we have
// Quadrature<0> for dim=1, and then we have Point<0>). To avoid warnings
// in the above function that the loop end check always fails, we
// implement this function here
template <>
template <>
DEAL_II_CONSTEXPR inline bool
Tensor<1, 0, double>::operator==(const Tensor<1, 0, double> &) const
{
  return true;
}


template <int rank_, int dim, typename Number>
template <typename OtherNumber>
constexpr bool
Tensor<rank_, dim, Number>::
operator!=(const Tensor<rank_, dim, OtherNumber> &p) const
{
  return !((*this) == p);
}


template <int rank_, int dim, typename Number>
template <typename OtherNumber>
DEAL_II_CONSTEXPR inline Tensor<rank_, dim, Number> &
Tensor<rank_, dim, Number>::operator+=(const Tensor<rank_, dim, OtherNumber> &p)
{
  for (unsigned int i = 0; i < dim; ++i)
    values[i] += p.values[i];
  return *this;
}


template <int rank_, int dim, typename Number>
template <typename OtherNumber>
DEAL_II_CONSTEXPR inline Tensor<rank_, dim, Number> &
Tensor<rank_, dim, Number>::operator-=(const Tensor<rank_, dim, OtherNumber> &p)
{
  for (unsigned int i = 0; i < dim; ++i)
    values[i] -= p.values[i];
  return *this;
}


template <int rank_, int dim, typename Number>
template <typename OtherNumber>
DEAL_II_CONSTEXPR inline DEAL_II_CUDA_HOST_DEV Tensor<rank_, dim, Number> &
Tensor<rank_, dim, Number>::operator*=(const OtherNumber &s)
{
  for (unsigned int i = 0; i < dim; ++i)
    values[i] *= s;
  return *this;
}


template <int rank_, int dim, typename Number>
template <typename OtherNumber>
DEAL_II_CONSTEXPR inline Tensor<rank_, dim, Number> &
Tensor<rank_, dim, Number>::operator/=(const OtherNumber &s)
{
  for (unsigned int i = 0; i < dim; ++i)
    values[i] /= s;
  return *this;
}


template <int rank_, int dim, typename Number>
DEAL_II_CONSTEXPR inline Tensor<rank_, dim, Number>
Tensor<rank_, dim, Number>::operator-() const
{
  Tensor<rank_, dim, Number> tmp;

  for (unsigned int i = 0; i < dim; ++i)
    tmp.values[i] = -values[i];

  return tmp;
}


template <int rank_, int dim, typename Number>
DEAL_II_CONSTEXPR inline typename numbers::NumberTraits<Number>::real_type
Tensor<rank_, dim, Number>::norm() const
{
  return std::sqrt(norm_square());
}


template <int rank_, int dim, typename Number>
DEAL_II_CONSTEXPR inline DEAL_II_CUDA_HOST_DEV
  typename numbers::NumberTraits<Number>::real_type
  Tensor<rank_, dim, Number>::norm_square() const
{
  typename numbers::NumberTraits<Number>::real_type s = internal::NumberType<
    typename numbers::NumberTraits<Number>::real_type>::value(0.0);
  for (unsigned int i = 0; i < dim; ++i)
    s += values[i].norm_square();

  return s;
}


template <int rank_, int dim, typename Number>
template <typename OtherNumber>
DEAL_II_CONSTEXPR inline void
Tensor<rank_, dim, Number>::unroll(Vector<OtherNumber> &result) const
{
  AssertDimension(result.size(),
                  (Utilities::fixed_power<rank_, unsigned int>(dim)));

  unsigned int index = 0;
  unroll_recursion(result, index);
}


template <int rank_, int dim, typename Number>
template <typename OtherNumber>
DEAL_II_CONSTEXPR inline void
Tensor<rank_, dim, Number>::unroll_recursion(Vector<OtherNumber> &result,
                                             unsigned int &       index) const
{
  for (unsigned int i = 0; i < dim; ++i)
    values[i].unroll_recursion(result, index);
}


template <int rank_, int dim, typename Number>
DEAL_II_CONSTEXPR inline unsigned int
Tensor<rank_, dim, Number>::component_to_unrolled_index(
  const TableIndices<rank_> &indices)
{
  unsigned int index = 0;
  for (int r = 0; r < rank_; ++r)
    index = index * dim + indices[r];

  return index;
}



namespace internal
{
  // unrolled_to_component_indices is instantiated from DataOut for dim==0
  // and rank=2. Make sure we don't have compiler warnings.

  template <int dim>
  inline unsigned int
  mod(const unsigned int x)
  {
    return x % dim;
  }

  template <>
  inline unsigned int
  mod<0>(const unsigned int x)
  {
    Assert(false, ExcInternalError());
    return x;
  }

  template <int dim>
  inline unsigned int
  div(const unsigned int x)
  {
    return x / dim;
  }

  template <>
  inline unsigned int
  div<0>(const unsigned int x)
  {
    Assert(false, ExcInternalError());
    return x;
  }

} // namespace internal



template <int rank_, int dim, typename Number>
DEAL_II_CONSTEXPR inline TableIndices<rank_>
Tensor<rank_, dim, Number>::unrolled_to_component_indices(const unsigned int i)
{
  Assert(i < n_independent_components,
         ExcIndexRange(i, 0, n_independent_components));

  TableIndices<rank_> indices;

  unsigned int remainder = i;
  for (int r = rank_ - 1; r >= 0; --r)
    {
      indices[r] = internal::mod<dim>(remainder);
      remainder  = internal::div<dim>(remainder);
    }
  Assert(remainder == 0, ExcInternalError());

  return indices;
}


template <int rank_, int dim, typename Number>
DEAL_II_CONSTEXPR inline void
Tensor<rank_, dim, Number>::clear()
{
  for (unsigned int i = 0; i < dim; ++i)
    values[i] = internal::NumberType<Number>::value(0.0);
}


template <int rank_, int dim, typename Number>
constexpr std::size_t
Tensor<rank_, dim, Number>::memory_consumption()
{
  return sizeof(Tensor<rank_, dim, Number>);
}


template <int rank_, int dim, typename Number>
template <class Archive>
inline void
Tensor<rank_, dim, Number>::serialize(Archive &ar, const unsigned int)
{
  ar &values;
}


/* ----------------- Non-member functions operating on tensors. ------------ */

/**
 * @name Output functions for Tensor objects
 */
//@{

/**
 * Output operator for tensors. Print the elements consecutively, with a space
 * in between, two spaces between rank 1 subtensors, three between rank 2 and
 * so on.
 *
 * @relatesalso Tensor
 */
template <int rank_, int dim, typename Number>
inline std::ostream &
operator<<(std::ostream &out, const Tensor<rank_, dim, Number> &p)
{
  for (unsigned int i = 0; i < dim; ++i)
    {
      out << p[i];
      if (i != dim - 1)
        out << ' ';
    }

  return out;
}


/**
 * Output operator for tensors of rank 0. Since such tensors are scalars, we
 * simply print this one value.
 *
 * @relatesalso Tensor<0,dim,Number>
 */
template <int dim, typename Number>
inline std::ostream &
operator<<(std::ostream &out, const Tensor<0, dim, Number> &p)
{
  out << static_cast<const Number &>(p);
  return out;
}


//@}
/**
 * @name Vector space operations on Tensor objects:
 */
//@{


/**
 * Scalar multiplication of a tensor of rank 0 with an object from the left.
 *
 * This function unwraps the underlying @p Number stored in the Tensor and
 * multiplies @p object with it.
 *
 * @relatesalso Tensor<0,dim,Number>
 */
template <int dim, typename Number, typename Other>
constexpr DEAL_II_ALWAYS_INLINE typename ProductType<Other, Number>::type
operator*(const Other &object, const Tensor<0, dim, Number> &t)
{
  return object * static_cast<const Number &>(t);
}



/**
 * Scalar multiplication of a tensor of rank 0 with an object from the right.
 *
 * This function unwraps the underlying @p Number stored in the Tensor and
 * multiplies @p object with it.
 *
 * @relatesalso Tensor<0,dim,Number>
 */
template <int dim, typename Number, typename Other>
constexpr DEAL_II_ALWAYS_INLINE typename ProductType<Number, Other>::type
operator*(const Tensor<0, dim, Number> &t, const Other &object)
{
  return static_cast<const Number &>(t) * object;
}


/**
 * Scalar multiplication of two tensors of rank 0.
 *
 * This function unwraps the underlying objects of type @p Number and @p
 * OtherNumber that are stored within the Tensor and multiplies them. It
 * returns an unwrapped number of product type.
 *
 * @relatesalso Tensor<0,dim,Number>
 */
template <int dim, typename Number, typename OtherNumber>
constexpr DEAL_II_ALWAYS_INLINE typename ProductType<Number, OtherNumber>::type
operator*(const Tensor<0, dim, Number> &     src1,
          const Tensor<0, dim, OtherNumber> &src2)
{
  return static_cast<const Number &>(src1) *
         static_cast<const OtherNumber &>(src2);
}


/**
 * Division of a tensor of rank 0 by a scalar number.
 *
 * @relatesalso Tensor<0,dim,Number>
 */
template <int dim, typename Number, typename OtherNumber>
constexpr DEAL_II_ALWAYS_INLINE
  Tensor<0,
         dim,
         typename ProductType<Number,
                              typename EnableIfScalar<OtherNumber>::type>::type>
  operator/(const Tensor<0, dim, Number> &t, const OtherNumber &factor)
{
  return static_cast<const Number &>(t) / factor;
}


/**
 * Add two tensors of rank 0.
 *
 * @relatesalso Tensor<0,dim,Number>
 */
template <int dim, typename Number, typename OtherNumber>
constexpr DEAL_II_ALWAYS_INLINE
  Tensor<0, dim, typename ProductType<Number, OtherNumber>::type>
  operator+(const Tensor<0, dim, Number> &     p,
            const Tensor<0, dim, OtherNumber> &q)
{
  return static_cast<const Number &>(p) + static_cast<const OtherNumber &>(q);
}


/**
 * Subtract two tensors of rank 0.
 *
 * @relatesalso Tensor<0,dim,Number>
 */
template <int dim, typename Number, typename OtherNumber>
constexpr DEAL_II_ALWAYS_INLINE
  Tensor<0, dim, typename ProductType<Number, OtherNumber>::type>
  operator-(const Tensor<0, dim, Number> &     p,
            const Tensor<0, dim, OtherNumber> &q)
{
  return static_cast<const Number &>(p) - static_cast<const OtherNumber &>(q);
}


/**
 * Multiplication of a tensor of general rank with a scalar number from the
 * right.
 *
 * Only multiplication with a scalar number type (i.e., a floating point
 * number, a complex floating point number, etc.) is allowed, see the
 * documentation of EnableIfScalar for details.
 *
 * @relatesalso Tensor
 */
template <int rank, int dim, typename Number, typename OtherNumber>
DEAL_II_CONSTEXPR inline DEAL_II_ALWAYS_INLINE
  Tensor<rank,
         dim,
         typename ProductType<Number,
                              typename EnableIfScalar<OtherNumber>::type>::type>
  operator*(const Tensor<rank, dim, Number> &t, const OtherNumber &factor)
{
  // recurse over the base objects
  Tensor<rank, dim, typename ProductType<Number, OtherNumber>::type> tt;
  for (unsigned int d = 0; d < dim; ++d)
    tt[d] = t[d] * factor;
  return tt;
}


/**
 * Multiplication of a tensor of general rank with a scalar number from the
 * left.
 *
 * Only multiplication with a scalar number type (i.e., a floating point
 * number, a complex floating point number, etc.) is allowed, see the
 * documentation of EnableIfScalar for details.
 *
 * @relatesalso Tensor
 */
template <int rank, int dim, typename Number, typename OtherNumber>
constexpr DEAL_II_ALWAYS_INLINE
  Tensor<rank,
         dim,
         typename ProductType<typename EnableIfScalar<Number>::type,
                              OtherNumber>::type>
  operator*(const Number &factor, const Tensor<rank, dim, OtherNumber> &t)
{
  // simply forward to the operator above
  return t * factor;
}


/**
 * Division of a tensor of general rank with a scalar number. See the
 * discussion on operator*() above for more information about template
 * arguments and the return type.
 *
 * @relatesalso Tensor
 */
template <int rank, int dim, typename Number, typename OtherNumber>
DEAL_II_CONSTEXPR inline DEAL_II_ALWAYS_INLINE
  Tensor<rank,
         dim,
         typename ProductType<Number,
                              typename EnableIfScalar<OtherNumber>::type>::type>
  operator/(const Tensor<rank, dim, Number> &t, const OtherNumber &factor)
{
  // recurse over the base objects
  Tensor<rank, dim, typename ProductType<Number, OtherNumber>::type> tt;
  for (unsigned int d = 0; d < dim; ++d)
    tt[d] = t[d] / factor;
  return tt;
}


/**
 * Addition of two tensors of general rank.
 *
 * @tparam rank The rank of both tensors.
 *
 * @relatesalso Tensor
 */
template <int rank, int dim, typename Number, typename OtherNumber>
DEAL_II_CONSTEXPR inline DEAL_II_ALWAYS_INLINE
  Tensor<rank, dim, typename ProductType<Number, OtherNumber>::type>
  operator+(const Tensor<rank, dim, Number> &     p,
            const Tensor<rank, dim, OtherNumber> &q)
{
  Tensor<rank, dim, typename ProductType<Number, OtherNumber>::type> tmp(p);

  for (unsigned int i = 0; i < dim; ++i)
    tmp[i] += q[i];

  return tmp;
}


/**
 * Subtraction of two tensors of general rank.
 *
 * @tparam rank The rank of both tensors.
 *
 * @relatesalso Tensor
 */
template <int rank, int dim, typename Number, typename OtherNumber>
DEAL_II_CONSTEXPR inline DEAL_II_ALWAYS_INLINE
  Tensor<rank, dim, typename ProductType<Number, OtherNumber>::type>
  operator-(const Tensor<rank, dim, Number> &     p,
            const Tensor<rank, dim, OtherNumber> &q)
{
  Tensor<rank, dim, typename ProductType<Number, OtherNumber>::type> tmp(p);

  for (unsigned int i = 0; i < dim; ++i)
    tmp[i] -= q[i];

  return tmp;
}


//@}
/**
 * @name Contraction operations and the outer product for tensor objects
 */
//@{


/**
 * The dot product (single contraction) for tensors: Return a tensor of rank
 * $(\text{rank}_1 + \text{rank}_2 - 2)$ that is the contraction of the last
 * index of a tensor @p src1 of rank @p rank_1 with the first index of a
 * tensor @p src2 of rank @p rank_2:
 * @f[
 *   \text{result}_{i_1,\ldots,i_{r1},j_1,\ldots,j_{r2}}
 *   = \sum_{k}
 *     \text{left}_{i_1,\ldots,i_{r1}, k}
 *     \text{right}_{k, j_1,\ldots,j_{r2}}
 * @f]
 *
 * @note For the Tensor class, the multiplication operator only performs a
 * contraction over a single pair of indices. This is in contrast to the
 * multiplication operator for SymmetricTensor, which does the double
 * contraction.
 *
 * @note In case the contraction yields a tensor of rank 0 the scalar number
 * is returned as an unwrapped number type.
 *
 * @relatesalso Tensor
 * @author Matthias Maier, 2015
 */
template <int rank_1,
          int rank_2,
          int dim,
          typename Number,
          typename OtherNumber>
DEAL_II_CONSTEXPR inline DEAL_II_ALWAYS_INLINE
  typename Tensor<rank_1 + rank_2 - 2,
                  dim,
                  typename ProductType<Number, OtherNumber>::type>::tensor_type
  operator*(const Tensor<rank_1, dim, Number> &     src1,
            const Tensor<rank_2, dim, OtherNumber> &src2)
{
  typename Tensor<rank_1 + rank_2 - 2,
                  dim,
                  typename ProductType<Number, OtherNumber>::type>::tensor_type
    result;

  TensorAccessors::internal::
    ReorderedIndexView<0, rank_2, const Tensor<rank_2, dim, OtherNumber>>
      reordered = TensorAccessors::reordered_index_view<0, rank_2>(src2);
  TensorAccessors::contract<1, rank_1, rank_2, dim>(result, src1, reordered);

  return result;
}


/**
 * Generic contraction of a pair of indices of two tensors of arbitrary rank:
 * Return a tensor of rank $(\text{rank}_1 + \text{rank}_2 - 2)$ that is the
 * contraction of index @p index_1 of a tensor @p src1 of rank @p rank_1 with
 * the index @p index_2 of a tensor @p src2 of rank @p rank_2:
 * @f[
 *   \text{result}_{i_1,\ldots,i_{r1},j_1,\ldots,j_{r2}}
 *   = \sum_{k}
 *     \text{left}_{i_1,\ldots,k,\ldots,i_{r1}}
 *     \text{right}_{j_1,\ldots,k,\ldots,j_{r2}}
 * @f]
 *
 * If for example the first index (<code>index_1==0</code>) of a tensor
 * <code>t1</code> shall be contracted with the third index
 * (<code>index_2==2</code>) of a tensor <code>t2</code>, the invocation of
 * this function is
 * @code
 *   contract<0, 2>(t1, t2);
 * @endcode
 *
 * @note The position of the index is counted from 0, i.e.,
 * $0\le\text{index}_i<\text{range}_i$.
 *
 * @note In case the contraction yields a tensor of rank 0 the scalar number
 * is returned as an unwrapped number type.
 *
 * @relatesalso Tensor
 * @author Matthias Maier, 2015
 */
template <int index_1,
          int index_2,
          int rank_1,
          int rank_2,
          int dim,
          typename Number,
          typename OtherNumber>
DEAL_II_CONSTEXPR inline DEAL_II_ALWAYS_INLINE
  typename Tensor<rank_1 + rank_2 - 2,
                  dim,
                  typename ProductType<Number, OtherNumber>::type>::tensor_type
  contract(const Tensor<rank_1, dim, Number> &     src1,
           const Tensor<rank_2, dim, OtherNumber> &src2)
{
  Assert(0 <= index_1 && index_1 < rank_1,
         ExcMessage(
           "The specified index_1 must lie within the range [0,rank_1)"));
  Assert(0 <= index_2 && index_2 < rank_2,
         ExcMessage(
           "The specified index_2 must lie within the range [0,rank_2)"));

  using namespace TensorAccessors;
  using namespace TensorAccessors::internal;

  // Reorder index_1 to the end of src1:
  ReorderedIndexView<index_1, rank_1, const Tensor<rank_1, dim, Number>>
    reord_01 = reordered_index_view<index_1, rank_1>(src1);

  // Reorder index_2 to the end of src2:
  ReorderedIndexView<index_2, rank_2, const Tensor<rank_2, dim, OtherNumber>>
    reord_02 = reordered_index_view<index_2, rank_2>(src2);

  typename Tensor<rank_1 + rank_2 - 2,
                  dim,
                  typename ProductType<Number, OtherNumber>::type>::tensor_type
    result;
  TensorAccessors::contract<1, rank_1, rank_2, dim>(result, reord_01, reord_02);
  return result;
}


/**
 * Generic contraction of two pairs of indices of two tensors of arbitrary
 * rank: Return a tensor of rank $(\text{rank}_1 + \text{rank}_2 - 4)$ that is
 * the contraction of index @p index_1 with index @p index_2, and index @p
 * index_3 with index @p index_4 of a tensor @p src1 of rank @p rank_1 and a
 * tensor @p src2 of rank @p rank_2:
 * @f[
 *   \text{result}_{i_1,\ldots,i_{r1},j_1,\ldots,j_{r2}}
 *   = \sum_{k, l}
 *     \text{left}_{i_1,\ldots,k,\ldots,l,\ldots,i_{r1}}
 *     \text{right}_{j_1,\ldots,k,\ldots,l\ldots,j_{r2}}
 * @f]
 *
 * If for example the first index (<code>index_1==0</code>) shall be
 * contracted with the third index (<code>index_2==2</code>), and the second
 * index (<code>index_3==1</code>) with the first index
 * (<code>index_4==0</code>) the invocation of this function is this function
 * is
 * @code
 *   contract<0, 2, 1, 0>(t1, t2);
 * @endcode
 *
 * @note The position of the index is counted from 0, i.e.,
 * $0\le\text{index}_i<\text{range}_i$.
 *
 * @note In case the contraction yields a tensor of rank 0 the scalar number
 * is returned as an unwrapped number type.
 *
 * @relatesalso Tensor
 * @author Matthias Maier, 2015
 */
template <int index_1,
          int index_2,
          int index_3,
          int index_4,
          int rank_1,
          int rank_2,
          int dim,
          typename Number,
          typename OtherNumber>
DEAL_II_CONSTEXPR inline
  typename Tensor<rank_1 + rank_2 - 4,
                  dim,
                  typename ProductType<Number, OtherNumber>::type>::tensor_type
  double_contract(const Tensor<rank_1, dim, Number> &     src1,
                  const Tensor<rank_2, dim, OtherNumber> &src2)
{
  Assert(0 <= index_1 && index_1 < rank_1,
         ExcMessage(
           "The specified index_1 must lie within the range [0,rank_1)"));
  Assert(0 <= index_3 && index_3 < rank_1,
         ExcMessage(
           "The specified index_3 must lie within the range [0,rank_1)"));
  Assert(index_1 != index_3,
         ExcMessage("index_1 and index_3 must not be the same"));
  Assert(0 <= index_2 && index_2 < rank_2,
         ExcMessage(
           "The specified index_2 must lie within the range [0,rank_2)"));
  Assert(0 <= index_4 && index_4 < rank_2,
         ExcMessage(
           "The specified index_4 must lie within the range [0,rank_2)"));
  Assert(index_2 != index_4,
         ExcMessage("index_2 and index_4 must not be the same"));

  using namespace TensorAccessors;
  using namespace TensorAccessors::internal;

  // Reorder index_1 to the end of src1:
  ReorderedIndexView<index_1, rank_1, const Tensor<rank_1, dim, Number>>
    reord_1 = TensorAccessors::reordered_index_view<index_1, rank_1>(src1);

  // Reorder index_2 to the end of src2:
  ReorderedIndexView<index_2, rank_2, const Tensor<rank_2, dim, OtherNumber>>
    reord_2 = TensorAccessors::reordered_index_view<index_2, rank_2>(src2);

  // Now, reorder index_3 to the end of src1. We have to make sure to
  // preserve the original ordering: index_1 has been removed. If
  // index_3 > index_1, we have to use (index_3 - 1) instead:
  ReorderedIndexView<
    (index_3 < index_1 ? index_3 : index_3 - 1),
    rank_1,
    ReorderedIndexView<index_1, rank_1, const Tensor<rank_1, dim, Number>>>
    reord_3 =
      TensorAccessors::reordered_index_view < index_3 < index_1 ? index_3 :
                                                                  index_3 - 1,
    rank_1 > (reord_1);

  // Now, reorder index_4 to the end of src2. We have to make sure to
  // preserve the original ordering: index_2 has been removed. If
  // index_4 > index_2, we have to use (index_4 - 1) instead:
  ReorderedIndexView<
    (index_4 < index_2 ? index_4 : index_4 - 1),
    rank_2,
    ReorderedIndexView<index_2, rank_2, const Tensor<rank_2, dim, OtherNumber>>>
    reord_4 =
      TensorAccessors::reordered_index_view < index_4 < index_2 ? index_4 :
                                                                  index_4 - 1,
    rank_2 > (reord_2);

  typename Tensor<rank_1 + rank_2 - 4,
                  dim,
                  typename ProductType<Number, OtherNumber>::type>::tensor_type
    result;
  TensorAccessors::contract<2, rank_1, rank_2, dim>(result, reord_3, reord_4);
  return result;
}


/**
 * The scalar product, or (generalized) Frobenius inner product of two tensors
 * of equal rank: Return a scalar number that is the result of a full
 * contraction of a tensor @p left and @p right:
 * @f[
 *   \sum_{i_1,\ldots,i_r}
 *   \text{left}_{i_1,\ldots,i_r}
 *   \text{right}_{i_1,\ldots,i_r}
 * @f]
 *
 * @relatesalso Tensor
 * @author Matthias Maier, 2015
 */
template <int rank, int dim, typename Number, typename OtherNumber>
DEAL_II_CONSTEXPR inline DEAL_II_ALWAYS_INLINE
  typename ProductType<Number, OtherNumber>::type
  scalar_product(const Tensor<rank, dim, Number> &     left,
                 const Tensor<rank, dim, OtherNumber> &right)
{
  typename ProductType<Number, OtherNumber>::type result;
  TensorAccessors::contract<rank, rank, rank, dim>(result, left, right);
  return result;
}


/**
 * Full contraction of three tensors: Return a scalar number that is the
 * result of a full contraction of a tensor @p left of rank @p rank_1, a
 * tensor @p middle of rank $(\text{rank}_1+\text{rank}_2)$ and a tensor @p
 * right of rank @p rank_2:
 * @f[
 *   \sum_{i_1,\ldots,i_{r1},j_1,\ldots,j_{r2}}
 *   \text{left}_{i_1,\ldots,i_{r1}}
 *   \text{middle}_{i_1,\ldots,i_{r1},j_1,\ldots,j_{r2}}
 *   \text{right}_{j_1,\ldots,j_{r2}}
 * @f]
 *
 * @note Each of the three input tensors can be either a Tensor or
 * SymmetricTensor.
 *
 * @relatesalso Tensor
 * @author Matthias Maier, 2015, Jean-Paul Pelteret 2017
 */
template <template <int, int, typename> class TensorT1,
          template <int, int, typename> class TensorT2,
          template <int, int, typename> class TensorT3,
          int rank_1,
          int rank_2,
          int dim,
          typename T1,
          typename T2,
          typename T3>
DEAL_II_CONSTEXPR
  typename ProductType<T1, typename ProductType<T2, T3>::type>::type
  contract3(const TensorT1<rank_1, dim, T1> &         left,
            const TensorT2<rank_1 + rank_2, dim, T2> &middle,
            const TensorT3<rank_2, dim, T3> &         right)
{
  using return_type =
    typename ProductType<T1, typename ProductType<T2, T3>::type>::type;
  return TensorAccessors::contract3<rank_1, rank_2, dim, return_type>(left,
                                                                      middle,
                                                                      right);
}


/**
 * The outer product of two tensors of @p rank_1 and @p rank_2: Returns a
 * tensor of rank $(\text{rank}_1 + \text{rank}_2)$:
 * @f[
 *   \text{result}_{i_1,\ldots,i_{r1},j_1,\ldots,j_{r2}}
 *   = \text{left}_{i_1,\ldots,i_{r1}}\,\text{right}_{j_1,\ldots,j_{r2}.}
 * @f]
 *
 * @relatesalso Tensor
 * @author Matthias Maier, 2015
 */
template <int rank_1,
          int rank_2,
          int dim,
          typename Number,
          typename OtherNumber>
DEAL_II_CONSTEXPR inline DEAL_II_ALWAYS_INLINE
  Tensor<rank_1 + rank_2, dim, typename ProductType<Number, OtherNumber>::type>
  outer_product(const Tensor<rank_1, dim, Number> &     src1,
                const Tensor<rank_2, dim, OtherNumber> &src2)
{
  typename Tensor<rank_1 + rank_2,
                  dim,
                  typename ProductType<Number, OtherNumber>::type>::tensor_type
    result;
  TensorAccessors::contract<0, rank_1, rank_2, dim>(result, src1, src2);
  return result;
}


//@}
/**
 * @name Special operations on tensors of rank 1
 */
//@{


/**
 * Return the cross product in 2d. This is just a rotation by 90 degrees
 * clockwise to compute the outer normal from a tangential vector. This
 * function is defined for all space dimensions to allow for dimension
 * independent programming (e.g. within switches over the space dimension),
 * but may only be called if the actual dimension of the arguments is two
 * (e.g. from the <tt>dim==2</tt> case in the switch).
 *
 * @relatesalso Tensor
 * @author Guido Kanschat, 2001
 */
template <int dim, typename Number>
DEAL_II_CONSTEXPR inline DEAL_II_ALWAYS_INLINE Tensor<1, dim, Number>
                                               cross_product_2d(const Tensor<1, dim, Number> &src)
{
  Assert(dim == 2, ExcInternalError());

  Tensor<1, dim, Number> result;

  result[0] = src[1];
  result[1] = -src[0];

  return result;
}


/**
 * Return the cross product of 2 vectors in 3d. This function is defined for
 * all space dimensions to allow for dimension independent programming (e.g.
 * within switches over the space dimension), but may only be called if the
 * actual dimension of the arguments is three (e.g. from the <tt>dim==3</tt>
 * case in the switch).
 *
 * @relatesalso Tensor
 * @author Guido Kanschat, 2001
 */
<<<<<<< HEAD
template <int dim, typename Number1, typename Number2>
inline DEAL_II_ALWAYS_INLINE
  Tensor<1, dim, typename ProductType<Number1, Number2>::type>
  cross_product_3d(const Tensor<1, dim, Number1> &src1,
                   const Tensor<1, dim, Number2> &src2)
=======
template <int dim, typename Number>
DEAL_II_CONSTEXPR inline DEAL_II_ALWAYS_INLINE Tensor<1, dim, Number>
                                               cross_product_3d(const Tensor<1, dim, Number> &src1,
                                                                const Tensor<1, dim, Number> &src2)
>>>>>>> 55bec91b
{
  Assert(dim == 3, ExcInternalError());

  Tensor<1, dim, typename ProductType<Number1, Number2>::type> result;

  result[0] = src1[1] * src2[2] - src1[2] * src2[1];
  result[1] = src1[2] * src2[0] - src1[0] * src2[2];
  result[2] = src1[0] * src2[1] - src1[1] * src2[0];

  return result;
}


//@}
/**
 * @name Special operations on tensors of rank 2
 */
//@{


/**
 * Compute the determinant of a tensor or rank 2.
 *
 * @relatesalso Tensor
 * @author Wolfgang Bangerth, 2009
 */
template <int dim, typename Number>
DEAL_II_CONSTEXPR inline Number
determinant(const Tensor<2, dim, Number> &t)
{
  // Compute the determinant using the Laplace expansion of the
  // determinant. We expand along the last row.
  Number det = internal::NumberType<Number>::value(0.0);

  for (unsigned int k = 0; k < dim; ++k)
    {
      Tensor<2, dim - 1, Number> minor;
      for (unsigned int i = 0; i < dim - 1; ++i)
        for (unsigned int j = 0; j < dim - 1; ++j)
          minor[i][j] = t[i][j < k ? j : j + 1];

      const Number cofactor = ((k % 2 == 0) ? -1. : 1.) * determinant(minor);

      det += t[dim - 1][k] * cofactor;
    }

  return ((dim % 2 == 0) ? 1. : -1.) * det;
}

/**
 * Specialization for dim==1.
 *
 * @relatesalso Tensor
 */
template <typename Number>
constexpr Number
determinant(const Tensor<2, 1, Number> &t)
{
  return t[0][0];
}


/**
 * Compute and return the trace of a tensor of rank 2, i.e. the sum of its
 * diagonal entries.
 *
 * @relatesalso Tensor
 * @author Wolfgang Bangerth, 2001
 */
template <int dim, typename Number>
DEAL_II_CONSTEXPR inline DEAL_II_ALWAYS_INLINE Number
                                               trace(const Tensor<2, dim, Number> &d)
{
  Number t = d[0][0];
  for (unsigned int i = 1; i < dim; ++i)
    t += d[i][i];
  return t;
}


/**
 * Compute and return the inverse of the given tensor. Since the compiler can
 * perform the return value optimization, and since the size of the return
 * object is known, it is acceptable to return the result by value, rather
 * than by reference as a parameter.
 *
 * @relatesalso Tensor
 * @author Wolfgang Bangerth, 2000
 */
template <int dim, typename Number>
DEAL_II_CONSTEXPR inline Tensor<2, dim, Number>
invert(const Tensor<2, dim, Number> &)
{
  Number return_tensor[dim][dim];

  // if desired, take over the
  // inversion of a 4x4 tensor
  // from the FullMatrix
  AssertThrow(false, ExcNotImplemented());

  return Tensor<2, dim, Number>(return_tensor);
}


#ifndef DOXYGEN

template <typename Number>
DEAL_II_CONSTEXPR inline Tensor<2, 1, Number>
invert(const Tensor<2, 1, Number> &t)
{
  Number return_tensor[1][1];

  return_tensor[0][0] = internal::NumberType<Number>::value(1.0 / t[0][0]);

  return Tensor<2, 1, Number>(return_tensor);
}


template <typename Number>
DEAL_II_CONSTEXPR inline Tensor<2, 2, Number>
invert(const Tensor<2, 2, Number> &t)
{
  Tensor<2, 2, Number> return_tensor;

  // this is Maple output,
  // thus a bit unstructured
  const Number inv_det_t = internal::NumberType<Number>::value(
    1.0 / (t[0][0] * t[1][1] - t[1][0] * t[0][1]));
  return_tensor[0][0] = t[1][1];
  return_tensor[0][1] = -t[0][1];
  return_tensor[1][0] = -t[1][0];
  return_tensor[1][1] = t[0][0];
  return_tensor *= inv_det_t;

  return return_tensor;
}


template <typename Number>
DEAL_II_CONSTEXPR inline Tensor<2, 3, Number>
invert(const Tensor<2, 3, Number> &t)
{
  Tensor<2, 3, Number> return_tensor;

  const Number t4  = internal::NumberType<Number>::value(t[0][0] * t[1][1]),
               t6  = internal::NumberType<Number>::value(t[0][0] * t[1][2]),
               t8  = internal::NumberType<Number>::value(t[0][1] * t[1][0]),
               t00 = internal::NumberType<Number>::value(t[0][2] * t[1][0]),
               t01 = internal::NumberType<Number>::value(t[0][1] * t[2][0]),
               t04 = internal::NumberType<Number>::value(t[0][2] * t[2][0]),
               inv_det_t = internal::NumberType<Number>::value(
                 1.0 / (t4 * t[2][2] - t6 * t[2][1] - t8 * t[2][2] +
                        t00 * t[2][1] + t01 * t[1][2] - t04 * t[1][1]));
  return_tensor[0][0] = internal::NumberType<Number>::value(t[1][1] * t[2][2]) -
                        internal::NumberType<Number>::value(t[1][2] * t[2][1]);
  return_tensor[0][1] = internal::NumberType<Number>::value(t[0][2] * t[2][1]) -
                        internal::NumberType<Number>::value(t[0][1] * t[2][2]);
  return_tensor[0][2] = internal::NumberType<Number>::value(t[0][1] * t[1][2]) -
                        internal::NumberType<Number>::value(t[0][2] * t[1][1]);
  return_tensor[1][0] = internal::NumberType<Number>::value(t[1][2] * t[2][0]) -
                        internal::NumberType<Number>::value(t[1][0] * t[2][2]);
  return_tensor[1][1] =
    internal::NumberType<Number>::value(t[0][0] * t[2][2]) - t04;
  return_tensor[1][2] = t00 - t6;
  return_tensor[2][0] = internal::NumberType<Number>::value(t[1][0] * t[2][1]) -
                        internal::NumberType<Number>::value(t[1][1] * t[2][0]);
  return_tensor[2][1] =
    t01 - internal::NumberType<Number>::value(t[0][0] * t[2][1]);
  return_tensor[2][2] = internal::NumberType<Number>::value(t4 - t8);
  return_tensor *= inv_det_t;

  return return_tensor;
}

#endif /* DOXYGEN */


/**
 * Return the transpose of the given tensor.
 *
 * @relatesalso Tensor
 * @author Wolfgang Bangerth, 2002
 */
template <int dim, typename Number>
DEAL_II_CONSTEXPR inline DEAL_II_ALWAYS_INLINE Tensor<2, dim, Number>
                                               transpose(const Tensor<2, dim, Number> &t)
{
  Tensor<2, dim, Number> tt;
  for (unsigned int i = 0; i < dim; ++i)
    {
      tt[i][i] = t[i][i];
      for (unsigned int j = i + 1; j < dim; ++j)
        {
          tt[i][j] = t[j][i];
          tt[j][i] = t[i][j];
        };
    }
  return tt;
}


/**
 * Return the adjugate of the given tensor of rank 2.
 * The adjugate of a tensor $\left(\bullet\right)$ is defined as
 * @f[
 *  \textrm{adj}\left(\bullet\right)
 *   \dealcoloneq \textrm{det}\left(\bullet\right) \; \left(\bullet\right)^{-1}
 * \; .
 * @f]
 *
 * @note This requires that the tensor is invertible.
 *
 * @relatesalso Tensor
 * @author Jean-Paul Pelteret, 2016
 */
template <int dim, typename Number>
constexpr Tensor<2, dim, Number>
adjugate(const Tensor<2, dim, Number> &t)
{
  return determinant(t) * invert(t);
}


/**
 * Return the cofactor of the given tensor of rank 2.
 * The cofactor of a tensor $\left(\bullet\right)$ is defined as
 * @f[
 *  \textrm{cof}\left(\bullet\right)
 *   \dealcoloneq \textrm{det}\left(\bullet\right) \; \left(\bullet\right)^{-T}
 *    = \left[ \textrm{adj}\left(\bullet\right) \right]^{T} \; .
 * @f]
 *
 * @note This requires that the tensor is invertible.
 *
 * @relatesalso Tensor
 * @author Jean-Paul Pelteret, 2016
 */
template <int dim, typename Number>
constexpr Tensor<2, dim, Number>
cofactor(const Tensor<2, dim, Number> &t)
{
  return transpose(adjugate(t));
}


/**
 * Return the $l_1$ norm of the given rank-2 tensor, where $||t||_1 = \max_j
 * \sum_i |t_{ij}|$ (maximum of the sums over columns).
 *
 * @relatesalso Tensor
 * @author Wolfgang Bangerth, 2012
 */
template <int dim, typename Number>
inline Number
l1_norm(const Tensor<2, dim, Number> &t)
{
  Number max = internal::NumberType<Number>::value(0.0);
  for (unsigned int j = 0; j < dim; ++j)
    {
      Number sum = internal::NumberType<Number>::value(0.0);
      for (unsigned int i = 0; i < dim; ++i)
        sum += std::fabs(t[i][j]);

      if (sum > max)
        max = sum;
    }

  return max;
}


/**
 * Return the $l_\infty$ norm of the given rank-2 tensor, where $||t||_\infty
 * = \max_i \sum_j |t_{ij}|$ (maximum of the sums over rows).
 *
 * @relatesalso Tensor
 * @author Wolfgang Bangerth, 2012
 */
template <int dim, typename Number>
inline Number
linfty_norm(const Tensor<2, dim, Number> &t)
{
  Number max = internal::NumberType<Number>::value(0.0);
  for (unsigned int i = 0; i < dim; ++i)
    {
      Number sum = internal::NumberType<Number>::value(0.0);
      for (unsigned int j = 0; j < dim; ++j)
        sum += std::fabs(t[i][j]);

      if (sum > max)
        max = sum;
    }

  return max;
}

//@}


#ifndef DOXYGEN


#  ifdef DEAL_II_ADOLC_WITH_ADVANCED_BRANCHING

// Specialization of functions for ADOL-C number types when
// the advanced branching feature is used
template <int dim>
inline adouble
l1_norm(const Tensor<2, dim, adouble> &t)
{
  adouble max = internal::NumberType<adouble>::value(0.0);
  for (unsigned int j = 0; j < dim; ++j)
    {
      adouble sum = internal::NumberType<adouble>::value(0.0);
      for (unsigned int i = 0; i < dim; ++i)
        sum += std::fabs(t[i][j]);

      condassign(max, (sum > max), sum, max);
    }

  return max;
}


template <int dim>
inline adouble
linfty_norm(const Tensor<2, dim, adouble> &t)
{
  adouble max = internal::NumberType<adouble>::value(0.0);
  for (unsigned int i = 0; i < dim; ++i)
    {
      adouble sum = internal::NumberType<adouble>::value(0.0);
      for (unsigned int j = 0; j < dim; ++j)
        sum += std::fabs(t[i][j]);

      condassign(max, (sum > max), sum, max);
    }

  return max;
}

#  endif // DEAL_II_ADOLC_WITH_ADVANCED_BRANCHING


#endif // DOXYGEN

DEAL_II_NAMESPACE_CLOSE

// include deprecated non-member functions operating on Tensor
#include <deal.II/base/tensor_deprecated.h>

#endif<|MERGE_RESOLUTION|>--- conflicted
+++ resolved
@@ -2120,18 +2120,11 @@
  * @relatesalso Tensor
  * @author Guido Kanschat, 2001
  */
-<<<<<<< HEAD
 template <int dim, typename Number1, typename Number2>
-inline DEAL_II_ALWAYS_INLINE
+DEAL_II_CONSTEXPR inline DEAL_II_ALWAYS_INLINE
   Tensor<1, dim, typename ProductType<Number1, Number2>::type>
   cross_product_3d(const Tensor<1, dim, Number1> &src1,
                    const Tensor<1, dim, Number2> &src2)
-=======
-template <int dim, typename Number>
-DEAL_II_CONSTEXPR inline DEAL_II_ALWAYS_INLINE Tensor<1, dim, Number>
-                                               cross_product_3d(const Tensor<1, dim, Number> &src1,
-                                                                const Tensor<1, dim, Number> &src2)
->>>>>>> 55bec91b
 {
   Assert(dim == 3, ExcInternalError());
 
