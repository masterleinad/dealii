// ---------------------------------------------------------------------
//
// Copyright (C) 1998 - 2016 by the deal.II authors
//
// This file is part of the deal.II library.
//
// The deal.II library is free software; you can use it, redistribute
// it, and/or modify it under the terms of the GNU Lesser General
// Public License as published by the Free Software Foundation; either
// version 2.1 of the License, or (at your option) any later version.
// The full text of the license can be found in the file LICENSE at
// the top level of the deal.II distribution.
//
// ---------------------------------------------------------------------

#ifndef dealii__quadrature_h
#define dealii__quadrature_h


#include <deal.II/base/config.h>
#include <deal.II/base/point.h>
#include <deal.II/base/subscriptor.h>
#include <vector>
<<<<<<< HEAD
#include <type_traits>
=======
#include <array>
#include <memory>
>>>>>>> 82d4db06

DEAL_II_NAMESPACE_OPEN

/*!@addtogroup Quadrature */
/*@{*/

/**
 * Base class for quadrature formulae in arbitrary dimensions. This class
 * stores quadrature points and weights on the unit line [0,1], unit square
 * [0,1]x[0,1], etc.
 *
 * There are a number of derived classes, denoting concrete integration
 * formulae. Their names names prefixed by <tt>Q</tt>. Refer to the list of
 * derived classes for more details.
 *
 * The schemes for higher dimensions are typically tensor products of the one-
 * dimensional formulae, but refer to the section on implementation detail
 * below.
 *
 * In order to allow for dimension independent programming, a quadrature
 * formula of dimension zero exists. Since an integral over zero dimensions is
 * the evaluation at a single point, any constructor of such a formula
 * initializes to a single quadrature point with weight one. Access to the
 * weight is possible, while access to the quadrature point is not permitted,
 * since a Point of dimension zero contains no information. The main purpose
 * of these formulae is their use in QProjector, which will create a useful
 * formula of dimension one out of them.
 *
 * <h3>Mathematical background</h3>
 *
 * For each quadrature formula we denote by <tt>m</tt>, the maximal degree of
 * polynomials integrated exactly. This number is given in the documentation
 * of each formula. The order of the integration error is <tt>m+1</tt>, that
 * is, the error is the size of the cell to the <tt>m+1</tt> by the Bramble-
 * Hilbert Lemma. The number <tt>m</tt> is to be found in the documentation of
 * each concrete formula. For the optimal formulae QGauss we have $m = 2N-1$,
 * where N is the constructor parameter to QGauss. The tensor product formulae
 * are exact on tensor product polynomials of degree <tt>m</tt> in each space
 * direction, but they are still only of <tt>m+1</tt>st order.
 *
 * <h3>Implementation details</h3>
 *
 * Most integration formulae in more than one space dimension are tensor
 * products of quadrature formulae in one space dimension, or more generally
 * the tensor product of a formula in <tt>(dim-1)</tt> dimensions and one in
 * one dimension. There is a special constructor to generate a quadrature
 * formula from two others.  For example, the QGauss@<dim@> formulae include
 * <i>N<sup>dim</sup></i> quadrature points in <tt>dim</tt> dimensions, where
 * N is the constructor parameter of QGauss.
 *
 * @note Instantiations for this template are provided for dimensions 0, 1, 2,
 * and 3 (see the section on
 * @ref Instantiations).
 *
 * @author Wolfgang Bangerth, Guido Kanschat, 1998, 1999, 2000, 2005, 2009
 */
template <int dim>
class Quadrature : public Subscriptor
{
public:
  /**
   * Define a typedef for a quadrature that acts on an object of one dimension
   * less. For cells, this would then be a face quadrature.
   */
  typedef Quadrature<dim-1> SubQuadrature;

  /**
   * Constructor.
   *
   * This constructor is marked as explicit to avoid involuntary accidents
   * like in <code>hp::QCollection@<dim@> q_collection(3)</code> where
   * <code>hp::QCollection@<dim@> q_collection(QGauss@<dim@>(3))</code> was
   * meant.
   */
  explicit Quadrature (const unsigned int n_quadrature_points = 0);

  /**
   * Build this quadrature formula as the tensor product of a formula in a
   * dimension one less than the present and a formula in one dimension.
   * This constructor assumes (and tests) that constant functions are integrated
   * exactly, i.e. the sum of the quadrature weights is one.
   *
   * <tt>SubQuadrature<dim>::type</tt> expands to <tt>Quadrature<dim-1></tt>.
   */
  Quadrature (const SubQuadrature &,
              const Quadrature<1> &);

  /**
   * Build this quadrature formula as the <tt>dim</tt>-fold tensor product of
   * a formula in one dimension.
   *
   * Assuming that the points in the one-dimensional rule are in ascending
   * order, the points of the resulting rule are ordered lexicographically
   * with <i>x</i> running fastest.
   *
   * In order to avoid a conflict with the copy constructor in 1d, we let the
   * argument be a 0d quadrature formula for dim==1, and a 1d quadrature
   * formula for all other space dimensions.
   *
   * This constructor does not require that constant functions are integrated
   * exactly. Therefore, it is appropriate if the one-dimensional formula
   * is defined with respect to a weighting function.
   */
  explicit Quadrature (const Quadrature<dim != 1 ? 1 : 0> &quadrature_1d);

  /**
   * Copy constructor.
   */
  Quadrature (const Quadrature<dim> &q);

  /**
   * Move constructor. Construct a new quadrature object by transferring the
   * internal data of another quadrature object.
   */
  Quadrature (Quadrature<dim> &&) = default;

  /**
   * Construct a quadrature formula from given vectors of quadrature points
   * (which should really be in the unit cell) and the corresponding weights.
   * You will want to have the weights sum up to one, but this is not checked.
   */
  Quadrature (const std::vector<Point<dim> > &points,
              const std::vector<double>      &weights);

  /**
   * Construct a dummy quadrature formula from a list of points, with weights
   * set to infinity. The resulting object is therefore not meant to actually
   * perform integrations, but rather to be used with FEValues objects in
   * order to find the position of some points (the quadrature points in this
   * object) on the transformed cell in real space.
   */
  Quadrature (const std::vector<Point<dim> > &points);

  /**
   * Constructor for a one-point quadrature. Sets the weight of this point to
   * one.
   */
  Quadrature (const Point<dim> &point);

  /**
   * Virtual destructor.
   */
  virtual ~Quadrature () = default;

  /**
   * Assignment operator. Copies contents of #weights and #quadrature_points
   * as well as size.
   */
  Quadrature &operator = (const Quadrature<dim> &);

  /**
   * Move assignment operator. Moves all data from another quadrature object
   * to this object.
   */
  Quadrature &operator = (Quadrature<dim> &&) = default;

  /**
   * Test for equality of two quadratures.
   */
  bool operator == (const Quadrature<dim> &p) const;

  /**
   * Set the quadrature points and weights to the values provided in the
   * arguments.
   */
  void initialize(const std::vector<Point<dim> > &points,
                  const std::vector<double>      &weights);

  /**
   * Number of quadrature points.
   */
  unsigned int size () const;

  /**
   * Return the <tt>i</tt>th quadrature point.
   */
  const Point<dim> &point (const unsigned int i) const;

  /**
   * Return a reference to the whole array of quadrature points.
   */
  const std::vector<Point<dim> > &get_points () const;

  /**
   * Return the weight of the <tt>i</tt>th quadrature point.
   */
  double weight (const unsigned int i) const;

  /**
   * Return a reference to the whole array of weights.
   */
  const std::vector<double> &get_weights () const;

  /**
   * Determine an estimate for the memory consumption (in bytes) of this
   * object.
   */
  std::size_t memory_consumption () const;

  /**
   * Write or read the data of this object to or from a stream for the purpose
   * of serialization.
   */
  template <class Archive>
  void serialize (Archive &ar, const unsigned int version);

  /**
<<<<<<< HEAD
   * Returns is_tensor_product_flag;
=======
   * This function returns true if the quadrature object is a tensor product
   * of one-dimensional formulas and the quadrature points are sorted
   * lexicographically.
>>>>>>> 82d4db06
   */
  bool is_tensor_product() const;

  /**
<<<<<<< HEAD
   * In case the quadrature formula is a tensor product, this returns the one-dimensional
   * basis object
   */
  Quadrature<1> get_tensor_basis() const;
=======
   * In case the quadrature formula is a tensor product, this function
   * returns the one-dimensional basis objects.
   * Otherwise, calling this function is not allowed.
   */
  typename std::conditional<dim==1, std::array<Quadrature<1>, dim>,const std::array<Quadrature<1>,dim>&>::type
  get_tensor_basis() const;
>>>>>>> 82d4db06

protected:
  /**
   * List of quadrature points. To be filled by the constructors of derived
   * classes.
   */
  std::vector<Point<dim> > quadrature_points;

  /**
   * List of weights of the quadrature points.  To be filled by the
   * constructors of derived classes.
   */
  std::vector<double>      weights;

  /**
<<<<<<< HEAD
   * This quadrature object is a tensor product in case the tensor product
   * is formed by the first $size^(1/dim)$ quadrature points
   */
  bool is_tensor_product_flag;
=======
   * Indicates if this object represents quadrature formula that is a tensor
   * product of one-dimensional formulas.
   * This flag is set if dim==1 or the constructors taking a Quadrature<1>
   * (and possibly a Quadrature<dim-1> object) is called. This implies
   * that the quadrature points are sorted lexicographically.
   */
  bool is_tensor_product_flag;

  /**
   * Stores the one-dimensional tensor basis objects in case this object
   * can be represented by a tensor product.
   */
  std::unique_ptr<std::array<Quadrature<1>,dim>> tensor_basis;
>>>>>>> 82d4db06
};


/**
 * Quadrature formula implementing anisotropic distributions of quadrature
 * points on the reference cell. To this end, the tensor product of
 * <tt>dim</tt> one-dimensional quadrature formulas is generated.
 *
 * @note Each constructor can only be used in the dimension matching the
 * number of arguments.
 *
 * @author Guido Kanschat, 2005
 */
template <int dim>
class QAnisotropic : public Quadrature<dim>
{
public:
  /**
   * Constructor for a one-dimensional formula. This one just copies the given
   * quadrature rule.
   */
  QAnisotropic(const Quadrature<1> &qx);

  /**
   * Constructor for a two-dimensional formula.
   */
  QAnisotropic(const Quadrature<1> &qx,
               const Quadrature<1> &qy);

  /**
   * Constructor for a three-dimensional formula.
   */
  QAnisotropic(const Quadrature<1> &qx,
               const Quadrature<1> &qy,
               const Quadrature<1> &qz);
};


/**
 * Quadrature formula constructed by iteration of another quadrature formula
 * in each direction. In more than one space dimension, the resulting
 * quadrature formula is constructed in the usual way by building the tensor
 * product of the respective iterated quadrature formula in one space
 * dimension.
 *
 * In one space dimension, the given base formula is copied and scaled onto a
 * given number of subintervals of length <tt>1/n_copies</tt>. If the
 * quadrature formula uses both end points of the unit interval, then in the
 * interior of the iterated quadrature formula there would be quadrature
 * points which are used twice; we merge them into one with a weight which is
 * the sum of the weights of the left- and the rightmost quadrature point.
 *
 * Since all dimensions higher than one are built up by tensor products of one
 * dimensional and <tt>dim-1</tt> dimensional quadrature formulae, the
 * argument given to the constructor needs to be a quadrature formula in one
 * space dimension, rather than in <tt>dim</tt> dimensions.
 *
 * The aim of this class is to provide a low order formula, where the error
 * constant can be tuned by increasing the number of quadrature points. This
 * is useful in integrating non-differentiable functions on cells.
 *
 * @author Wolfgang Bangerth 1999
 */
template <int dim>
class QIterated : public Quadrature<dim>
{
public:
  /**
   * Constructor. Iterate the given quadrature formula <tt>n_copies</tt> times
   * in each direction.
   */
  QIterated (const Quadrature<1> &base_quadrature,
             const unsigned int   n_copies);

  /**
   * Exception
   */
  DeclExceptionMsg (ExcInvalidQuadratureFormula,
                    "The quadrature formula you provided cannot be used "
                    "as the basis for iteration.");
private:
  /**
   * Check whether the given quadrature formula has quadrature points at the
   * left and right end points of the interval.
   */
  static bool
  uses_both_endpoints (const Quadrature<1> &base_quadrature);
};

/*@}*/

#ifndef DOXYGEN

// -------------------  inline and template functions ----------------


template <int dim>
inline
unsigned int
Quadrature<dim>::size () const
{
  return weights.size();
}


template <int dim>
inline
const Point<dim> &
Quadrature<dim>::point (const unsigned int i) const
{
  AssertIndexRange(i, size());
  return quadrature_points[i];
}



template <int dim>
double
Quadrature<dim>::weight (const unsigned int i) const
{
  AssertIndexRange(i, size());
  return weights[i];
}



template <int dim>
inline
const std::vector<Point<dim> > &
Quadrature<dim>::get_points () const
{
  return quadrature_points;
}



template <int dim>
inline
const std::vector<double> &
Quadrature<dim>::get_weights () const
{
  return weights;
}



template <int dim>
inline
bool
Quadrature<dim>::is_tensor_product () const
{
  return is_tensor_product_flag;
}



template <int dim>
template <class Archive>
inline
void
Quadrature<dim>::serialize (Archive &ar, const unsigned int)
{
  // forward to serialization
  // function in the base class.
  ar   &static_cast<Subscriptor &>(*this);

  ar &quadrature_points &weights;
}



/* -------------- declaration of explicit specializations ------------- */

template <>
Quadrature<0>::Quadrature (const unsigned int);
template <>
Quadrature<0>::Quadrature (const Quadrature<-1> &,
                           const Quadrature<1> &);
template <>
Quadrature<0>::Quadrature (const Quadrature<1> &);

template <>
Quadrature<1>::Quadrature (const Quadrature<0> &,
                           const Quadrature<1> &);

template <>
Quadrature<1>::Quadrature (const Quadrature<0> &);

#endif // DOXYGEN
DEAL_II_NAMESPACE_CLOSE

#endif<|MERGE_RESOLUTION|>--- conflicted
+++ resolved
@@ -21,12 +21,8 @@
 #include <deal.II/base/point.h>
 #include <deal.II/base/subscriptor.h>
 #include <vector>
-<<<<<<< HEAD
-#include <type_traits>
-=======
 #include <array>
 #include <memory>
->>>>>>> 82d4db06
 
 DEAL_II_NAMESPACE_OPEN
 
@@ -234,30 +230,19 @@
   void serialize (Archive &ar, const unsigned int version);
 
   /**
-<<<<<<< HEAD
-   * Returns is_tensor_product_flag;
-=======
    * This function returns true if the quadrature object is a tensor product
    * of one-dimensional formulas and the quadrature points are sorted
    * lexicographically.
->>>>>>> 82d4db06
    */
   bool is_tensor_product() const;
 
   /**
-<<<<<<< HEAD
-   * In case the quadrature formula is a tensor product, this returns the one-dimensional
-   * basis object
-   */
-  Quadrature<1> get_tensor_basis() const;
-=======
    * In case the quadrature formula is a tensor product, this function
    * returns the one-dimensional basis objects.
    * Otherwise, calling this function is not allowed.
    */
   typename std::conditional<dim==1, std::array<Quadrature<1>, dim>,const std::array<Quadrature<1>,dim>&>::type
   get_tensor_basis() const;
->>>>>>> 82d4db06
 
 protected:
   /**
@@ -273,12 +258,6 @@
   std::vector<double>      weights;
 
   /**
-<<<<<<< HEAD
-   * This quadrature object is a tensor product in case the tensor product
-   * is formed by the first $size^(1/dim)$ quadrature points
-   */
-  bool is_tensor_product_flag;
-=======
    * Indicates if this object represents quadrature formula that is a tensor
    * product of one-dimensional formulas.
    * This flag is set if dim==1 or the constructors taking a Quadrature<1>
@@ -292,7 +271,6 @@
    * can be represented by a tensor product.
    */
   std::unique_ptr<std::array<Quadrature<1>,dim>> tensor_basis;
->>>>>>> 82d4db06
 };
 
 
@@ -381,6 +359,8 @@
   static bool
   uses_both_endpoints (const Quadrature<1> &base_quadrature);
 };
+
+
 
 /*@}*/
 
