--- conflicted
+++ resolved
@@ -936,11 +936,7 @@
                        std::ceil(dim * std::log2(fe_degree + 1.)));
 
     dofs_per_cell     = fe.n_dofs_per_cell();
-<<<<<<< HEAD
-    q_points_per_cell = static_cast<unsigned int>(std::pow(n_q_points_1d, dim));
-=======
     q_points_per_cell = Utilities::fixed_power<dim>(n_q_points_1d);
->>>>>>> 4361186c
 
     const ::dealii::internal::MatrixFreeFunctions::ShapeInfo<Number> shape_info(
       quad, fe);
