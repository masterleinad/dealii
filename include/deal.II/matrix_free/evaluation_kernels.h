// ---------------------------------------------------------------------
//
// Copyright (C) 2017 by the deal.II authors
//
// This file is part of the deal.II library.
//
// The deal.II library is free software; you can use it, redistribute
// it, and/or modify it under the terms of the GNU Lesser General
// Public License as published by the Free Software Foundation; either
// version 2.1 of the License, or (at your option) any later version.
// The full text of the license can be found in the file LICENSE at
// the top level of the deal.II distribution.
//
// ---------------------------------------------------------------------


#ifndef dealii__matrix_free_evaluation_kernels_h
#define dealii__matrix_free_evaluation_kernels_h

#include <deal.II/base/config.h>
#include <deal.II/base/vectorization.h>
#include <deal.II/base/utilities.h>
#include <deal.II/matrix_free/tensor_product_kernels.h>
#include <deal.II/matrix_free/shape_info.h>


DEAL_II_NAMESPACE_OPEN



namespace internal
{
  // Select evaluator type from element shape function type
  template <MatrixFreeFunctions::ElementType element, bool is_long>
  struct EvaluatorSelector {};

  template <bool is_long>
  struct EvaluatorSelector<MatrixFreeFunctions::tensor_general,is_long>
  {
    static const EvaluatorVariant variant = evaluate_general;
  };

  template <>
  struct EvaluatorSelector<MatrixFreeFunctions::tensor_symmetric,false>
  {
    static const EvaluatorVariant variant = evaluate_symmetric;
  };

  template <> struct EvaluatorSelector<MatrixFreeFunctions::tensor_symmetric,true>
  {
    static const EvaluatorVariant variant = evaluate_evenodd;
  };

  template <bool is_long>
  struct EvaluatorSelector<MatrixFreeFunctions::truncated_tensor,is_long>
  {
    static const EvaluatorVariant variant = evaluate_general;
  };

  template <>
  struct EvaluatorSelector<MatrixFreeFunctions::tensor_symmetric_plus_dg0,false>
  {
    static const EvaluatorVariant variant = evaluate_general;
  };

  template <>
  struct EvaluatorSelector<MatrixFreeFunctions::tensor_symmetric_plus_dg0,true>
  {
    static const EvaluatorVariant variant = evaluate_evenodd;
  };

  template <bool is_long>
  struct EvaluatorSelector<MatrixFreeFunctions::tensor_symmetric_collocation,is_long>
  {
    static const EvaluatorVariant variant = evaluate_evenodd;
  };



  /**
   * This struct performs the evaluation of function values, gradients and
   * Hessians for tensor-product finite elements. The operation is used for
   * both the symmetric and non-symmetric case, which use different apply
   * functions 'values', 'gradients' in the individual coordinate
   * directions. The apply functions for values are provided through one of
   * the template classes EvaluatorTensorProduct which in turn are selected
   * from the MatrixFreeFunctions::ElementType template argument.
   *
   * There are two specialized implementation classes
   * FEEvaluationImplCollocation (for Gauss-Lobatto elements where the nodal
   * points and the quadrature points coincide and the 'values' operation is
   * identity) and FEEvaluationImplTransformToCollocation (which can be
   * transformed to a collocation space and can then use the identity in these
   * spaces), which both allow for shorter code.
   *
   * @author Katharina Kormann, Martin Kronbichler, 2012, 2014, 2017
   */
  template <MatrixFreeFunctions::ElementType type, int dim, int fe_degree,
            int n_q_points_1d, int n_components, typename Number>
  struct FEEvaluationImpl
  {
    static
    void evaluate (const MatrixFreeFunctions::ShapeInfo<VectorizedArray<Number>> &shape_info,
                   VectorizedArray<Number> *values_dofs_actual[],
                   VectorizedArray<Number> *values_quad[],
                   VectorizedArray<Number> *gradients_quad[][dim],
                   VectorizedArray<Number> *hessians_quad[][(dim*(dim+1))/2],
                   VectorizedArray<Number> *scratch_data,
                   const bool               evaluate_values,
                   const bool               evaluate_gradients,
                   const bool               evaluate_hessians);

    static
    void integrate (const MatrixFreeFunctions::ShapeInfo<VectorizedArray<Number>> &shape_info,
                    VectorizedArray<Number> *values_dofs_actual[],
                    VectorizedArray<Number> *values_quad[],
                    VectorizedArray<Number> *gradients_quad[][dim],
                    VectorizedArray<Number> *scratch_data,
                    const bool               evaluate_values,
                    const bool               evaluate_gradients);
  };


  template <MatrixFreeFunctions::ElementType type, int dim, int fe_degree,
            int n_q_points_1d, int n_components, typename Number>
  inline
  void
  FEEvaluationImpl<type,dim,fe_degree,n_q_points_1d,n_components,Number>
  ::evaluate (const MatrixFreeFunctions::ShapeInfo<VectorizedArray<Number>> &shape_info,
              VectorizedArray<Number> *values_dofs_actual[],
              VectorizedArray<Number> *values_quad[],
              VectorizedArray<Number> *gradients_quad[][dim],
              VectorizedArray<Number> *hessians_quad[][(dim*(dim+1))/2],
              VectorizedArray<Number> *scratch_data,
              const bool               evaluate_values,
              const bool               evaluate_gradients,
              const bool               evaluate_hessians)
  {
    if (evaluate_values == false && evaluate_gradients == false && evaluate_hessians == false)
      return;

    const EvaluatorVariant variant =
      EvaluatorSelector<type,(fe_degree+n_q_points_1d>4)>::variant;
    typedef EvaluatorTensorProduct<variant, dim, fe_degree, n_q_points_1d,
            VectorizedArray<Number> > Eval;
    Eval eval (variant == evaluate_evenodd ? shape_info.shape_values_eo :
               shape_info.shape_values,
               variant == evaluate_evenodd ? shape_info.shape_gradients_eo :
               shape_info.shape_gradients,
               variant == evaluate_evenodd ? shape_info.shape_hessians_eo :
               shape_info.shape_hessians,
               shape_info.fe_degree,
               shape_info.n_q_points_1d);

    const unsigned int temp_size = Eval::dofs_per_cell == numbers::invalid_unsigned_int ? 0
                                   : (Eval::dofs_per_cell > Eval::n_q_points ?
                                      Eval::dofs_per_cell : Eval::n_q_points);
    VectorizedArray<Number> *temp1;
    VectorizedArray<Number> *temp2;
    if (temp_size == 0)
      {
        temp1 = scratch_data;
        temp2 = temp1 + std::max(Utilities::fixed_power<dim>(shape_info.fe_degree+1),
                                 Utilities::fixed_power<dim>(shape_info.n_q_points_1d));
      }
    else
      {
        temp1 = scratch_data;
        temp2 = temp1 + temp_size;
      }

    VectorizedArray<Number> **values_dofs = values_dofs_actual;
    VectorizedArray<Number> *expanded_dof_values[n_components];
    if (type == MatrixFreeFunctions::truncated_tensor)
      {
        values_dofs = expanded_dof_values;
        for (unsigned int c=0; c<n_components; ++c)
          expanded_dof_values[c] = scratch_data+2*(std::max(shape_info.dofs_per_cell,
                                                            shape_info.n_q_points)) +
                                   c*Utilities::fixed_power<dim>(shape_info.fe_degree+1);
        const int degree = fe_degree != -1 ? fe_degree : shape_info.fe_degree;
        unsigned int count_p = 0, count_q = 0;
        for (int i=0; i<(dim>2?degree+1:1); ++i)
          {
            for (int j=0; j<(dim>1?degree+1-i:1); ++j)
              {
                for (int k=0; k<degree+1-j-i; ++k, ++count_p, ++count_q)
                  for (unsigned int c=0; c<n_components; ++c)
                    expanded_dof_values[c][count_q] = values_dofs_actual[c][count_p];
                for (int k=degree+1-j-i; k<degree+1; ++k, ++count_q)
                  for (unsigned int c=0; c<n_components; ++c)
                    expanded_dof_values[c][count_q] = VectorizedArray<Number>();
              }
            for (int j=degree+1-i; j<degree+1; ++j)
              for (int k=0; k<degree+1; ++k, ++count_q)
                for (unsigned int c=0; c<n_components; ++c)
                  expanded_dof_values[c][count_q] = VectorizedArray<Number>();
          }
        AssertDimension(count_q, Utilities::fixed_power<dim>(shape_info.fe_degree+1));
      }

    // These avoid compiler warnings; they are only used in sensible context but
    // compilers typically cannot detect when we access something like
    // gradients_quad[2] only for dim==3.
    const unsigned int d1 = dim>1?1:0;
    const unsigned int d2 = dim>2?2:0;
    const unsigned int d3 = dim>2?3:0;
    const unsigned int d4 = dim>2?4:0;
    const unsigned int d5 = dim>2?5:0;

    switch (dim)
      {
      case 1:
        for (unsigned int c=0; c<n_components; c++)
          {
            if (evaluate_values == true)
              eval.template values<0,true,false> (values_dofs[c], values_quad[c]);
            if (evaluate_gradients == true)
              eval.template gradients<0,true,false>(values_dofs[c], gradients_quad[c][0]);
            if (evaluate_hessians == true)
              eval.template hessians<0,true,false> (values_dofs[c], hessians_quad[c][0]);
          }
        break;

      case 2:
        for (unsigned int c=0; c<n_components; c++)
          {
            // grad x
            if (evaluate_gradients == true)
              {
                eval.template gradients<0,true,false> (values_dofs[c], temp1);
                eval.template values<1,true,false> (temp1, gradients_quad[c][0]);
              }
            if (evaluate_hessians == true)
              {
                // grad xy
                if (evaluate_gradients == false)
                  eval.template gradients<0,true,false>(values_dofs[c], temp1);
                eval.template gradients<1,true,false>  (temp1, hessians_quad[c][d1+d1]);

                // grad xx
                eval.template hessians<0,true,false>(values_dofs[c], temp1);
                eval.template values<1,true,false>  (temp1, hessians_quad[c][0]);
              }

            // grad y
            eval.template values<0,true,false> (values_dofs[c], temp1);
            if (evaluate_gradients == true)
              eval.template gradients<1,true,false> (temp1, gradients_quad[c][d1]);

            // grad yy
            if (evaluate_hessians == true)
              eval.template hessians<1,true,false> (temp1, hessians_quad[c][d1]);

            // val: can use values applied in x
            if (evaluate_values == true)
              eval.template values<1,true,false> (temp1, values_quad[c]);
          }
        break;

      case 3:
        for (unsigned int c=0; c<n_components; c++)
          {
            if (evaluate_gradients == true)
              {
                // grad x
                eval.template gradients<0,true,false> (values_dofs[c], temp1);
                eval.template values<1,true,false> (temp1, temp2);
                eval.template values<2,true,false> (temp2, gradients_quad[c][0]);
              }

            if (evaluate_hessians == true)
              {
                // grad xz
                if (evaluate_gradients == false)
                  {
                    eval.template gradients<0,true,false> (values_dofs[c], temp1);
                    eval.template values<1,true,false> (temp1, temp2);
                  }
                eval.template gradients<2,true,false> (temp2, hessians_quad[c][d4]);

                // grad xy
                eval.template gradients<1,true,false> (temp1, temp2);
                eval.template values<2,true,false> (temp2, hessians_quad[c][d3]);

                // grad xx
                eval.template hessians<0,true,false>(values_dofs[c], temp1);
                eval.template values<1,true,false>  (temp1, temp2);
                eval.template values<2,true,false>  (temp2, hessians_quad[c][0]);
              }

            // grad y
            eval.template values<0,true,false> (values_dofs[c], temp1);
            if (evaluate_gradients == true)
              {
                eval.template gradients<1,true,false>(temp1, temp2);
                eval.template values<2,true,false>   (temp2, gradients_quad[c][d1]);
              }

            if (evaluate_hessians == true)
              {
                // grad yz
                if (evaluate_gradients == false)
                  eval.template gradients<1,true,false>(temp1, temp2);
                eval.template gradients<2,true,false>  (temp2, hessians_quad[c][d5]);

                // grad yy
                eval.template hessians<1,true,false> (temp1, temp2);
                eval.template values<2,true,false> (temp2, hessians_quad[c][d1]);
              }

            // grad z: can use the values applied in x direction stored in temp1
            eval.template values<1,true,false> (temp1, temp2);
            if (evaluate_gradients == true)
              eval.template gradients<2,true,false> (temp2, gradients_quad[c][d2]);

            // grad zz: can use the values applied in x and y direction stored
            // in temp2
            if (evaluate_hessians == true)
              eval.template hessians<2,true,false>(temp2, hessians_quad[c][d2]);

            // val: can use the values applied in x & y direction stored in temp2
            if (evaluate_values == true)
              eval.template values<2,true,false> (temp2, values_quad[c]);
          }
        break;

      default:
        AssertThrow(false, ExcNotImplemented());
      }

    // case additional dof for FE_Q_DG0: add values; gradients and second
    // derivatives evaluate to zero
    if (type == MatrixFreeFunctions::tensor_symmetric_plus_dg0 && evaluate_values)
      for (unsigned int c=0; c<n_components; ++c)
        for (unsigned int q=0; q<shape_info.n_q_points; ++q)
          values_quad[c][q] += values_dofs[c][shape_info.dofs_per_cell-1];
  }



  template <MatrixFreeFunctions::ElementType type, int dim, int fe_degree,
            int n_q_points_1d, int n_components, typename Number>
  inline
  void
  FEEvaluationImpl<type,dim,fe_degree,n_q_points_1d,n_components,Number>
  ::integrate (const MatrixFreeFunctions::ShapeInfo<VectorizedArray<Number>> &shape_info,
               VectorizedArray<Number> *values_dofs_actual[],
               VectorizedArray<Number> *values_quad[],
               VectorizedArray<Number> *gradients_quad[][dim],
               VectorizedArray<Number> *scratch_data,
               const bool               integrate_values,
               const bool               integrate_gradients)
  {
    const EvaluatorVariant variant =
      EvaluatorSelector<type,(fe_degree+n_q_points_1d>4)>::variant;
    typedef EvaluatorTensorProduct<variant, dim, fe_degree, n_q_points_1d,
            VectorizedArray<Number> > Eval;
    Eval eval (variant == evaluate_evenodd ? shape_info.shape_values_eo :
               shape_info.shape_values,
               variant == evaluate_evenodd ? shape_info.shape_gradients_eo :
               shape_info.shape_gradients,
               variant == evaluate_evenodd ? shape_info.shape_hessians_eo :
               shape_info.shape_hessians,
               shape_info.fe_degree,
               shape_info.n_q_points_1d);

    const unsigned int temp_size = Eval::dofs_per_cell == numbers::invalid_unsigned_int ? 0
                                   : (Eval::dofs_per_cell > Eval::n_q_points ?
                                      Eval::dofs_per_cell : Eval::n_q_points);
<<<<<<< HEAD
    const unsigned int max_stack_size = 100;
    AlignedVector<VectorizedArray<Number>>  temp_data;
    temp_data.resize_fast((temp_size > 0 && temp_size < max_stack_size) ? 2*temp_size : 1);
=======
>>>>>>> 82d4db06
    VectorizedArray<Number> *temp1;
    VectorizedArray<Number> *temp2;
    if (temp_size == 0)
      {
        temp1 = scratch_data;
        temp2 = temp1 + std::max(Utilities::fixed_power<dim>(shape_info.fe_degree+1),
                                 Utilities::fixed_power<dim>(shape_info.n_q_points_1d));
      }
    else
      {
        temp1 = scratch_data;
        temp2 = temp1 + temp_size;
      }

    // expand dof_values to tensor product for truncated tensor products
    VectorizedArray<Number> **values_dofs = values_dofs_actual;
    VectorizedArray<Number> *expanded_dof_values[n_components];
    if (type == MatrixFreeFunctions::truncated_tensor)
      {
        values_dofs = expanded_dof_values;
        for (unsigned int c=0; c<n_components; ++c)
          expanded_dof_values[c] = scratch_data+2*(std::max(shape_info.dofs_per_cell,
                                                            shape_info.n_q_points)) +
                                   c*Utilities::fixed_power<dim>(shape_info.fe_degree+1);
      }

    // These avoid compiler warnings; they are only used in sensible context but
    // compilers typically cannot detect when we access something like
    // gradients_quad[2] only for dim==3.
    const unsigned int d1 = dim>1?1:0;
    const unsigned int d2 = dim>2?2:0;

    switch (dim)
      {
      case 1:
        for (unsigned int c=0; c<n_components; c++)
          {
            if (integrate_values == true)
              eval.template values<0,false,false> (values_quad[c], values_dofs[c]);
            if (integrate_gradients == true)
              {
                if (integrate_values == true)
                  eval.template gradients<0,false,true> (gradients_quad[c][0], values_dofs[c]);
                else
                  eval.template gradients<0,false,false> (gradients_quad[c][0], values_dofs[c]);
              }
          }
        break;

      case 2:
        for (unsigned int c=0; c<n_components; c++)
          {
            if (integrate_values == true)
              {
                // val
                eval.template values<0,false,false> (values_quad[c], temp1);
                //grad x
                if (integrate_gradients == true)
                  eval.template gradients<0,false,true> (gradients_quad[c][0], temp1);
                eval.template values<1,false,false>(temp1, values_dofs[c]);
              }
            if (integrate_gradients == true)
              {
                // grad y
                eval.template values<0,false,false>  (gradients_quad[c][d1], temp1);
                if (integrate_values == false)
                  {
                    eval.template gradients<1,false,false>(temp1, values_dofs[c]);
                    //grad x
                    eval.template gradients<0,false,false> (gradients_quad[c][0], temp1);
                    eval.template values<1,false,true> (temp1, values_dofs[c]);
                  }
                else
                  eval.template gradients<1,false,true>(temp1, values_dofs[c]);
              }
          }
        break;

      case 3:
        for (unsigned int c=0; c<n_components; c++)
          {
            if (integrate_values == true)
              {
                // val
                eval.template values<0,false,false> (values_quad[c], temp1);
                //grad x: can sum to temporary value in temp1
                if (integrate_gradients == true)
                  eval.template gradients<0,false,true> (gradients_quad[c][0], temp1);
                eval.template values<1,false,false>(temp1, temp2);
                if (integrate_gradients == true)
                  {
                    eval.template values<0,false,false> (gradients_quad[c][d1], temp1);
                    eval.template gradients<1,false,true>(temp1, temp2);
                  }
                eval.template values<2,false,false> (temp2, values_dofs[c]);
              }
            else if (integrate_gradients == true)
              {
                eval.template gradients<0,false,false>(gradients_quad[c][0], temp1);
                eval.template values<1,false,false> (temp1, temp2);
                eval.template values<0,false,false> (gradients_quad[c][d1], temp1);
                eval.template gradients<1,false,true>(temp1, temp2);
                eval.template values<2,false,false> (temp2, values_dofs[c]);
              }
            if (integrate_gradients == true)
              {
                // grad z: can sum to temporary x and y value in output
                eval.template values<0,false,false> (gradients_quad[c][d2], temp1);
                eval.template values<1,false,false> (temp1, temp2);
                eval.template gradients<2,false,true> (temp2, values_dofs[c]);
              }
          }
        break;

      default:
        AssertThrow(false, ExcNotImplemented());
      }

    // case FE_Q_DG0: add values, gradients and second derivatives are zero
    if (type == MatrixFreeFunctions::tensor_symmetric_plus_dg0)
      {
        if (integrate_values)
          for (unsigned int c=0; c<n_components; ++c)
            {
              values_dofs[c][shape_info.dofs_per_cell-1] = values_quad[c][0];
              for (unsigned int q=1; q<shape_info.n_q_points; ++q)
                values_dofs[c][shape_info.dofs_per_cell-1] += values_quad[c][q];
            }
        else
          for (unsigned int c=0; c<n_components; ++c)
            values_dofs[c][shape_info.dofs_per_cell-1] = VectorizedArray<Number>();
      }

    if (type == MatrixFreeFunctions::truncated_tensor)
      {
        unsigned int count_p = 0, count_q = 0;
        const int degree = fe_degree != -1 ? fe_degree : shape_info.fe_degree;
        for (int i=0; i<(dim>2?degree+1:1); ++i)
          {
            for (int j=0; j<(dim>1?degree+1-i:1); ++j)
              {
                for (int k=0; k<degree+1-j-i; ++k, ++count_p, ++count_q)
                  {
                    for (unsigned int c=0; c<n_components; ++c)
                      values_dofs_actual[c][count_p] = expanded_dof_values[c][count_q];
                  }
                count_q += j+i;
              }
            count_q += i*(degree+1);
          }
        AssertDimension(count_q, Utilities::fixed_power<dim>(shape_info.fe_degree+1));
      }
  }



  /**
   * This struct performs the evaluation of function values, gradients and
   * Hessians for tensor-product finite elements. This a specialization for
   * symmetric basis functions about the mid point 0.5 of the unit interval
   * with the same number of quadrature points as degrees of freedom. In that
   * case, we can first transform the basis to one that has the nodal points
   * in the quadrature points (i.e., the collocation space) and then perform
   * the evaluation of the first and second derivatives in this transformed
   * space, using the identity operation for the shape values.
   *
   * @author Katharina Kormann, Martin Kronbichler, 2017
   */
  template <int dim, int fe_degree, int n_components, typename Number>
  struct FEEvaluationImplTransformToCollocation
  {
    static
    void evaluate (const MatrixFreeFunctions::ShapeInfo<VectorizedArray<Number>> &shape_info,
                   VectorizedArray<Number> *values_dofs[],
                   VectorizedArray<Number> *values_quad[],
                   VectorizedArray<Number> *gradients_quad[][dim],
                   VectorizedArray<Number> *hessians_quad[][(dim*(dim+1))/2],
                   VectorizedArray<Number> *scratch_data,
                   const bool               evaluate_values,
                   const bool               evaluate_gradients,
                   const bool               evaluate_hessians);

    static
    void integrate (const MatrixFreeFunctions::ShapeInfo<VectorizedArray<Number>> &shape_info,
                    VectorizedArray<Number> *values_dofs[],
                    VectorizedArray<Number> *values_quad[],
                    VectorizedArray<Number> *gradients_quad[][dim],
                    VectorizedArray<Number> *scratch_data,
                    const bool               integrate_values,
                    const bool               integrate_gradients);
  };

  template <int dim, int fe_degree, int n_components, typename Number>
  inline
  void
  FEEvaluationImplTransformToCollocation<dim, fe_degree, n_components, Number>
  ::evaluate (const MatrixFreeFunctions::ShapeInfo<VectorizedArray<Number>> &shape_info,
              VectorizedArray<Number> *values_dofs[],
              VectorizedArray<Number> *values_quad[],
              VectorizedArray<Number> *gradients_quad[][dim],
              VectorizedArray<Number> *hessians_quad[][(dim*(dim+1))/2],
              VectorizedArray<Number> *,
              const bool,
              const bool               evaluate_gradients,
              const bool               evaluate_hessians)
  {
    typedef EvaluatorTensorProduct<evaluate_evenodd, dim, fe_degree, fe_degree+1,
            VectorizedArray<Number> > Eval;
    Eval eval_val (shape_info.shape_values_eo,
                   AlignedVector<VectorizedArray<Number> >(),
                   AlignedVector<VectorizedArray<Number> >(),
                   shape_info.fe_degree,
                   shape_info.n_q_points_1d);
    Eval eval(AlignedVector<VectorizedArray<Number> >(),
              shape_info.shape_gradients_collocation_eo,
              shape_info.shape_hessians_collocation_eo,
              shape_info.fe_degree,
              shape_info.n_q_points_1d);

    // These avoid compiler warnings; they are only used in sensible context but
    // compilers typically cannot detect when we access something like
    // gradients_quad[2] only for dim==3.
    const unsigned int d1 = dim>1?1:0;
    const unsigned int d2 = dim>2?2:d1;
    const unsigned int d3 = d1+d2;
    const unsigned int d4 = dim>2?4:d3;
    const unsigned int d5 = dim>2?5:d4;

    for (unsigned int c=0; c<n_components; c++)
      {
        // transform to the basis functions of the collocation space. use
        // gradients_quad[c][0] as a temporary array (it gets overwritten by
        // the gradient contributions later)
        if (dim == 1)
          eval_val.template values<0,true,false>(values_dofs[c], values_quad[c]);
        else if (dim == 2)
          {
            eval_val.template values<0,true,false>(values_dofs[c], gradients_quad[c][0]);
            eval_val.template values<1,true,false>(gradients_quad[c][0], values_quad[c]);
          }
        else if (dim == 3)
          {
            eval_val.template values<0,true,false>(values_dofs[c], values_quad[c]);
            eval_val.template values<1,true,false>(values_quad[c], gradients_quad[c][0]);
            eval_val.template values<2,true,false>(gradients_quad[c][0], values_quad[c]);
          }

        // apply derivatives in the collocation space
        if (evaluate_gradients == true || evaluate_hessians == true)
          {
            eval.template gradients<0,true,false>(values_quad[c], gradients_quad[c][0]);
            if (dim > 1)
              eval.template gradients<1,true,false>(values_quad[c], gradients_quad[c][d1]);
            if (dim > 2)
              eval.template gradients<2,true,false>(values_quad[c], gradients_quad[c][d2]);
          }
        if (evaluate_hessians == true)
          {
            eval.template hessians<0,true,false> (values_quad[c], hessians_quad[c][0]);
            if (dim > 1)
              {
                // re-use grad_x already in gradients
                eval.template gradients<1,true,false> (gradients_quad[c][0], hessians_quad[c][d3]);
                eval.template hessians<1,true,false> (values_quad[c], hessians_quad[c][d1]);
              }
            if (dim > 2)
              {
                // re-use grad_x and grad_y already in gradients
                eval.template gradients<2,true,false> (gradients_quad[c][0], hessians_quad[c][d4]);
                eval.template gradients<2,true,false> (gradients_quad[c][d1], hessians_quad[c][d5]);
                eval.template hessians<2,true,false> (values_quad[c], hessians_quad[c][d2]);
              }
          }
      }
  }

  template <int dim, int fe_degree, int n_components, typename Number>
  inline
  void
  FEEvaluationImplTransformToCollocation<dim, fe_degree, n_components, Number>
  ::integrate (const MatrixFreeFunctions::ShapeInfo<VectorizedArray<Number>> &shape_info,
               VectorizedArray<Number> *values_dofs[],
               VectorizedArray<Number> *values_quad[],
               VectorizedArray<Number> *gradients_quad[][dim],
               VectorizedArray<Number> *,
               const bool               integrate_values,
               const bool               integrate_gradients)
  {
    typedef EvaluatorTensorProduct<evaluate_evenodd, dim, fe_degree, fe_degree+1,
            VectorizedArray<Number> > Eval;
    Eval eval_val (shape_info.shape_values_eo,
                   AlignedVector<VectorizedArray<Number> >(),
                   AlignedVector<VectorizedArray<Number> >(),
                   shape_info.fe_degree,
                   shape_info.n_q_points_1d);
    Eval eval(AlignedVector<VectorizedArray<Number> >(),
              shape_info.shape_gradients_collocation_eo,
              shape_info.shape_hessians_collocation_eo,
              shape_info.fe_degree,
              shape_info.n_q_points_1d);

    // These avoid compiler warnings; they are only used in sensible context but
    // compilers typically cannot detect when we access something like
    // gradients_quad[2] only for dim==3.
    const unsigned int d1 = dim>1?1:0;
    const unsigned int d2 = dim>2?2:0;

    for (unsigned int c=0; c<n_components; c++)
      {
        // apply derivatives in collocation space
        if (integrate_gradients == true)
          {
            if (integrate_values)
              eval.template gradients<0,false,true>(gradients_quad[c][0], values_quad[c]);
            else
              eval.template gradients<0,false,false>(gradients_quad[c][0], values_quad[c]);
            if (dim > 1)
              eval.template gradients<1,false,true>(gradients_quad[c][d1], values_quad[c]);
            if (dim > 2)
              eval.template gradients<2,false,true>(gradients_quad[c][d2], values_quad[c]);
          }

        // transform back to the original space
        if (dim == 1)
          eval_val.template values<0,false,false>(values_quad[c], values_dofs[c]);
        else if (dim == 2)
          {
            eval_val.template values<0,false,false>(values_quad[c], gradients_quad[c][0]);
            eval_val.template values<1,false,false>(gradients_quad[c][0], values_dofs[c]);
          }
        else if (dim == 3)
          {
            eval_val.template values<0,false,false>(values_quad[c], gradients_quad[c][0]);
            eval_val.template values<1,false,false>(gradients_quad[c][0], values_quad[c]);
            eval_val.template values<2,false,false>(values_quad[c], values_dofs[c]);
          }
      }
  }



  /**
   * This struct performs the evaluation of function values, gradients and
   * Hessians for tensor-product finite elements. This a specialization for
   * elements where the nodal points coincide with the quadrature points like
   * FE_Q shape functions on Gauss-Lobatto elements integrated with
   * Gauss-Lobatto quadrature. The assumption of this class is that the shape
   * 'values' operation is identity, which allows us to write shorter code.
   *
   * In literature, this form of evaluation is often called spectral
   * evaluation, spectral collocation or simply collocation, meaning the same
   * location for shape functions and evaluation space (quadrature points).
   *
   * @author Katharina Kormann, 2012
  */
  template <int dim, int fe_degree, int n_components, typename Number>
  struct FEEvaluationImplCollocation
  {
    static
    void evaluate (const MatrixFreeFunctions::ShapeInfo<VectorizedArray<Number>> &shape_info,
                   VectorizedArray<Number> *values_dofs[],
                   VectorizedArray<Number> *values_quad[],
                   VectorizedArray<Number> *gradients_quad[][dim],
                   VectorizedArray<Number> *hessians_quad[][(dim*(dim+1))/2],
                   VectorizedArray<Number> *scratch_data,
                   const bool               evaluate_values,
                   const bool               evaluate_gradients,
                   const bool               evaluate_hessians);

    static
    void integrate (const MatrixFreeFunctions::ShapeInfo<VectorizedArray<Number>> &shape_info,
                    VectorizedArray<Number> *values_dofs[],
                    VectorizedArray<Number> *values_quad[],
                    VectorizedArray<Number> *gradients_quad[][dim],
                    VectorizedArray<Number> *scratch_data,
                    const bool               integrate_values,
                    const bool               integrate_gradients);
  };

  template <int dim, int fe_degree, int n_components, typename Number>
  inline
  void
  FEEvaluationImplCollocation<dim, fe_degree, n_components, Number>
  ::evaluate (const MatrixFreeFunctions::ShapeInfo<VectorizedArray<Number>> &shape_info,
              VectorizedArray<Number> *values_dofs[],
              VectorizedArray<Number> *values_quad[],
              VectorizedArray<Number> *gradients_quad[][dim],
              VectorizedArray<Number> *hessians_quad[][(dim*(dim+1))/2],
              VectorizedArray<Number> *,
              const bool               evaluate_values,
              const bool               evaluate_gradients,
              const bool               evaluate_hessians)
  {
    typedef EvaluatorTensorProduct<evaluate_evenodd, dim, fe_degree, fe_degree+1,
            VectorizedArray<Number> > Eval;
    Eval eval(AlignedVector<VectorizedArray<Number> >(),
              shape_info.shape_gradients_eo,
              shape_info.shape_hessians_eo,
              shape_info.fe_degree,
              shape_info.n_q_points_1d);

    // These avoid compiler warnings; they are only used in sensible context
    // but compilers typically cannot detect when we access something like
    // gradients_quad[2] only for dim==3.
    const unsigned int d1 = dim>1?1:0;
    const unsigned int d2 = dim>2?2:d1;
    const unsigned int d3 = d1+d2;
    const unsigned int d4 = dim>2?4:d3;
    const unsigned int d5 = dim>2?5:d4;

    for (unsigned int c=0; c<n_components; c++)
      {
        if (evaluate_values == true)
          for (unsigned int i=0; i<Eval::dofs_per_cell; ++i)
            values_quad[c][i] = values_dofs[c][i];
        if (evaluate_gradients == true || evaluate_hessians == true)
          {
            eval.template gradients<0,true,false>(values_dofs[c], gradients_quad[c][0]);
            if (dim > 1)
              eval.template gradients<1,true,false>(values_dofs[c], gradients_quad[c][d1]);
            if (dim > 2)
              eval.template gradients<2,true,false>(values_dofs[c], gradients_quad[c][d2]);
          }
        if (evaluate_hessians == true)
          {
            eval.template hessians<0,true,false> (values_dofs[c], hessians_quad[c][0]);
            if (dim > 1)
              {
                // re-use grad_x already in gradients
                eval.template gradients<1,true,false> (gradients_quad[c][0], hessians_quad[c][d3]);
                eval.template hessians<1,true,false> (values_dofs[c], hessians_quad[c][d1]);
              }
            if (dim > 2)
              {
                // re-use grad_x already in gradients
                eval.template gradients<2,true,false> (gradients_quad[c][0], hessians_quad[c][d4]);
                eval.template gradients<2,true,false> (gradients_quad[c][d1], hessians_quad[c][d5]);
                eval.template hessians<2,true,false> (values_dofs[c], hessians_quad[c][d2]);
              }
          }
      }
  }

  template <int dim, int fe_degree, int n_components, typename Number>
  inline
  void
  FEEvaluationImplCollocation<dim, fe_degree, n_components, Number>
  ::integrate (const MatrixFreeFunctions::ShapeInfo<VectorizedArray<Number>> &shape_info,
               VectorizedArray<Number> *values_dofs[],
               VectorizedArray<Number> *values_quad[],
               VectorizedArray<Number> *gradients_quad[][dim],
               VectorizedArray<Number> *,
               const bool               integrate_values,
               const bool               integrate_gradients)
  {
    typedef EvaluatorTensorProduct<evaluate_evenodd, dim, fe_degree, fe_degree+1,
            VectorizedArray<Number> > Eval;
    Eval eval(AlignedVector<VectorizedArray<Number> >(),
              shape_info.shape_gradients_eo,
              shape_info.shape_hessians_eo,
              shape_info.fe_degree,
              shape_info.n_q_points_1d);

    // These avoid compiler warnings; they are only used in sensible context
    // but compilers typically cannot detect when we access something like
    // gradients_quad[2] only for dim==3.
    const unsigned int d1 = dim>1?1:0;
    const unsigned int d2 = dim>2?2:0;

    for (unsigned int c=0; c<n_components; c++)
      {
        if (integrate_values == true)
          for (unsigned int i=0; i<Eval::dofs_per_cell; ++i)
            values_dofs[c][i] = values_quad[c][i];
        if (integrate_gradients == true)
          {
            if (integrate_values == true)
              eval.template gradients<0,false,true>(gradients_quad[c][0], values_dofs[c]);
            else
              eval.template gradients<0,false,false>(gradients_quad[c][0], values_dofs[c]);
            if (dim > 1)
              eval.template gradients<1,false,true>(gradients_quad[c][d1], values_dofs[c]);
            if (dim > 2)
              eval.template gradients<2,false,true>(gradients_quad[c][d2], values_dofs[c]);
          }
      }
  }

} // end of namespace internal


DEAL_II_NAMESPACE_CLOSE

#endif<|MERGE_RESOLUTION|>--- conflicted
+++ resolved
@@ -368,12 +368,6 @@
     const unsigned int temp_size = Eval::dofs_per_cell == numbers::invalid_unsigned_int ? 0
                                    : (Eval::dofs_per_cell > Eval::n_q_points ?
                                       Eval::dofs_per_cell : Eval::n_q_points);
-<<<<<<< HEAD
-    const unsigned int max_stack_size = 100;
-    AlignedVector<VectorizedArray<Number>>  temp_data;
-    temp_data.resize_fast((temp_size > 0 && temp_size < max_stack_size) ? 2*temp_size : 1);
-=======
->>>>>>> 82d4db06
     VectorizedArray<Number> *temp1;
     VectorizedArray<Number> *temp2;
     if (temp_size == 0)
