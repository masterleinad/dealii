## ---------------------------------------------------------------------
##
## Copyright (C) 2012 - 2021 by the deal.II authors
##
## This file is part of the deal.II library.
##
## The deal.II library is free software; you can use it, redistribute
## it, and/or modify it under the terms of the GNU Lesser General
## Public License as published by the Free Software Foundation; either
## version 2.1 of the License, or (at your option) any later version.
## The full text of the license can be found in the file LICENSE.md at
## the top level directory of deal.II.
##
## ---------------------------------------------------------------------

#
# This file implements the DEAL_II_SETUP_TARGET macro, which is
# part of the deal.II library.
#
# Usage:
#       deal_ii_setup_target(target)
#       deal_ii_setup_target(target DEBUG|RELEASE)
#
# This appends the deal.II target to the link interface of the specified
# target, which in turn ensures that necessary include directories, linker
# flags, compile flags and compile definitions are set.
#
# If no "DEBUG" or "RELEASE" keyword is specified after the target, the
# current CMAKE_BUILD_TYPE is used instead. A CMAKE_BUILD_TYPE "Debug" is
# equivalent to the DEBUG keyword, a CMAKE_BUILD_TYPE "Release" is
# equivalent to the RELEASE keyword.
#
# This macro throws a FATAL_ERROR in case no DEBUG/RELEASE keyword is set
# and the build type is different from "Debug", or "Release".
#
# If the requested build type is not available (e.g. DEBUG request but
# deal.II was compiled with release mode only), the macro throws a
# FATAL_ERROR.
#

macro(deal_ii_setup_target _target)

  if(NOT DEAL_II_PROJECT_CONFIG_INCLUDED)
    message(FATAL_ERROR
      "\nDEAL_II_SETUP_TARGET can only be called in external projects after "
      "the inclusion of deal.IIConfig.cmake. It is not intended for "
      "internal use.\n\n"
      )
  endif()

  if(NOT DEAL_II_TARGET_CONFIG_INCLUDED)
    include(${DEAL_II_TARGET_CONFIG})
    set(DEAL_II_TARGET_CONFIG_INCLUDED TRUE)
  endif()

  #
  # Set build type with the help of the specified keyword, or
  # CMAKE_BUILD_TYPE:
  #

  if("${ARGN}" MATCHES "^(DEBUG|RELEASE)$")
    set(_build "${ARGN}")
  elseif("${ARGN}" STREQUAL "")
    if(CMAKE_BUILD_TYPE STREQUAL "Debug")
      set(_build "DEBUG")
    elseif(CMAKE_BUILD_TYPE STREQUAL "Release")
      set(_build "RELEASE")
    else()
      message(FATAL_ERROR
        "\nDEAL_II_SETUP_TARGET cannot determine DEBUG, or RELEASE flavor "
        "for target. CMAKE_BUILD_TYPE \"${CMAKE_BUILD_TYPE}\" is neither "
        "equal to \"Debug\", nor \"Release\"\n"
        "Set CMAKE_BUILD_TYPE accordingly, or use an explicit annotation: "
        "  deal_ii_setup_target(<target> DEBUG|RELEASE)\n\n"
        )
    endif()
  else()
    message(FATAL_ERROR
      "\nDEAL_II_SETUP_TARGET called with invalid second argument. "
      "Valid arguments are (empty), DEBUG, or RELEASE\n\n"
      )
  endif()

  #
  # We can only append the debug or release interface if deal.II was built
  # with the Debug or DebugRelease build type. So test for this:
  #

  if("${_build}" STREQUAL "DEBUG" AND NOT DEAL_II_BUILD_TYPE MATCHES "Debug")
    set(_build "RELEASE")
  endif()

  separate_arguments(_compile_options UNIX_COMMAND
    "${DEAL_II_CXX_FLAGS} ${DEAL_II_CXX_FLAGS_${_build}}"
    )
  target_compile_options(${_target} PRIVATE
    $<$<COMPILE_LANGUAGE:CXX>:${_compile_options}>
    )

  separate_arguments(_link_options UNIX_COMMAND
    "${DEAL_II_LINKER_FLAGS} ${DEAL_II_LINKER_FLAGS_${_build}}"
    )
  target_link_options(${_target} PRIVATE ${_link_options})

<<<<<<< HEAD
  #
  # If DEAL_II_STATIC_EXECUTABLE is set, switch the final link type to
  # static:
  #

  if(DEAL_II_STATIC_EXECUTABLE)
    set_property(TARGET ${_target} PROPERTY LINK_SEARCH_END_STATIC TRUE)
  endif()

=======
>>>>>>> a2efd28e
endmacro()<|MERGE_RESOLUTION|>--- conflicted
+++ resolved
@@ -102,16 +102,4 @@
     )
   target_link_options(${_target} PRIVATE ${_link_options})
 
-<<<<<<< HEAD
-  #
-  # If DEAL_II_STATIC_EXECUTABLE is set, switch the final link type to
-  # static:
-  #
-
-  if(DEAL_II_STATIC_EXECUTABLE)
-    set_property(TARGET ${_target} PROPERTY LINK_SEARCH_END_STATIC TRUE)
-  endif()
-
-=======
->>>>>>> a2efd28e
 endmacro()