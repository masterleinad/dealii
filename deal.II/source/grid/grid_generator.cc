//---------------------------------------------------------------------------
//    $Id$
//    Version: $Name$
//
//    Copyright (C) 1999, 2000, 2001, 2002, 2003, 2004, 2005, 2006, 2007, 2008, 2009, 2010, 2011, 2012, 2013 by the deal.II authors
//
//    This file is subject to QPL and may not be  distributed
//    without copyright and license information. Please refer
//    to the file deal.II/doc/license.html for the  text  and
//    further information on this license.
//
//---------------------------------------------------------------------------


#include <deal.II/base/quadrature_lib.h>
#include <deal.II/base/thread_management.h>
#include <deal.II/lac/vector.h>
#include <deal.II/lac/vector_memory.h>
#include <deal.II/lac/filtered_matrix.h>
#include <deal.II/lac/precondition.h>
#include <deal.II/lac/solver_cg.h>
#include <deal.II/lac/sparse_matrix.h>
#include <deal.II/lac/compressed_sparsity_pattern.h>
#include <deal.II/lac/constraint_matrix.h>
#include <deal.II/grid/grid_generator.h>
#include <deal.II/grid/grid_reordering.h>
#include <deal.II/grid/grid_tools.h>
#include <deal.II/grid/tria.h>
#include <deal.II/grid/tria_accessor.h>
#include <deal.II/grid/tria_iterator.h>
#include <deal.II/grid/tria_boundary_lib.h>
#include <deal.II/dofs/dof_handler.h>
#include <deal.II/dofs/dof_accessor.h>
#include <deal.II/dofs/dof_tools.h>
#include <deal.II/fe/mapping_q1.h>
#include <deal.II/fe/fe_q.h>
#include <deal.II/numerics/matrix_tools.h>

#include <iostream>
#include <cmath>
#include <limits>

DEAL_II_NAMESPACE_OPEN



namespace
{
  // Corner points of the cube [-1,1]^3
  const Point<3> hexahedron[8] =
  {
    Point<3>(-1,-1,-1),
    Point<3>(+1,-1,-1),
    Point<3>(-1,+1,-1),
    Point<3>(+1,+1,-1),
    Point<3>(-1,-1,+1),
    Point<3>(+1,-1,+1),
    Point<3>(-1,+1,+1),
    Point<3>(+1,+1,+1)
  };

  // Octahedron inscribed in the cube
  // [-1,1]^3
  const Point<3> octahedron[6] =
  {
    Point<3>(-1, 0, 0),
    Point<3>( 1, 0, 0),
    Point<3>( 0,-1, 0),
    Point<3>( 0, 1, 0),
    Point<3>( 0, 0,-1),
    Point<3>( 0, 0, 1)
  };
}


template <int dim, int spacedim>
void
GridGenerator::hyper_rectangle (Triangulation<dim,spacedim> &tria,
                                const Point<spacedim>   &p_1,
                                const Point<spacedim>   &p_2,
                                const bool          colorize)
{
  // First, normalize input such that
  // p1 is lower in all coordinate directions.
  Point<spacedim> p1(p_1);
  Point<spacedim> p2(p_2);

  for (unsigned int i=0; i<spacedim; ++i)
    if (p1(i) > p2(i))
      std::swap (p1(i), p2(i));

  std::vector<Point<spacedim> > vertices (GeometryInfo<dim>::vertices_per_cell);
  switch (dim)
    {
    case 1:
      vertices[0] = p1;
      vertices[1] = p2;
      break;
    case 2:
      vertices[0] = vertices[1] = p1;
      vertices[2] = vertices[3] = p2;

      vertices[1](0) = p2(0);
      vertices[2](0) = p1(0);
      break;
    case 3:
      vertices[0] = vertices[1] = vertices[2] = vertices[3] = p1;
      vertices[4] = vertices[5] = vertices[6] = vertices[7] = p2;

      vertices[1](0) = p2(0);
      vertices[2](1) = p2(1);
      vertices[3](0) = p2(0);
      vertices[3](1) = p2(1);

      vertices[4](0) = p1(0);
      vertices[4](1) = p1(1);
      vertices[5](1) = p1(1);
      vertices[6](0) = p1(0);

      break;
    default:
      Assert (false, ExcNotImplemented ());
    }

  // Prepare cell data
  std::vector<CellData<dim> > cells (1);
  for (unsigned int i=0; i<GeometryInfo<dim>::vertices_per_cell; ++i)
    cells[0].vertices[i] = i;
  cells[0].material_id = 0;

  tria.create_triangulation (vertices, cells, SubCellData());

  // Assign boundary indicators
  if (colorize)
    colorize_hyper_rectangle (tria);
}



template <int dim, int spacedim>
void
GridGenerator::colorize_hyper_rectangle (Triangulation<dim,spacedim> &tria)
{
  // there is nothing to do in 1d
  if (dim > 1)
    {
      // there is only one cell, so
      // simple task
      const typename Triangulation<dim,spacedim>::cell_iterator
      cell = tria.begin();
      for (unsigned int f=0; f<GeometryInfo<dim>::faces_per_cell; ++f)
        cell->face(f)->set_boundary_indicator (f);
    }
}



template <int dim, int spacedim>
void GridGenerator::hyper_cube (Triangulation<dim,spacedim> &tria,
                                const double                 left,
                                const double                 right)
{
  Assert (left < right,
          ExcMessage ("Invalid left-to-right bounds of hypercube"));

  Point<spacedim> p1;
  Point<spacedim> p2;

  p1(spacedim-1) = 0;
  p2(spacedim-1) = 0;

  for (unsigned int i=0; i<dim; ++i)
    {
      p1(i) = left;
      p2(i) = right;
    }
  hyper_rectangle (tria, p1, p2);
}



void
GridGenerator::moebius (
  Triangulation<3>  &tria,
  const unsigned int   n_cells,
  const unsigned int   n_rotations,
  const double         R,
  const double         r)
{
  const unsigned int dim=3;
  Assert (n_cells>4, ExcMessage("More than 4 cells are needed to create a moebius grid."));
  Assert (r>0 && R>0, ExcMessage("Outer and inner radius must be positive."));
  Assert (R>r, ExcMessage("Outer radius must be greater than inner radius."));


  std::vector<Point<dim> > vertices (4*n_cells);
  double beta_step=n_rotations*numbers::PI/2.0/n_cells;
  double alpha_step=2.0*numbers::PI/n_cells;

  for (unsigned int i=0; i<n_cells; ++i)
    for (unsigned int j=0; j<4; ++j)
      {
        vertices[4*i+j][0]=R*std::cos(i*alpha_step)+r*std::cos(i*beta_step+j*numbers::PI/2.0)*std::cos(i*alpha_step);
        vertices[4*i+j][1]=R*std::sin(i*alpha_step)+r*std::cos(i*beta_step+j*numbers::PI/2.0)*std::sin(i*alpha_step);
        vertices[4*i+j][2]=r*std::sin(i*beta_step+j*numbers::PI/2.0);
      }

  unsigned int offset=0;

  std::vector<CellData<dim> > cells (n_cells);
  for (unsigned int i=0; i<n_cells; ++i)
    {
      for (unsigned int j=0; j<2; ++j)
        {
          cells[i].vertices[0+4*j]=offset+0+4*j;
          cells[i].vertices[1+4*j]=offset+3+4*j;
          cells[i].vertices[2+4*j]=offset+2+4*j;
          cells[i].vertices[3+4*j]=offset+1+4*j;
        }
      offset+=4;
      cells[i].material_id=0;
    }

  // now correct the last four vertices
  cells[n_cells-1].vertices[4]=(0+n_rotations)%4;
  cells[n_cells-1].vertices[5]=(3+n_rotations)%4;
  cells[n_cells-1].vertices[6]=(2+n_rotations)%4;
  cells[n_cells-1].vertices[7]=(1+n_rotations)%4;

  GridReordering<dim>::invert_all_cells_of_negative_grid(vertices,cells);
  tria.create_triangulation_compatibility (vertices, cells, SubCellData());
}



void
GridGenerator::torus (Triangulation<2,3>  &tria,
                      const double         R,
                      const double         r)
{
  Assert (R>r, ExcMessage("Outer radius must be greater than inner radius."));

  const unsigned int dim=2;
  const unsigned int spacedim=3;
  std::vector<Point<spacedim> > vertices (16);

  vertices[0]=Point<spacedim>(R-r,0,0);
  vertices[1]=Point<spacedim>(R,-r,0);
  vertices[2]=Point<spacedim>(R+r,0,0);
  vertices[3]=Point<spacedim>(R, r,0);
  vertices[4]=Point<spacedim>(0,0,R-r);
  vertices[5]=Point<spacedim>(0,-r,R);
  vertices[6]=Point<spacedim>(0,0,R+r);
  vertices[7]=Point<spacedim>(0,r,R);
  vertices[8]=Point<spacedim>(-(R-r),0,0);
  vertices[9]=Point<spacedim>(-R,-r,0);
  vertices[10]=Point<spacedim>(-(R+r),0,0);
  vertices[11]=Point<spacedim>(-R, r,0);
  vertices[12]=Point<spacedim>(0,0,-(R-r));
  vertices[13]=Point<spacedim>(0,-r,-R);
  vertices[14]=Point<spacedim>(0,0,-(R+r));
  vertices[15]=Point<spacedim>(0,r,-R);

  std::vector<CellData<dim> > cells (16);
  //Right Hand Orientation
  cells[0].vertices[0] =  0;
  cells[0].vertices[1] =  4;
  cells[0].vertices[2] =  7;
  cells[0].vertices[3] =  3;
  cells[0].material_id = 0;

  cells[1].vertices[0] =  1;
  cells[1].vertices[1] =  5;
  cells[1].vertices[2] =  4;
  cells[1].vertices[3] =  0;
  cells[1].material_id = 0;

  cells[2].vertices[0] =  2;
  cells[2].vertices[1] =  6;
  cells[2].vertices[2] =  5;
  cells[2].vertices[3] =  1;
  cells[2].material_id = 0;

  cells[3].vertices[0] =  3;
  cells[3].vertices[1] =  7;
  cells[3].vertices[2] =  6;
  cells[3].vertices[3] =  2;
  cells[3].material_id = 0;

  cells[4].vertices[0] =  4;
  cells[4].vertices[1] =  8;
  cells[4].vertices[2] =  11;
  cells[4].vertices[3] =  7;
  cells[4].material_id = 0;

  cells[5].vertices[0] =  5;
  cells[5].vertices[1] =  9;
  cells[5].vertices[2] =  8;
  cells[5].vertices[3] =  4;
  cells[5].material_id = 0;

  cells[6].vertices[0] =  6;
  cells[6].vertices[1] =  10;
  cells[6].vertices[2] =  9;
  cells[6].vertices[3] =  5;
  cells[6].material_id = 0;

  cells[7].vertices[0] =  7;
  cells[7].vertices[1] =  11;
  cells[7].vertices[2] =  10;
  cells[7].vertices[3] =  6;
  cells[7].material_id = 0;

  cells[8].vertices[0] =  8;
  cells[8].vertices[1] =  12;
  cells[8].vertices[2] =  15;
  cells[8].vertices[3] =  11;
  cells[8].material_id = 0;

  cells[9].vertices[0] =  9;
  cells[9].vertices[1] =  13;
  cells[9].vertices[2] =  12;
  cells[9].vertices[3] =  8;
  cells[9].material_id = 0;

  cells[10].vertices[0] =  10;
  cells[10].vertices[1] =  14;
  cells[10].vertices[2] =  13;
  cells[10].vertices[3] =  9;
  cells[10].material_id = 0;

  cells[11].vertices[0] =  11;
  cells[11].vertices[1] =  15;
  cells[11].vertices[2] =  14;
  cells[11].vertices[3] =  10;
  cells[11].material_id = 0;

  cells[12].vertices[0] =  12;
  cells[12].vertices[1] =  0;
  cells[12].vertices[2] =  3;
  cells[12].vertices[3] =  15;
  cells[12].material_id = 0;

  cells[13].vertices[0] =  13;
  cells[13].vertices[1] =  1;
  cells[13].vertices[2] =  0;
  cells[13].vertices[3] =  12;
  cells[13].material_id = 0;

  cells[14].vertices[0] =  14;
  cells[14].vertices[1] =  2;
  cells[14].vertices[2] =  1;
  cells[14].vertices[3] =  13;
  cells[14].material_id = 0;

  cells[15].vertices[0] =  15;
  cells[15].vertices[1] =  3;
  cells[15].vertices[2] =  2;
  cells[15].vertices[3] =  14;
  cells[15].material_id = 0;

  // Must call this to be able to create a
  // correct triangulation in dealii, read
  // GridReordering<> doc
  GridReordering<dim,spacedim>::reorder_cells (cells);
  tria.create_triangulation_compatibility (vertices, cells, SubCellData());
}


// Implementation for 2D only
template<>
void
<<<<<<< HEAD
GridGenerator::parallelogram (
  Triangulation<2>  &tria,
  const Tensor<2,2> &corners,
  const bool      colorize)
=======
GridGenerator::parallelogram (Triangulation<2>  &tria,
			      const Point<2> (&corners)[2],
			      const bool         colorize)
>>>>>>> 7bddb396
{
  std::vector<Point<2> > vertices (GeometryInfo<2>::vertices_per_cell);

  vertices[1] = corners[0];
  vertices[2] = corners[1];
  vertices[3] = vertices[1] + vertices[2];
  // Prepare cell data
  std::vector<CellData<2> > cells (1);
  for (unsigned int i=0; i<GeometryInfo<2>::vertices_per_cell; ++i)
    cells[0].vertices[i] = i;
  cells[0].material_id = 0;

  tria.create_triangulation (vertices, cells, SubCellData());

  // Assign boundary indicators
  if (colorize)
    colorize_hyper_rectangle (tria);
}


template<>
void
GridGenerator::parallelogram (Triangulation<2>  &tria,
			      const Tensor<2,2> &corners,
			      const bool         colorize)
{
  // simply pass everything to the other function of same name
  const Point<2> x[2] = { corners[0], corners[1] };
  parallelogram (tria, x, colorize);
}



// Parallelepiped implementation in 1d, 2d, and 3d. @note The
// implementation in 1d is similar to hyper_rectangle(), and in 2d is
// similar to parallelogram().
//
// The GridReordering::reorder_grid is made use of towards the end of
// this function. Thus the triangulation is explicitly constructed for
// all dim here since it is slightly different in that respect
// (cf. hyper_rectangle(), parallelogram()).
template<int dim>
void
GridGenerator::parallelepiped (Triangulation<dim>  &tria,
			      const Point<dim>   (&corners) [dim],
			      const bool           colorize)
{
  // Check that none of the user defined vertices overlap
  for (unsigned int i=0; i<dim; ++i)
    for (unsigned int j=i+1; j<dim; ++j)
      Assert ((corners[i]!=corners[j]),
              ExcMessage ("Invalid distance between corner points of parallelepiped."));

  // Note: vertex[0] is the origin and is initialised as so here:
  std::vector<Point<dim> > vertices (GeometryInfo<dim>::vertices_per_cell);

  switch (dim)
    {
      // A line (1d parallelepiped)
    case 1:
      vertices[1] = corners[0];
      break;

      // A parallelogram (2d parallelepiped)
    case 2:
      // assign corners to vertices:
      vertices[1] = corners[0];
      vertices[2] = corners[0];

      // compose the remaining vertex:
      vertices[3] = vertices[1] + vertices[2];
      break;

      // A parallelepiped (3d parallelepiped)
    case 3:
      // assign corners to vertices:
      vertices[1] = corners[0];
      vertices[2] = corners[1];
      vertices[4] = corners[2];

      // compose the remaining vertices:
      vertices[3] = vertices[1] + vertices[2];
      vertices[5] = vertices[1] + vertices[4];
      vertices[6] = vertices[2] + vertices[4];
      vertices[7] = vertices[1] + vertices[2] + vertices[4];
      break;

    default:
      Assert (false, ExcNotImplemented());
    }

  // Prepare cell data and wipe material identity
  std::vector<CellData<dim> > cells (1);
  for (unsigned int i=0; i<GeometryInfo<dim>::vertices_per_cell; ++i)
    cells[0].vertices[i] = i;
  cells[0].material_id = 0;

  // Check ordering of vertices and create triangulation
  GridReordering<dim>::reorder_cells (cells);
  tria.create_triangulation (vertices, cells, SubCellData());

  // Finally assign boundary indicatorsaccording to hyper_rectangle
  if (colorize)
    colorize_hyper_rectangle (tria);
}




template <int dim>
void
GridGenerator::subdivided_hyper_cube (Triangulation<dim> &tria,
                                      const unsigned int  repetitions,
                                      const double        left,
                                      const double        right)
{
  Assert (repetitions >= 1, ExcInvalidRepetitions(repetitions));
  Assert (left < right,
          ExcMessage ("Invalid left-to-right bounds of hypercube"));

  // first generate the necessary
  // points
  const double delta = (right-left)/repetitions;
  std::vector<Point<dim> > points;
  switch (dim)
    {
    case 1:
      for (unsigned int x=0; x<=repetitions; ++x)
        points.push_back (Point<dim> (left+x*delta));
      break;

    case 2:
      for (unsigned int y=0; y<=repetitions; ++y)
        for (unsigned int x=0; x<=repetitions; ++x)
          points.push_back (Point<dim> (left+x*delta,
                                        left+y*delta));
      break;

    case 3:
      for (unsigned int z=0; z<=repetitions; ++z)
        for (unsigned int y=0; y<=repetitions; ++y)
          for (unsigned int x=0; x<=repetitions; ++x)
            points.push_back (Point<dim> (left+x*delta,
                                          left+y*delta,
                                          left+z*delta));
      break;

    default:
      Assert (false, ExcNotImplemented());
    }

  // next create the cells
  // Prepare cell data
  std::vector<CellData<dim> > cells;
  // Define these as abbreviations
  // for the step sizes below. The
  // number of points in a single
  // direction is repetitions+1
  const unsigned int dy = repetitions+1;
  const unsigned int dz = dy*dy;
  switch (dim)
    {
    case 1:
      cells.resize (repetitions);
      for (unsigned int x=0; x<repetitions; ++x)
        {
          cells[x].vertices[0] = x;
          cells[x].vertices[1] = x+1;
          cells[x].material_id = 0;
        }
      break;

    case 2:
      cells.resize (repetitions*repetitions);
      for (unsigned int y=0; y<repetitions; ++y)
        for (unsigned int x=0; x<repetitions; ++x)
          {
            const unsigned int c = x  +y*repetitions;
            cells[c].vertices[0] = x  +y*dy;
            cells[c].vertices[1] = x+1+y*dy;
            cells[c].vertices[2] = x  +(y+1)*dy;
            cells[c].vertices[3] = x+1+(y+1)*dy;
            cells[c].material_id = 0;
          }
      break;

    case 3:
      cells.resize (repetitions*repetitions*repetitions);
      for (unsigned int z=0; z<repetitions; ++z)
        for (unsigned int y=0; y<repetitions; ++y)
          for (unsigned int x=0; x<repetitions; ++x)
            {
              const unsigned int c = x+y*repetitions
                                     +z*repetitions*repetitions;
              cells[c].vertices[0] = x  +y*dy    +z*dz;
              cells[c].vertices[1] = x+1+y*dy    +z*dz;
              cells[c].vertices[2] = x  +(y+1)*dy+z*dz;
              cells[c].vertices[3] = x+1+(y+1)*dy+z*dz;
              cells[c].vertices[4] = x  +y*dy    +(z+1)*dz;
              cells[c].vertices[5] = x+1+y*dy    +(z+1)*dz;
              cells[c].vertices[6] = x  +(y+1)*dy+(z+1)*dz;
              cells[c].vertices[7] = x+1+(y+1)*dy+(z+1)*dz;
              cells[c].material_id = 0;
            }
      break;

    default:
      // should be trivial to
      // do for 3d as well, but
      // am too tired at this
      // point of the night to
      // do that...
      //
      // contributions are welcome!
      Assert (false, ExcNotImplemented());
    }

  tria.create_triangulation (points, cells, SubCellData());
}



template <int dim>
void
GridGenerator::subdivided_hyper_rectangle (
  Triangulation<dim>              &tria,
  const std::vector<unsigned int> &repetitions,
  const Point<dim>                &p_1,
  const Point<dim>                &p_2,
  const bool                       colorize)
{
  // contributed by Joerg R. Weimar
  // (j.weimar@jweimar.de) 2003
  Assert(repetitions.size() == dim,
         ExcInvalidRepetitionsDimension(dim));
  // First, normalize input such that
  // p1 is lower in all coordinate
  // directions.
  Point<dim> p1(p_1);
  Point<dim> p2(p_2);

  for (unsigned int i=0; i<dim; ++i)
    if (p1(i) > p2(i))
      std::swap (p1(i), p2(i));

  // then check that all repetitions
  // are >= 1, and calculate deltas
  // convert repetitions from double
  // to int by taking the ceiling.
  Point<dim> delta;

  for (unsigned int i=0; i<dim; ++i)
    {
      Assert (repetitions[i] >= 1, ExcInvalidRepetitions(repetitions[i]));

      delta[i] = (p2[i]-p1[i])/repetitions[i];
    }

  // then generate the necessary
  // points
  std::vector<Point<dim> > points;
  switch (dim)
    {
    case 1:
      for (unsigned int x=0; x<=repetitions[0]; ++x)
        points.push_back (Point<dim> (p1[0]+x*delta[0]));
      break;

    case 2:
      for (unsigned int y=0; y<=repetitions[1]; ++y)
        for (unsigned int x=0; x<=repetitions[0]; ++x)
          points.push_back (Point<dim> (p1[0]+x*delta[0],
                                        p1[1]+y*delta[1]));
      break;

    case 3:
      for (unsigned int z=0; z<=repetitions[2]; ++z)
        for (unsigned int y=0; y<=repetitions[1]; ++y)
          for (unsigned int x=0; x<=repetitions[0]; ++x)
            points.push_back (Point<dim> (p1[0]+x*delta[0],
                                          p1[1]+y*delta[1],
                                          p1[2]+z*delta[2]));
      break;

    default:
      Assert (false, ExcNotImplemented());
    }

  // next create the cells
  // Prepare cell data
  std::vector<CellData<dim> > cells;
  switch (dim)
    {
    case 1:
    {
      cells.resize (repetitions[0]);
      for (unsigned int x=0; x<repetitions[0]; ++x)
        {
          cells[x].vertices[0] = x;
          cells[x].vertices[1] = x+1;
          cells[x].material_id = 0;
        }
      break;
    }

    case 2:
    {
      cells.resize (repetitions[1]*repetitions[0]);
      for (unsigned int y=0; y<repetitions[1]; ++y)
        for (unsigned int x=0; x<repetitions[0]; ++x)
          {
            const unsigned int c = x+y*repetitions[0];
            cells[c].vertices[0] = y*(repetitions[0]+1)+x;
            cells[c].vertices[1] = y*(repetitions[0]+1)+x+1;
            cells[c].vertices[2] = (y+1)*(repetitions[0]+1)+x;
            cells[c].vertices[3] = (y+1)*(repetitions[0]+1)+x+1;
            cells[c].material_id = 0;
          }
      break;
    }

    case 3:
    {
      const unsigned int n_x  = (repetitions[0]+1);
      const unsigned int n_xy = (repetitions[0]+1)*(repetitions[1]+1);

      cells.resize (repetitions[2]*repetitions[1]*repetitions[0]);
      for (unsigned int z=0; z<repetitions[2]; ++z)
        for (unsigned int y=0; y<repetitions[1]; ++y)
          for (unsigned int x=0; x<repetitions[0]; ++x)
            {
              const unsigned int c = x+y*repetitions[0] +
                                     z*repetitions[0]*repetitions[1];
              cells[c].vertices[0] = z*n_xy + y*n_x + x;
              cells[c].vertices[1] = z*n_xy + y*n_x + x+1;
              cells[c].vertices[2] = z*n_xy + (y+1)*n_x + x;
              cells[c].vertices[3] = z*n_xy + (y+1)*n_x + x+1;
              cells[c].vertices[4] = (z+1)*n_xy + y*n_x + x;
              cells[c].vertices[5] = (z+1)*n_xy + y*n_x + x+1;
              cells[c].vertices[6] = (z+1)*n_xy + (y+1)*n_x + x;
              cells[c].vertices[7] = (z+1)*n_xy + (y+1)*n_x + x+1;
              cells[c].material_id = 0;
            }
      break;

    }

    default:
      Assert (false, ExcNotImplemented());
    }

  tria.create_triangulation (points, cells, SubCellData());

  if (colorize)
    {
      // to colorize, run through all
      // faces of all cells and set
      // boundary indicator to the
      // correct value if it was 0.

      // use a large epsilon to
      // compare numbers to avoid
      // roundoff problems.
      const double epsilon
        = 0.01 * *std::min_element (&delta[0], &delta[0]+dim);
      Assert (epsilon > 0,
              ExcMessage ("The distance between corner points must be positive."))

      // actual code is external since
      // 1-D is different from 2/3D.
      colorize_subdivided_hyper_rectangle (tria, p1, p2, epsilon);
    }
}



template <int dim>
void
GridGenerator::subdivided_hyper_rectangle(
  Triangulation<dim>              &tria,
  const std::vector<std::vector<double> > &step_sz,
  const Point<dim>                &p_1,
  const Point<dim>                &p_2,
  const bool                       colorize)
{
  // contributed by Joerg R. Weimar
  // (j.weimar@jweimar.de) 2003
  // modified by Yaqi Wang 2006
  Assert(step_sz.size() == dim,
         ExcInvalidRepetitionsDimension(dim));


  // First, normalize input such that
  // p1 is lower in all coordinate
  // directions.

  // and check the consistency of
  // step sizes, i.e. that they all
  // add up to the sizes specified by
  // p_1 and p_2
  Point<dim> p1(p_1);
  Point<dim> p2(p_2);
  std::vector< std::vector<double> > step_sizes(step_sz);

  for (unsigned int i=0; i<dim; ++i)
    {
      if (p1(i) > p2(i))
        {
          std::swap (p1(i), p2(i));
          std::reverse (step_sizes[i].begin(), step_sizes[i].end());
        }

      double x = 0;
      for (unsigned int j=0; j<step_sizes.at(i).size(); j++)
        x += step_sizes[i][j];
      Assert(std::fabs(x - (p2(i)-p1(i))) <= 1e-12*std::fabs(x),
             ExcInvalidRepetitions (i) );
    }


  // then generate the necessary
  // points
  std::vector<Point<dim> > points;
  switch (dim)
    {
    case 1:
    {
      double x=0;
      for (unsigned int i=0; ; ++i)
        {
          points.push_back (Point<dim> (p1[0]+x));

          // form partial sums. in
          // the last run through
          // avoid accessing
          // non-existent values
          // and exit early instead
          if (i == step_sizes[0].size())
            break;

          x += step_sizes[0][i];
        }
      break;
    }

    case 2:
    {
      double y=0;
      for (unsigned int j=0; ; ++j)
        {
          double x=0;
          for (unsigned int i=0; ; ++i)
            {
              points.push_back (Point<dim> (p1[0]+x,
                                            p1[1]+y));
              if (i == step_sizes[0].size())
                break;

              x += step_sizes[0][i];
            }

          if (j == step_sizes[1].size())
            break;

          y += step_sizes[1][j];
        }
      break;

    }
    case 3:
    {
      double z=0;
      for (unsigned int k=0; ; ++k)
        {
          double y=0;
          for (unsigned int j=0; ; ++j)
            {
              double x=0;
              for (unsigned int i=0; ; ++i)
                {
                  points.push_back (Point<dim> (p1[0]+x,
                                                p1[1]+y,
                                                p1[2]+z));
                  if (i == step_sizes[0].size())
                    break;

                  x += step_sizes[0][i];
                }

              if (j == step_sizes[1].size())
                break;

              y += step_sizes[1][j];
            }

          if (k == step_sizes[2].size())
            break;

          z += step_sizes[2][k];
        }
      break;
    }

    default:
      Assert (false, ExcNotImplemented());
    }

  // next create the cells
  // Prepare cell data
  std::vector<CellData<dim> > cells;
  switch (dim)
    {
    case 1:
    {
      cells.resize (step_sizes[0].size());
      for (unsigned int x=0; x<step_sizes[0].size(); ++x)
        {
          cells[x].vertices[0] = x;
          cells[x].vertices[1] = x+1;
          cells[x].material_id = 0;
        }
      break;
    }

    case 2:
    {
      cells.resize (step_sizes[1].size()*step_sizes[0].size());
      for (unsigned int y=0; y<step_sizes[1].size(); ++y)
        for (unsigned int x=0; x<step_sizes[0].size(); ++x)
          {
            const unsigned int c = x+y*step_sizes[0].size();
            cells[c].vertices[0] = y*(step_sizes[0].size()+1)+x;
            cells[c].vertices[1] = y*(step_sizes[0].size()+1)+x+1;
            cells[c].vertices[2] = (y+1)*(step_sizes[0].size()+1)+x;
            cells[c].vertices[3] = (y+1)*(step_sizes[0].size()+1)+x+1;
            cells[c].material_id = 0;
          }
      break;
    }

    case 3:
    {
      const unsigned int n_x  = (step_sizes[0].size()+1);
      const unsigned int n_xy = (step_sizes[0].size()+1)*(step_sizes[1].size()+1);

      cells.resize (step_sizes[2].size()*step_sizes[1].size()*step_sizes[0].size());
      for (unsigned int z=0; z<step_sizes[2].size(); ++z)
        for (unsigned int y=0; y<step_sizes[1].size(); ++y)
          for (unsigned int x=0; x<step_sizes[0].size(); ++x)
            {
              const unsigned int c = x+y*step_sizes[0].size() +
                                     z*step_sizes[0].size()*step_sizes[1].size();
              cells[c].vertices[0] = z*n_xy + y*n_x + x;
              cells[c].vertices[1] = z*n_xy + y*n_x + x+1;
              cells[c].vertices[2] = z*n_xy + (y+1)*n_x + x;
              cells[c].vertices[3] = z*n_xy + (y+1)*n_x + x+1;
              cells[c].vertices[4] = (z+1)*n_xy + y*n_x + x;
              cells[c].vertices[5] = (z+1)*n_xy + y*n_x + x+1;
              cells[c].vertices[6] = (z+1)*n_xy + (y+1)*n_x + x;
              cells[c].vertices[7] = (z+1)*n_xy + (y+1)*n_x + x+1;
              cells[c].material_id = 0;
            }
      break;

    }

    default:
      Assert (false, ExcNotImplemented());
    }

  tria.create_triangulation (points, cells, SubCellData());

  if (colorize)
    {
      // to colorize, run through all
      // faces of all cells and set
      // boundary indicator to the
      // correct value if it was 0.

      // use a large epsilon to
      // compare numbers to avoid
      // roundoff problems.
      double min_size = *std::min_element (step_sizes[0].begin(),
                                           step_sizes[0].end());
      for (unsigned int i=1; i<dim; ++i)
        min_size = std::min (min_size,
                             *std::min_element (step_sizes[i].begin(),
                                                step_sizes[i].end()));
      const double epsilon = 0.01 * min_size;

      // actual code is external since
      // 1-D is different from 2/3D.
      colorize_subdivided_hyper_rectangle (tria, p1, p2, epsilon);
    }
}



template <>
void
GridGenerator::subdivided_hyper_rectangle (
  Triangulation<1>                             &tria,
  const std::vector< std::vector<double> >     &spacing,
  const Point<1>                               &p,
  const Table<1,types::material_id>                 &material_id,
  const bool                                    colorize)
{
  // contributed by Yaqi Wang 2006
  Assert(spacing.size() == 1,
         ExcInvalidRepetitionsDimension(1));

  const unsigned int n_cells = material_id.size(0);

  Assert(spacing[0].size() == n_cells,
         ExcInvalidRepetitionsDimension(1));

  double delta = std::numeric_limits<double>::max();
  for (unsigned int i=0; i<n_cells; i++)
    {
      Assert (spacing[0][i] >= 0, ExcInvalidRepetitions(-1));
      delta = std::min (delta, spacing[0][i]);
    }

  // generate the necessary points
  std::vector<Point<1> > points;
  double ax = p[0];
  for (unsigned int x=0; x<=n_cells; ++x)
    {
      points.push_back (Point<1> (ax));
      if (x<n_cells)
        ax += spacing[0][x];
    }
  // create the cells
  unsigned int n_val_cells = 0;
  for (unsigned int i=0; i<n_cells; i++)
    if (material_id[i]!=numbers::invalid_material_id) n_val_cells++;

  std::vector<CellData<1> > cells(n_val_cells);
  unsigned int id = 0;
  for (unsigned int x=0; x<n_cells; ++x)
    if (material_id[x] != numbers::invalid_material_id)
      {
        cells[id].vertices[0] = x;
        cells[id].vertices[1] = x+1;
        cells[id].material_id = material_id[x];
        id++;
      }
  // create triangulation
  SubCellData t;
  GridTools::delete_unused_vertices (points, cells, t);

  tria.create_triangulation (points, cells, t);

  // set boundary indicator
  if (colorize)
    Assert (false, ExcNotImplemented());
}


template <>
void
GridGenerator::subdivided_hyper_rectangle (
  Triangulation<2>                         &tria,
  const std::vector< std::vector<double> >     &spacing,
  const Point<2>                               &p,
  const Table<2,types::material_id>          &material_id,
  const bool                                    colorize)
{
  // contributed by Yaqi Wang 2006
  Assert(spacing.size() == 2,
         ExcInvalidRepetitionsDimension(2));

  std::vector<unsigned int> repetitions(2);
  unsigned int n_cells = 1;
  double delta = std::numeric_limits<double>::max();
  for (unsigned int i=0; i<2; i++)
    {
      repetitions[i] = spacing[i].size();
      n_cells *= repetitions[i];
      for (unsigned int j=0; j<repetitions[i]; j++)
        {
          Assert (spacing[i][j] >= 0, ExcInvalidRepetitions(-1));
          delta = std::min (delta, spacing[i][j]);
        }
      Assert(material_id.size(i) == repetitions[i],
             ExcInvalidRepetitionsDimension(i));
    }

  // generate the necessary points
  std::vector<Point<2> > points;
  double ay = p[1];
  for (unsigned int y=0; y<=repetitions[1]; ++y)
    {
      double ax = p[0];
      for (unsigned int x=0; x<=repetitions[0]; ++x)
        {
          points.push_back (Point<2> (ax,ay));
          if (x<repetitions[0])
            ax += spacing[0][x];
        }
      if (y<repetitions[1])
        ay += spacing[1][y];
    }

  // create the cells
  unsigned int n_val_cells = 0;
  for (unsigned int i=0; i<material_id.size(0); i++)
    for (unsigned int j=0; j<material_id.size(1); j++)
      if (material_id[i][j] != numbers::invalid_material_id)
        n_val_cells++;

  std::vector<CellData<2> > cells(n_val_cells);
  unsigned int id = 0;
  for (unsigned int y=0; y<repetitions[1]; ++y)
    for (unsigned int x=0; x<repetitions[0]; ++x)
      if (material_id[x][y]!=numbers::invalid_material_id)
        {
          cells[id].vertices[0] = y*(repetitions[0]+1)+x;
          cells[id].vertices[1] = y*(repetitions[0]+1)+x+1;
          cells[id].vertices[2] = (y+1)*(repetitions[0]+1)+x;
          cells[id].vertices[3] = (y+1)*(repetitions[0]+1)+x+1;
          cells[id].material_id = material_id[x][y];
          id++;
        }

  // create triangulation
  SubCellData t;
  GridTools::delete_unused_vertices (points, cells, t);

  tria.create_triangulation (points, cells, t);

  // set boundary indicator
  if (colorize)
    {
      double eps = 0.01 * delta;
      Triangulation<2>::cell_iterator cell = tria.begin(),
                                      endc = tria.end();
      for (; cell !=endc; ++cell)
        {
          Point<2> cell_center = cell->center();
          for (unsigned int f=0; f<GeometryInfo<2>::faces_per_cell; ++f)
            if (cell->face(f)->boundary_indicator() == 0)
              {
                Point<2> face_center = cell->face(f)->center();
                for (unsigned int i=0; i<2; ++i)
                  {
                    if (face_center[i]<cell_center[i]-eps)
                      cell->face(f)->set_boundary_indicator(i*2);
                    if (face_center[i]>cell_center[i]+eps)
                      cell->face(f)->set_boundary_indicator(i*2+1);
                  }
              }
        }
    }
}


template <>
void
GridGenerator::subdivided_hyper_rectangle (
  Triangulation<3>                           &tria,
  const std::vector< std::vector<double> >     &spacing,
  const Point<3>                             &p,
  const Table<3,types::material_id>               &material_id,
  const bool                                    colorize)
{
  // contributed by Yaqi Wang 2006
  const unsigned int dim = 3;

  Assert(spacing.size() == dim,
         ExcInvalidRepetitionsDimension(dim));

  std::vector<unsigned int> repetitions(dim);
  unsigned int n_cells = 1;
  double delta = std::numeric_limits<double>::max();
  for (unsigned int i=0; i<dim; i++)
    {
      repetitions[i] = spacing[i].size();
      n_cells *= repetitions[i];
      for (unsigned int j=0; j<repetitions[i]; j++)
        {
          Assert (spacing[i][j] >= 0, ExcInvalidRepetitions(-1));
          delta = std::min (delta, spacing[i][j]);
        }
      Assert(material_id.size(i) == repetitions[i],
             ExcInvalidRepetitionsDimension(i));
    }

  // generate the necessary points
  std::vector<Point<dim> > points;
  double az = p[2];
  for (unsigned int z=0; z<=repetitions[2]; ++z)
    {
      double ay = p[1];
      for (unsigned int y=0; y<=repetitions[1]; ++y)
        {
          double ax = p[0];
          for (unsigned int x=0; x<=repetitions[0]; ++x)
            {
              points.push_back (Point<dim> (ax,ay,az));
              if (x<repetitions[0])
                ax += spacing[0][x];
            }
          if (y<repetitions[1])
            ay += spacing[1][y];
        }
      if (z<repetitions[2])
        az += spacing[2][z];
    }

  // create the cells
  unsigned int n_val_cells = 0;
  for (unsigned int i=0; i<material_id.size(0); i++)
    for (unsigned int j=0; j<material_id.size(1); j++)
      for (unsigned int k=0; k<material_id.size(2); k++)
        if (material_id[i][j][k]!=numbers::invalid_material_id)
          n_val_cells++;

  std::vector<CellData<dim> > cells(n_val_cells);
  unsigned int id = 0;
  const unsigned int n_x  = (repetitions[0]+1);
  const unsigned int n_xy = (repetitions[0]+1)*(repetitions[1]+1);
  for (unsigned int z=0; z<repetitions[2]; ++z)
    for (unsigned int y=0; y<repetitions[1]; ++y)
      for (unsigned int x=0; x<repetitions[0]; ++x)
        if (material_id[x][y][z]!=numbers::invalid_material_id)
          {
            cells[id].vertices[0] = z*n_xy + y*n_x + x;
            cells[id].vertices[1] = z*n_xy + y*n_x + x+1;
            cells[id].vertices[2] = z*n_xy + (y+1)*n_x + x;
            cells[id].vertices[3] = z*n_xy + (y+1)*n_x + x+1;
            cells[id].vertices[4] = (z+1)*n_xy + y*n_x + x;
            cells[id].vertices[5] = (z+1)*n_xy + y*n_x + x+1;
            cells[id].vertices[6] = (z+1)*n_xy + (y+1)*n_x + x;
            cells[id].vertices[7] = (z+1)*n_xy + (y+1)*n_x + x+1;
            cells[id].material_id = material_id[x][y][z];
            id++;
          }

  // create triangulation
  SubCellData t;
  GridTools::delete_unused_vertices (points, cells, t);

  tria.create_triangulation (points, cells, t);

  // set boundary indicator
  if (colorize && dim>1)
    {
      double eps = 0.01 * delta;
      Triangulation<dim>::cell_iterator cell = tria.begin(),
                                        endc = tria.end();
      for (; cell !=endc; ++cell)
        {
          Point<dim> cell_center = cell->center();
          for (unsigned int f=0; f<GeometryInfo<dim>::faces_per_cell; ++f)
            if (cell->face(f)->boundary_indicator() == 0)
              {
                Point<dim> face_center = cell->face(f)->center();
                for (unsigned int i=0; i<dim; ++i)
                  {
                    if (face_center[i]<cell_center[i]-eps)
                      cell->face(f)->set_boundary_indicator(i*2);
                    if (face_center[i]>cell_center[i]+eps)
                      cell->face(f)->set_boundary_indicator(i*2+1);
                  }
              }
        }
    }
}



template <>
void
GridGenerator::colorize_subdivided_hyper_rectangle (
  Triangulation<1> &tria,
  const Point<1> &,
  const Point<1> &,
  const double)
{
  for (Triangulation<1>::cell_iterator cell = tria.begin();
       cell != tria.end(); ++cell)
    if (cell->center()(0) > 0)
      cell->set_material_id(1);
  // boundary indicators are set to
  // 0 (left) and 1 (right) by default.
}



template <int dim>
void
GridGenerator::colorize_subdivided_hyper_rectangle (Triangulation<dim> &tria,
                                                    const Point<dim>   &p1,
                                                    const Point<dim>   &p2,
                                                    const double        epsilon)
{

  // run through all faces and check
  // if one of their center coordinates matches
  // one of the corner points. Comparisons
  // are made using an epsilon which
  // should be smaller than the smallest cell
  // diameter.

  typename Triangulation<dim>::face_iterator face = tria.begin_face(),
                                             endface = tria.end_face();
  for (; face!=endface; ++face)
    {
      if (face->boundary_indicator() == 0)
        {
          const Point<dim> center (face->center());
          if (std::abs(center(0)-p1[0]) < epsilon)
            face->set_boundary_indicator(0);
          else if (std::abs(center(0) - p2[0]) < epsilon)
            face->set_boundary_indicator(1);
          else if (dim > 1 && std::abs(center(1) - p1[1]) < epsilon)
            face->set_boundary_indicator(2);
          else if (dim > 1 && std::abs(center(1) - p2[1]) < epsilon)
            face->set_boundary_indicator(3);
          else if (dim > 2 && std::abs(center(2) - p1[2]) < epsilon)
            face->set_boundary_indicator(4);
          else if (dim > 2 && std::abs(center(2) - p2[2]) < epsilon)
            face->set_boundary_indicator(5);
          else
            // triangulation says it
            // is on the boundary,
            // but we could not find
            // on which boundary.
            Assert (false, ExcInternalError());

        }
    }
  for (typename Triangulation<dim>::cell_iterator cell = tria.begin();
       cell != tria.end(); ++cell)
    {
      char id = 0;
      for (unsigned int d=0; d<dim; ++d)
        if (cell->center()(d) > 0) id += 1 << d;
      cell->set_material_id(id);
    }
}


template <>
void GridGenerator::hyper_cube_slit (Triangulation<1> &,
                                     const double,
                                     const double,
                                     const bool)
{
  Assert (false, ExcNotImplemented());
}



template <>
void GridGenerator::enclosed_hyper_cube (Triangulation<1> &,
                                         const double,
                                         const double,
                                         const double,
                                         const bool)
{
  Assert (false, ExcNotImplemented());
}



template <>
void GridGenerator::hyper_L (Triangulation<1> &,
                             const double,
                             const double)
{
  Assert (false, ExcNotImplemented());
}



template <>
void GridGenerator::hyper_ball (Triangulation<1> &,
                                const Point<1> &,
                                const double)
{
  Assert (false, ExcNotImplemented());
}



template <>
void GridGenerator::cylinder (Triangulation<1> &,
                              const double,
                              const double)
{
  Assert (false, ExcNotImplemented());
}



template <>
void GridGenerator::truncated_cone (Triangulation<1> &,
                                    const double,
                                    const double,
                                    const double)
{
  Assert (false, ExcNotImplemented());
}



template <>
void GridGenerator::hyper_shell (Triangulation<1> &,
                                 const Point<1> &,
                                 const double,
                                 const double,
                                 const unsigned int,
                                 const bool)
{
  Assert (false, ExcNotImplemented());
}


template <>
void GridGenerator::colorize_hyper_shell (Triangulation<1> &,
                                          const Point<1> &,
                                          const double,
                                          const double)
{
  Assert (false, ExcNotImplemented());
}


template <>
void GridGenerator::cylinder_shell (Triangulation<1> &,
                                    const double,
                                    const double,
                                    const double,
                                    const unsigned int,
                                    const unsigned int)
{
  Assert (false, ExcNotImplemented());
}


template <>
void
GridGenerator::half_hyper_ball (Triangulation<1> &,
                                const Point<1> &,
                                const double)
{
  Assert (false, ExcNotImplemented());
}


template <>
void
GridGenerator::half_hyper_shell (Triangulation<1> &,
                                 const Point<1> &,
                                 const double,
                                 const double,
                                 const unsigned int,
                                 const bool)
{
  Assert (false, ExcNotImplemented());
}

template <>
void GridGenerator::quarter_hyper_shell (Triangulation<1> &,
                                         const Point<1> &,
                                         const double,
                                         const double,
                                         const unsigned int,
                                         const bool)
{
  Assert (false, ExcNotImplemented());
}

template <>
void GridGenerator::enclosed_hyper_cube (Triangulation<2> &tria,
                                         const double        left,
                                         const double        right,
                                         const double        thickness,
                                         const bool          colorize)
{
  Assert(left<right,
         ExcMessage ("Invalid left-to-right bounds of enclosed hypercube"));

  std::vector<Point<2> > vertices(16);
  double coords[4];
  coords[0] = left-thickness;
  coords[1] = left;
  coords[2] = right;
  coords[3] = right+thickness;

  unsigned int k=0;
  for (unsigned int i0=0; i0<4; ++i0)
    for (unsigned int i1=0; i1<4; ++i1)
      vertices[k++] = Point<2>(coords[i1], coords[i0]);

  const types::material_id materials[9] = { 5, 4, 6,
                                            1, 0, 2,
                                            9, 8,10
                                          };

  std::vector<CellData<2> > cells(9);
  k = 0;
  for (unsigned int i0=0; i0<3; ++i0)
    for (unsigned int i1=0; i1<3; ++i1)
      {
        cells[k].vertices[0] = i1+4*i0;
        cells[k].vertices[1] = i1+4*i0+1;
        cells[k].vertices[2] = i1+4*i0+4;
        cells[k].vertices[3] = i1+4*i0+5;
        if (colorize)
          cells[k].material_id = materials[k];
        ++k;
      }
  tria.create_triangulation (vertices,
                             cells,
                             SubCellData());       // no boundary information
}



// Implementation for 2D only
template <>
void
GridGenerator::hyper_cube_slit (Triangulation<2> &tria,
                                const double left,
                                const double right,
                                const bool colorize)
{
  const double rl2=(right+left)/2;
  const Point<2> vertices[10] = { Point<2>(left, left ),
                                  Point<2>(rl2,  left ),
                                  Point<2>(rl2,  rl2  ),
                                  Point<2>(left, rl2  ),
                                  Point<2>(right,left ),
                                  Point<2>(right,rl2  ),
                                  Point<2>(rl2,  right),
                                  Point<2>(left, right),
                                  Point<2>(right,right),
                                  Point<2>(rl2,  left )
                                };
  const int cell_vertices[4][4] = { { 0,1,3,2 },
    { 9,4,2,5 },
    { 3,2,7,6 },
    { 2,5,6,8 }
  };
  std::vector<CellData<2> > cells (4, CellData<2>());
  for (unsigned int i=0; i<4; ++i)
    {
      for (unsigned int j=0; j<4; ++j)
        cells[i].vertices[j] = cell_vertices[i][j];
      cells[i].material_id = 0;
    };
  tria.create_triangulation (
    std::vector<Point<2> >(&vertices[0], &vertices[10]),
    cells,
    SubCellData());       // no boundary information

  if (colorize)
    {
      Triangulation<2>::cell_iterator cell = tria.begin();
      cell->face(1)->set_boundary_indicator(1);
      ++cell;
      cell->face(3)->set_boundary_indicator(2);
    }
}



template <>
void GridGenerator::truncated_cone (Triangulation<2> &triangulation,
                                    const double radius_0,
                                    const double radius_1,
                                    const double half_length)
{
  Point<2> vertices_tmp[4];

  vertices_tmp[0] = Point<2> (-half_length, -radius_0);
  vertices_tmp[1] = Point<2> (half_length, -radius_1);
  vertices_tmp[2] = Point<2> (-half_length, radius_0);
  vertices_tmp[3] = Point<2> (half_length, radius_1);

  const std::vector<Point<2> > vertices (&vertices_tmp[0], &vertices_tmp[4]);
  unsigned int cell_vertices[1][GeometryInfo<2>::vertices_per_cell];

  for (unsigned int i = 0; i < GeometryInfo<2>::vertices_per_cell; ++i)
    cell_vertices[0][i] = i;

  std::vector<CellData<2> > cells (1, CellData<2> ());

  for (unsigned int i = 0; i < GeometryInfo<2>::vertices_per_cell; ++i)
    cells[0].vertices[i] = cell_vertices[0][i];

  cells[0].material_id = 0;
  triangulation.create_triangulation (vertices, cells, SubCellData ());

  Triangulation<2>::cell_iterator cell = triangulation.begin ();

  cell->face (0)->set_boundary_indicator (1);
  cell->face (1)->set_boundary_indicator (2);

  for (unsigned int i = 2; i < 4; ++i)
    cell->face (i)->set_boundary_indicator (0);
}



//TODO: Colorize edges as circumference, left and right radius
// Implementation for 2D only
template <>
void
GridGenerator::hyper_L (Triangulation<2> &tria,
                        const double a,
                        const double b)
{
  const Point<2> vertices[8] = { Point<2> (a,a),
                                 Point<2> ((a+b)/2,a),
                                 Point<2> (b,a),
                                 Point<2> (a,(a+b)/2),
                                 Point<2> ((a+b)/2,(a+b)/2),
                                 Point<2> (b,(a+b)/2),
                                 Point<2> (a,b),
                                 Point<2> ((a+b)/2,b)
                               };
  const int cell_vertices[3][4] = {{0, 1, 3, 4},
    {1, 2, 4, 5},
    {3, 4, 6, 7}
  };

  std::vector<CellData<2> > cells (3, CellData<2>());

  for (unsigned int i=0; i<3; ++i)
    {
      for (unsigned int j=0; j<4; ++j)
        cells[i].vertices[j] = cell_vertices[i][j];
      cells[i].material_id = 0;
    };

  tria.create_triangulation (
    std::vector<Point<2> >(&vertices[0], &vertices[8]),
    cells,
    SubCellData());       // no boundary information
}



// Implementation for 2D only
template <>
void
GridGenerator::hyper_ball (Triangulation<2> &tria,
                           const Point<2>   &p,
                           const double      radius)
{
  // equilibrate cell sizes at
  // transition from the inner part
  // to the radial cells
  const double a = 1./(1+std::sqrt(2.0));
  const Point<2> vertices[8] = { p+Point<2>(-1,-1) *(radius/std::sqrt(2.0)),
                                 p+Point<2>(+1,-1) *(radius/std::sqrt(2.0)),
                                 p+Point<2>(-1,-1) *(radius/std::sqrt(2.0)*a),
                                 p+Point<2>(+1,-1) *(radius/std::sqrt(2.0)*a),
                                 p+Point<2>(-1,+1) *(radius/std::sqrt(2.0)*a),
                                 p+Point<2>(+1,+1) *(radius/std::sqrt(2.0)*a),
                                 p+Point<2>(-1,+1) *(radius/std::sqrt(2.0)),
                                 p+Point<2>(+1,+1) *(radius/std::sqrt(2.0))
                               };

  const int cell_vertices[5][4] = {{0, 1, 2, 3},
    {0, 2, 6, 4},
    {2, 3, 4, 5},
    {1, 7, 3, 5},
    {6, 4, 7, 5}
  };

  std::vector<CellData<2> > cells (5, CellData<2>());

  for (unsigned int i=0; i<5; ++i)
    {
      for (unsigned int j=0; j<4; ++j)
        cells[i].vertices[j] = cell_vertices[i][j];
      cells[i].material_id = 0;
    };

  tria.create_triangulation (
    std::vector<Point<2> >(&vertices[0], &vertices[8]),
    cells,
    SubCellData());       // no boundary information
}



// Implementation for 2D only
template<>
void
GridGenerator::colorize_hyper_shell (
  Triangulation<2> &tria,
  const Point<2> &, const double, const double)
{
  // In spite of receiving geometrical
  // data, we do this only based on
  // topology.

  // For the mesh based on  cube,
  // this is highly irregular
  for (Triangulation<2>::cell_iterator cell = tria.begin();
       cell != tria.end(); ++cell)
    {
      Assert (cell->face(2)->at_boundary(), ExcInternalError());
      cell->face(2)->set_boundary_indicator(1);
    }
}


template <>
void GridGenerator::hyper_shell (Triangulation<2>   &tria,
                                 const Point<2>     &center,
                                 const double        inner_radius,
                                 const double        outer_radius,
                                 const unsigned int  n_cells,
                                 const bool colorize)
{
  Assert ((inner_radius > 0) && (inner_radius < outer_radius),
          ExcInvalidRadii ());

  const double pi = numbers::PI;

  // determine the number of cells
  // for the grid. if not provided by
  // the user determine it such that
  // the length of each cell on the
  // median (in the middle between
  // the two circles) is equal to its
  // radial extent (which is the
  // difference between the two
  // radii)
  const unsigned int N = (n_cells == 0 ?
                          static_cast<unsigned int>
                          (std::ceil((2*pi* (outer_radius + inner_radius)/2) /
                                     (outer_radius - inner_radius))) :
                          n_cells);

  // set up N vertices on the
  // outer and N vertices on
  // the inner circle. the
  // first N ones are on the
  // outer one, and all are
  // numbered counter-clockwise
  std::vector<Point<2> > vertices(2*N);
  for (unsigned int i=0; i<N; ++i)
    {
      vertices[i] = Point<2>( std::cos(2*pi * i/N),
                              std::sin(2*pi * i/N)) * outer_radius;
      vertices[i+N] = vertices[i] * (inner_radius/outer_radius);

      vertices[i]   += center;
      vertices[i+N] += center;
    };

  std::vector<CellData<2> > cells (N, CellData<2>());

  for (unsigned int i=0; i<N; ++i)
    {
      cells[i].vertices[0] = i;
      cells[i].vertices[1] = (i+1)%N;
      cells[i].vertices[2] = N+i;
      cells[i].vertices[3] = N+((i+1)%N);

      cells[i].material_id = 0;
    };

  tria.create_triangulation (
    vertices, cells, SubCellData());

  if (colorize)
    colorize_hyper_shell(tria, center, inner_radius, outer_radius);
}


// Implementation for 2D only
template <>
void
GridGenerator::cylinder (Triangulation<2> &tria,
                         const double radius,
                         const double half_length)
{
  Point<2> p1 (-half_length, -radius);
  Point<2> p2 (half_length, radius);

  hyper_rectangle(tria, p1, p2, true);

  Triangulation<2>::face_iterator f = tria.begin_face();
  Triangulation<2>::face_iterator end = tria.end_face();
  while (f != end)
    {
      switch (f->boundary_indicator())
        {
        case 0:
          f->set_boundary_indicator(1);
          break;
        case 1:
          f->set_boundary_indicator(2);
          break;
        default:
          f->set_boundary_indicator(0);
          break;
        }
      ++f;
    }
}



// Implementation for 2D only
template <>
void GridGenerator::cylinder_shell (Triangulation<2> &,
                                    const double,
                                    const double,
                                    const double,
                                    const unsigned int,
                                    const unsigned int)
{
  Assert (false, ExcNotImplemented());
}


template <>
void
GridGenerator::half_hyper_ball (Triangulation<2> &tria,
                                const Point<2>   &p,
                                const double      radius)
{
  // equilibrate cell sizes at
  // transition from the inner part
  // to the radial cells
  const double a = 1./(1+std::sqrt(2.0));
  const Point<2> vertices[8] = { p+Point<2>(0,-1) *radius,
                                 p+Point<2>(+1,-1) *(radius/std::sqrt(2.0)),
                                 p+Point<2>(0,-1) *(radius/std::sqrt(2.0)*a),
                                 p+Point<2>(+1,-1) *(radius/std::sqrt(2.0)*a),
                                 p+Point<2>(0,+1) *(radius/std::sqrt(2.0)*a),
                                 p+Point<2>(+1,+1) *(radius/std::sqrt(2.0)*a),
                                 p+Point<2>(0,+1) *radius,
                                 p+Point<2>(+1,+1) *(radius/std::sqrt(2.0))
                               };

  const int cell_vertices[5][4] = {{0, 1, 2, 3},
    {2, 3, 4, 5},
    {1, 7, 3, 5},
    {6, 4, 7, 5}
  };

  std::vector<CellData<2> > cells (4, CellData<2>());

  for (unsigned int i=0; i<4; ++i)
    {
      for (unsigned int j=0; j<4; ++j)
        cells[i].vertices[j] = cell_vertices[i][j];
      cells[i].material_id = 0;
    };

  tria.create_triangulation (
    std::vector<Point<2> >(&vertices[0], &vertices[8]),
    cells,
    SubCellData());       // no boundary information

  Triangulation<2>::cell_iterator cell = tria.begin();
  Triangulation<2>::cell_iterator end = tria.end();


  while (cell != end)
    {
      for (unsigned int i=0; i<GeometryInfo<2>::faces_per_cell; ++i)
        {
          if (cell->face(i)->boundary_indicator() == numbers::internal_face_boundary_id)
            continue;

          // If x is zero, then this is part of the plane
          if (cell->face(i)->center()(0) < p(0)+1.e-5)
            cell->face(i)->set_boundary_indicator(1);
        }
      ++cell;
    }
}



// Implementation for 2D only
template <>
void
GridGenerator::half_hyper_shell (Triangulation<2>   &tria,
                                 const Point<2>     &center,
                                 const double        inner_radius,
                                 const double        outer_radius,
                                 const unsigned int  n_cells,
                                 const bool colorize)
{
  Assert ((inner_radius > 0) && (inner_radius < outer_radius),
          ExcInvalidRadii ());

  const double pi     = numbers::PI;
  // determine the number of cells
  // for the grid. if not provided by
  // the user determine it such that
  // the length of each cell on the
  // median (in the middle between
  // the two circles) is equal to its
  // radial extent (which is the
  // difference between the two
  // radii)
  const unsigned int N = (n_cells == 0 ?
                          static_cast<unsigned int>
                          (std::ceil((pi* (outer_radius + inner_radius)/2) /
                                     (outer_radius - inner_radius))) :
                          n_cells);

  // set up N+1 vertices on the
  // outer and N+1 vertices on
  // the inner circle. the
  // first N+1 ones are on the
  // outer one, and all are
  // numbered counter-clockwise
  std::vector<Point<2> > vertices(2*(N+1));
  for (unsigned int i=0; i<=N; ++i)
    {
      // enforce that the x-coordinates
      // of the first and last point of
      // each half-circle are exactly
      // zero (contrary to what we may
      // compute using the imprecise
      // value of pi)
      vertices[i] =  Point<2>( ( (i==0) || (i==N) ?
                                 0 :
                                 std::cos(pi * i/N - pi/2) ),
                               std::sin(pi * i/N - pi/2)) * outer_radius;
      vertices[i+N+1] = vertices[i] * (inner_radius/outer_radius);

      vertices[i]     += center;
      vertices[i+N+1] += center;
    };


  std::vector<CellData<2> > cells (N, CellData<2>());

  for (unsigned int i=0; i<N; ++i)
    {
      cells[i].vertices[0] = i;
      cells[i].vertices[1] = (i+1)%(N+1);
      cells[i].vertices[2] = N+1+i;
      cells[i].vertices[3] = N+1+((i+1)%(N+1));

      cells[i].material_id = 0;
    };

  tria.create_triangulation (vertices, cells, SubCellData());

  if (colorize)
    {
      Triangulation<2>::cell_iterator cell = tria.begin();
      for (; cell!=tria.end(); ++cell)
        {
          cell->face(2)->set_boundary_indicator(1);
        }
      tria.begin()->face(0)->set_boundary_indicator(3);

      tria.last()->face(1)->set_boundary_indicator(2);
    }
}


template <>
void GridGenerator::quarter_hyper_shell (Triangulation<2>   &tria,
                                         const Point<2>     &center,
                                         const double        inner_radius,
                                         const double        outer_radius,
                                         const unsigned int  n_cells,
                                         const bool colorize)
{
  Assert ((inner_radius > 0) && (inner_radius < outer_radius),
          ExcInvalidRadii ());

  const double pi     = numbers::PI;
  // determine the number of cells
  // for the grid. if not provided by
  // the user determine it such that
  // the length of each cell on the
  // median (in the middle between
  // the two circles) is equal to its
  // radial extent (which is the
  // difference between the two
  // radii)
  const unsigned int N = (n_cells == 0 ?
                          static_cast<unsigned int>
                          (std::ceil((pi* (outer_radius + inner_radius)/4) /
                                     (outer_radius - inner_radius))) :
                          n_cells);

  // set up N+1 vertices on the
  // outer and N+1 vertices on
  // the inner circle. the
  // first N+1 ones are on the
  // outer one, and all are
  // numbered counter-clockwise
  std::vector<Point<2> > vertices(2*(N+1));
  for (unsigned int i=0; i<=N; ++i)
    {
      // enforce that the x-coordinates
      // of the last point is exactly
      // zero (contrary to what we may
      // compute using the imprecise
      // value of pi)
      vertices[i] =  Point<2>( ( (i==N) ?
                                 0 :
                                 std::cos(pi * i/N/2) ),
                               std::sin(pi * i/N/2)) * outer_radius;
      vertices[i+N+1] = vertices[i] * (inner_radius/outer_radius);

      vertices[i]     += center;
      vertices[i+N+1] += center;
    };


  std::vector<CellData<2> > cells (N, CellData<2>());

  for (unsigned int i=0; i<N; ++i)
    {
      cells[i].vertices[0] = i;
      cells[i].vertices[1] = (i+1)%(N+1);
      cells[i].vertices[2] = N+1+i;
      cells[i].vertices[3] = N+1+((i+1)%(N+1));

      cells[i].material_id = 0;
    };

  tria.create_triangulation (vertices, cells, SubCellData());

  if (colorize)
    {
      Triangulation<2>::cell_iterator cell = tria.begin();
      for (; cell!=tria.end(); ++cell)
        {
          cell->face(2)->set_boundary_indicator(1);
        }
      tria.begin()->face(0)->set_boundary_indicator(3);

      tria.last()->face(1)->set_boundary_indicator(2);
    }
}



// Implementation for 3D only
template <>
void GridGenerator::hyper_cube_slit (Triangulation<3> &tria,
                                     const double left,
                                     const double right,
                                     const bool colorize)
{
  const double rl2=(right+left)/2;
  const double len = (right-left)/2.;

  const Point<3> vertices[20] =
  {
    Point<3>(left, left , -len/2.),
    Point<3>(rl2,  left , -len/2.),
    Point<3>(rl2,  rl2  , -len/2.),
    Point<3>(left, rl2  , -len/2.),
    Point<3>(right,left , -len/2.),
    Point<3>(right,rl2  , -len/2.),
    Point<3>(rl2,  right, -len/2.),
    Point<3>(left, right, -len/2.),
    Point<3>(right,right, -len/2.),
    Point<3>(rl2,  left , -len/2.),
    Point<3>(left, left , len/2.),
    Point<3>(rl2,  left , len/2.),
    Point<3>(rl2,  rl2  , len/2.),
    Point<3>(left, rl2  , len/2.),
    Point<3>(right,left , len/2.),
    Point<3>(right,rl2  , len/2.),
    Point<3>(rl2,  right, len/2.),
    Point<3>(left, right, len/2.),
    Point<3>(right,right, len/2.),
    Point<3>(rl2,  left , len/2.)
  };
  const int cell_vertices[4][8] = { { 0,1,3,2, 10, 11, 13, 12 },
    { 9,4,2,5, 19,14, 12, 15 },
    { 3,2,7,6,13,12,17,16 },
    { 2,5,6,8,12,15,16,18 }
  };
  std::vector<CellData<3> > cells (4, CellData<3>());
  for (unsigned int i=0; i<4; ++i)
    {
      for (unsigned int j=0; j<8; ++j)
        cells[i].vertices[j] = cell_vertices[i][j];
      cells[i].material_id = 0;
    };
  tria.create_triangulation (
    std::vector<Point<3> >(&vertices[0], &vertices[20]),
    cells,
    SubCellData());       // no boundary information

  if (colorize)
    {
      Assert(false, ExcNotImplemented());
      Triangulation<3>::cell_iterator cell = tria.begin();
      cell->face(1)->set_boundary_indicator(1);
      ++cell;
      cell->face(3)->set_boundary_indicator(2);
    }
}



// Implementation for 3D only
template <>
void GridGenerator::enclosed_hyper_cube (Triangulation<3> &tria,
                                         const double        left,
                                         const double        right,
                                         const double        thickness,
                                         const bool          colorize)
{
  Assert(left<right,
         ExcMessage ("Invalid left-to-right bounds of enclosed hypercube"));

  std::vector<Point<3> > vertices(64);
  double coords[4];
  coords[0] = left-thickness;
  coords[1] = left;
  coords[2] = right;
  coords[3] = right+thickness;

  unsigned int k=0;
  for (unsigned int z=0; z<4; ++z)
    for (unsigned int y=0; y<4; ++y)
      for (unsigned int x=0; x<4; ++x)
        vertices[k++] = Point<3>(coords[x], coords[y], coords[z]);

  const types::material_id materials[27] =
  {
    21,20,22,
    17,16,18,
    25,24,26,
    5 , 4, 6,
    1 , 0, 2,
    9 , 8,10,
    37,36,38,
    33,32,34,
    41,40,42
  };

  std::vector<CellData<3> > cells(27);
  k = 0;
  for (unsigned int z=0; z<3; ++z)
    for (unsigned int y=0; y<3; ++y)
      for (unsigned int x=0; x<3; ++x)
        {
          cells[k].vertices[0] = x+4*y+16*z;
          cells[k].vertices[1] = x+4*y+16*z+1;
          cells[k].vertices[2] = x+4*y+16*z+4;
          cells[k].vertices[3] = x+4*y+16*z+5;
          cells[k].vertices[4] = x+4*y+16*z+16;
          cells[k].vertices[5] = x+4*y+16*z+17;
          cells[k].vertices[6] = x+4*y+16*z+20;
          cells[k].vertices[7] = x+4*y+16*z+21;
          if (colorize)
            cells[k].material_id = materials[k];
          ++k;
        }
  tria.create_triangulation (
    vertices,
    cells,
    SubCellData());       // no boundary information
}



template <>
void GridGenerator::truncated_cone (Triangulation<3> &triangulation,
                                    const double radius_0,
                                    const double radius_1,
                                    const double half_length)
{
  // Determine number of cells and vertices
  const unsigned int
  n_cells = static_cast<unsigned int>(std::floor (half_length /
                                                  std::max (radius_0,
                                                            radius_1) +
                                                  0.5));
  const unsigned int n_vertices = 4 * (n_cells + 1);
  std::vector<Point<3> > vertices_tmp(n_vertices);

  vertices_tmp[0] = Point<3> (-half_length, 0, -radius_0);
  vertices_tmp[1] = Point<3> (-half_length, radius_0, 0);
  vertices_tmp[2] = Point<3> (-half_length, -radius_0, 0);
  vertices_tmp[3] = Point<3> (-half_length, 0, radius_0);

  const double dx = 2 * half_length / n_cells;

  for (unsigned int i = 0; i < n_cells; ++i)
    {
      vertices_tmp[4 * (i + 1)]
        = vertices_tmp[4 * i] +
          Point<3> (dx, 0, 0.5 * (radius_0 - radius_1) * dx / half_length);
      vertices_tmp[4 * i + 5]
        = vertices_tmp[4 * i + 1] +
          Point<3> (dx, 0.5 * (radius_1 - radius_0) * dx / half_length, 0);
      vertices_tmp[4 * i + 6]
        = vertices_tmp[4 * i + 2] +
          Point<3> (dx, 0.5 * (radius_0 - radius_1) * dx / half_length, 0);
      vertices_tmp[4 * i + 7]
        = vertices_tmp[4 * i + 3] +
          Point<3> (dx, 0, 0.5 * (radius_1 - radius_0) * dx / half_length);
    }

  const std::vector<Point<3> > vertices (vertices_tmp.begin(),
                                         vertices_tmp.end());
  Table<2,unsigned int> cell_vertices(n_cells,GeometryInfo<3>::vertices_per_cell);

  for (unsigned int i = 0; i < n_cells; ++i)
    for (unsigned int j = 0; j < GeometryInfo<3>::vertices_per_cell; ++j)
      cell_vertices[i][j] = 4 * i + j;

  std::vector<CellData<3> > cells (n_cells, CellData<3> ());

  for (unsigned int i = 0; i < n_cells; ++i)
    {
      for (unsigned int j = 0; j < GeometryInfo<3>::vertices_per_cell; ++j)
        cells[i].vertices[j] = cell_vertices[i][j];

      cells[i].material_id = 0;
    }

  triangulation.create_triangulation (vertices, cells, SubCellData ());

  for (Triangulation<3>::cell_iterator cell = triangulation.begin ();
       cell != triangulation.end (); ++cell)
    {
      if (cell->vertex (0) (0) == -half_length)
        {
          cell->face (4)->set_boundary_indicator (1);

          for (unsigned int i = 0; i < 4; ++i)
            cell->line (i)->set_boundary_indicator (0);
        }

      if (cell->vertex (4) (0) == half_length)
        {
          cell->face (5)->set_boundary_indicator (2);

          for (unsigned int i = 4; i < 8; ++i)
            cell->line (i)->set_boundary_indicator (0);
        }

      for (unsigned int i = 0; i < 4; ++i)
        cell->face (i)->set_boundary_indicator (0);
    }
}


// Implementation for 3D only
template <>
void
GridGenerator::hyper_L (Triangulation<3> &tria,
                        const double      a,
                        const double      b)
{
  // we slice out the top back right
  // part of the cube
  const Point<3> vertices[26]
  =
  {
    // front face of the big cube
    Point<3> (a,      a,a),
    Point<3> ((a+b)/2,a,a),
    Point<3> (b,      a,a),
    Point<3> (a,      a,(a+b)/2),
    Point<3> ((a+b)/2,a,(a+b)/2),
    Point<3> (b,      a,(a+b)/2),
    Point<3> (a,      a,b),
    Point<3> ((a+b)/2,a,b),
    Point<3> (b,      a,b),
    // middle face of the big cube
    Point<3> (a,      (a+b)/2,a),
    Point<3> ((a+b)/2,(a+b)/2,a),
    Point<3> (b,      (a+b)/2,a),
    Point<3> (a,      (a+b)/2,(a+b)/2),
    Point<3> ((a+b)/2,(a+b)/2,(a+b)/2),
    Point<3> (b,      (a+b)/2,(a+b)/2),
    Point<3> (a,      (a+b)/2,b),
    Point<3> ((a+b)/2,(a+b)/2,b),
    Point<3> (b,      (a+b)/2,b),
    // back face of the big cube
    // last (top right) point is missing
    Point<3> (a,      b,a),
    Point<3> ((a+b)/2,b,a),
    Point<3> (b,      b,a),
    Point<3> (a,      b,(a+b)/2),
    Point<3> ((a+b)/2,b,(a+b)/2),
    Point<3> (b,      b,(a+b)/2),
    Point<3> (a,      b,b),
    Point<3> ((a+b)/2,b,b)
  };
  const int cell_vertices[7][8] = {{0, 1, 9, 10, 3, 4, 12, 13},
    {1, 2, 10, 11, 4, 5, 13, 14},
    {3, 4, 12, 13, 6, 7, 15, 16},
    {4, 5, 13, 14, 7, 8, 16, 17},
    {9, 10, 18, 19, 12, 13, 21, 22},
    {10, 11, 19, 20, 13, 14, 22, 23},
    {12, 13, 21, 22, 15, 16, 24, 25}
  };

  std::vector<CellData<3> > cells (7, CellData<3>());

  for (unsigned int i=0; i<7; ++i)
    {
      for (unsigned int j=0; j<8; ++j)
        cells[i].vertices[j] = cell_vertices[i][j];
      cells[i].material_id = 0;
    };

  tria.create_triangulation (
    std::vector<Point<3> >(&vertices[0], &vertices[26]),
    cells,
    SubCellData());       // no boundary information
}



// Implementation for 3D only
template <>
void
GridGenerator::hyper_ball (Triangulation<3> &tria,
                           const Point<3>   &p,
                           const double radius)
{
  const double a = 1./(1+std::sqrt(3.0)); // equilibrate cell sizes at transition
  // from the inner part to the radial
  // cells
  const unsigned int n_vertices = 16;
  const Point<3> vertices[n_vertices]
  =
  {
    // first the vertices of the inner
    // cell
    p+Point<3>(-1,-1,-1) *(radius/std::sqrt(3.0)*a),
    p+Point<3>(+1,-1,-1) *(radius/std::sqrt(3.0)*a),
    p+Point<3>(+1,-1,+1) *(radius/std::sqrt(3.0)*a),
    p+Point<3>(-1,-1,+1) *(radius/std::sqrt(3.0)*a),
    p+Point<3>(-1,+1,-1) *(radius/std::sqrt(3.0)*a),
    p+Point<3>(+1,+1,-1) *(radius/std::sqrt(3.0)*a),
    p+Point<3>(+1,+1,+1) *(radius/std::sqrt(3.0)*a),
    p+Point<3>(-1,+1,+1) *(radius/std::sqrt(3.0)*a),
    // now the eight vertices at
    // the outer sphere
    p+Point<3>(-1,-1,-1) *(radius/std::sqrt(3.0)),
    p+Point<3>(+1,-1,-1) *(radius/std::sqrt(3.0)),
    p+Point<3>(+1,-1,+1) *(radius/std::sqrt(3.0)),
    p+Point<3>(-1,-1,+1) *(radius/std::sqrt(3.0)),
    p+Point<3>(-1,+1,-1) *(radius/std::sqrt(3.0)),
    p+Point<3>(+1,+1,-1) *(radius/std::sqrt(3.0)),
    p+Point<3>(+1,+1,+1) *(radius/std::sqrt(3.0)),
    p+Point<3>(-1,+1,+1) *(radius/std::sqrt(3.0)),
  };

  // one needs to draw the seven cubes to
  // understand what's going on here
  const unsigned int n_cells = 7;
  const int cell_vertices[n_cells][8] = {{0, 1, 4, 5, 3, 2, 7, 6}, // center
    {8, 9, 12, 13, 0, 1, 4, 5}, // bottom
    {9, 13, 1, 5, 10, 14, 2, 6}, // right
    {11, 10, 3, 2, 15, 14, 7, 6}, // top
    {8, 0, 12, 4, 11, 3, 15, 7}, // left
    {8, 9, 0, 1, 11, 10, 3, 2}, // front
    {12, 4, 13, 5, 15, 7, 14, 6}
  }; // back

  std::vector<CellData<3> > cells (n_cells, CellData<3>());

  for (unsigned int i=0; i<n_cells; ++i)
    {
      for (unsigned int j=0; j<GeometryInfo<3>::vertices_per_cell; ++j)
        cells[i].vertices[j] = cell_vertices[i][j];
      cells[i].material_id = 0;
    };

  tria.create_triangulation (
    std::vector<Point<3> >(&vertices[0], &vertices[n_vertices]),
    cells,
    SubCellData());       // no boundary information
}



// Implementation for 3D only
template <>
void
GridGenerator::cylinder (Triangulation<3> &tria,
                         const double radius,
                         const double half_length)
{
  // Copy the base from hyper_ball<3>
  // and transform it to yz
  const double d = radius/std::sqrt(2.0);
  const double a = d/(1+std::sqrt(2.0));
  Point<3> vertices[24] =
  {
    Point<3>(-d, -half_length,-d),
    Point<3>( d, -half_length,-d),
    Point<3>(-a, -half_length,-a),
    Point<3>( a, -half_length,-a),
    Point<3>(-a, -half_length, a),
    Point<3>( a, -half_length, a),
    Point<3>(-d, -half_length, d),
    Point<3>( d, -half_length, d),
    Point<3>(-d, 0,-d),
    Point<3>( d, 0,-d),
    Point<3>(-a, 0,-a),
    Point<3>( a, 0,-a),
    Point<3>(-a, 0, a),
    Point<3>( a, 0, a),
    Point<3>(-d, 0, d),
    Point<3>( d, 0, d),
    Point<3>(-d, half_length,-d),
    Point<3>( d, half_length,-d),
    Point<3>(-a, half_length,-a),
    Point<3>( a, half_length,-a),
    Point<3>(-a, half_length, a),
    Point<3>( a, half_length, a),
    Point<3>(-d, half_length, d),
    Point<3>( d, half_length, d),
  };
  // Turn cylinder such that y->x
  for (unsigned int i=0; i<24; ++i)
    {
      const double h = vertices[i](1);
      vertices[i](1) = -vertices[i](0);
      vertices[i](0) = h;
    }

  int cell_vertices[10][8] =
  {
    {0, 1, 8, 9, 2, 3, 10, 11},
    {0, 2, 8, 10, 6, 4, 14, 12},
    {2, 3, 10, 11, 4, 5, 12, 13},
    {1, 7, 9, 15, 3, 5, 11, 13},
    {6, 4, 14, 12, 7, 5, 15, 13}
  };
  for (unsigned int i=0; i<5; ++i)
    for (unsigned int j=0; j<8; ++j)
      cell_vertices[i+5][j] = cell_vertices[i][j]+8;

  std::vector<CellData<3> > cells (10, CellData<3>());

  for (unsigned int i=0; i<10; ++i)
    {
      for (unsigned int j=0; j<8; ++j)
        cells[i].vertices[j] = cell_vertices[i][j];
      cells[i].material_id = 0;
    };

  tria.create_triangulation (
    std::vector<Point<3> >(&vertices[0], &vertices[24]),
    cells,
    SubCellData());       // no boundary information

  // set boundary indicators for the
  // faces at the ends to 1 and 2,
  // respectively. note that we also
  // have to deal with those lines
  // that are purely in the interior
  // of the ends. we determine wether
  // an edge is purely in the
  // interior if one of its vertices
  // is at coordinates '+-a' as set
  // above
  Triangulation<3>::cell_iterator cell = tria.begin();
  Triangulation<3>::cell_iterator end = tria.end();

  for (; cell != end; ++cell)
    for (unsigned int i=0; i<GeometryInfo<3>::faces_per_cell; ++i)
      if (cell->at_boundary(i))
        {
          if (cell->face(i)->center()(0) > half_length-1.e-5)
            {
              cell->face(i)->set_boundary_indicator(2);

              for (unsigned int e=0; e<GeometryInfo<3>::lines_per_face; ++e)
                if ((std::fabs(cell->face(i)->line(e)->vertex(0)[1]) == a) ||
                    (std::fabs(cell->face(i)->line(e)->vertex(0)[2]) == a) ||
                    (std::fabs(cell->face(i)->line(e)->vertex(1)[1]) == a) ||
                    (std::fabs(cell->face(i)->line(e)->vertex(1)[2]) == a))
                  cell->face(i)->line(e)->set_boundary_indicator(2);
            }
          else if (cell->face(i)->center()(0) < -half_length+1.e-5)
            {
              cell->face(i)->set_boundary_indicator(1);

              for (unsigned int e=0; e<GeometryInfo<3>::lines_per_face; ++e)
                if ((std::fabs(cell->face(i)->line(e)->vertex(0)[1]) == a) ||
                    (std::fabs(cell->face(i)->line(e)->vertex(0)[2]) == a) ||
                    (std::fabs(cell->face(i)->line(e)->vertex(1)[1]) == a) ||
                    (std::fabs(cell->face(i)->line(e)->vertex(1)[2]) == a))
                  cell->face(i)->line(e)->set_boundary_indicator(1);
            }
        }
}



// Implementation for 3D only
template <>
void
GridGenerator::half_hyper_ball (Triangulation<3> &tria,
                                const Point<3> &center,
                                const double radius)
{
  // These are for the two lower squares
  const double d = radius/std::sqrt(2.0);
  const double a = d/(1+std::sqrt(2.0));
  // These are for the two upper square
  const double b = a/2.0;
  const double c = d/2.0;
  // And so are these
  const double hb = radius*std::sqrt(3.0)/4.0;
  const double hc = radius*std::sqrt(3.0)/2.0;

  Point<3> vertices[16] =
  {
    center+Point<3>( 0,  d, -d),
    center+Point<3>( 0, -d, -d),
    center+Point<3>( 0,  a, -a),
    center+Point<3>( 0, -a, -a),
    center+Point<3>( 0,  a,  a),
    center+Point<3>( 0, -a,  a),
    center+Point<3>( 0,  d,  d),
    center+Point<3>( 0, -d,  d),

    center+Point<3>(hc,  c, -c),
    center+Point<3>(hc, -c, -c),
    center+Point<3>(hb,  b, -b),
    center+Point<3>(hb, -b, -b),
    center+Point<3>(hb,  b,  b),
    center+Point<3>(hb, -b,  b),
    center+Point<3>(hc,  c,  c),
    center+Point<3>(hc, -c,  c),
  };

  int cell_vertices[6][8] =
  {
    {0, 1, 8, 9, 2, 3, 10, 11},
    {0, 2, 8, 10, 6, 4, 14, 12},
    {2, 3, 10, 11, 4, 5, 12, 13},
    {1, 7, 9, 15, 3, 5, 11, 13},
    {6, 4, 14, 12, 7, 5, 15, 13},
    {8, 10, 9, 11, 14, 12, 15, 13}
  };

  std::vector<CellData<3> > cells (6, CellData<3>());

  for (unsigned int i=0; i<6; ++i)
    {
      for (unsigned int j=0; j<8; ++j)
        cells[i].vertices[j] = cell_vertices[i][j];
      cells[i].material_id = 0;
    };

  tria.create_triangulation (
    std::vector<Point<3> >(&vertices[0], &vertices[16]),
    cells,
    SubCellData());       // no boundary information

  Triangulation<3>::cell_iterator cell = tria.begin();
  Triangulation<3>::cell_iterator end = tria.end();

  while (cell != end)
    {
      for (unsigned int i=0; i<GeometryInfo<3>::faces_per_cell; ++i)
        {
          if (!cell->at_boundary(i))
            continue;

          // If the center is on the plane x=0, this is a planar
          // element
          if (cell->face(i)->center()(0) < center(0)+1.e-5)
            {
              cell->face(i)->set_boundary_indicator(1);
              for (unsigned int j=0; j<GeometryInfo<3>::lines_per_face; ++j)
                cell->face(i)->line(j)->set_boundary_indicator(1);
            }
        }
      // With this loop we restore back the indicator of the outer lines
      for (unsigned int i=0; i<GeometryInfo<3>::faces_per_cell; ++i)
        {
          if (!cell->at_boundary(i))
            continue;

          // If the center is not on the plane x=0, this is a curvilinear
          // element
          if (cell->face(i)->center()(0) > center(0)+1.e-5)
            {
              for (unsigned int j=0; j<GeometryInfo<3>::lines_per_face; ++j)
                cell->face(i)->line(j)->set_boundary_indicator(0);
            }
        }
      ++cell;
    }
}

// Implementation for 3D only
template<>
void
GridGenerator::
colorize_hyper_shell (Triangulation<3> &tria,
                      const Point<3> &,
                      const double,
                      const double)
{
  // the following uses a good amount
  // of knowledge about the
  // orientation of cells. this is
  // probably not good style...
  if (tria.n_cells() == 6)
    {
      Triangulation<3>::cell_iterator cell = tria.begin();

      cell->face(4)->set_boundary_indicator(1);
      Assert (cell->face(4)->at_boundary(), ExcInternalError());

      (++cell)->face(2)->set_boundary_indicator(1);
      Assert (cell->face(2)->at_boundary(), ExcInternalError());

      (++cell)->face(2)->set_boundary_indicator(1);
      Assert (cell->face(2)->at_boundary(), ExcInternalError());

      (++cell)->face(0)->set_boundary_indicator(1);
      Assert (cell->face(0)->at_boundary(), ExcInternalError());

      (++cell)->face(2)->set_boundary_indicator(1);
      Assert (cell->face(2)->at_boundary(), ExcInternalError());

      (++cell)->face(0)->set_boundary_indicator(1);
      Assert (cell->face(0)->at_boundary(), ExcInternalError());
    }
  else if (tria.n_cells() == 12)
    {
      // again use some internal
      // knowledge
      for (Triangulation<3>::cell_iterator cell = tria.begin();
           cell != tria.end(); ++cell)
        {
          Assert (cell->face(5)->at_boundary(), ExcInternalError());
          cell->face(5)->set_boundary_indicator(1);
        }
    }
  else if (tria.n_cells() == 96)
    {
      // the 96-cell hypershell is
      // based on a once refined
      // 12-cell mesh. consequently,
      // since the outer faces all
      // are face_no==5 above, so
      // they are here (unless they
      // are in the interior). Use
      // this to assign boundary
      // indicators, but also make
      // sure that we encounter
      // exactly 48 such faces
      unsigned int count = 0;
      for (Triangulation<3>::cell_iterator cell = tria.begin();
           cell != tria.end(); ++cell)
        if (cell->face(5)->at_boundary())
          {
            cell->face(5)->set_boundary_indicator(1);
            ++count;
          }
      Assert (count == 48, ExcInternalError());
    }
  else
    Assert (false, ExcNotImplemented());
}



template <>
void
GridGenerator::hyper_shell (Triangulation<3> &tria,
                            const Point<3> &p,
                            const double inner_radius,
                            const double outer_radius,
                            const unsigned int n,
                            const bool colorize)
{
  Assert ((inner_radius > 0) && (inner_radius < outer_radius),
          ExcInvalidRadii ());

  const double irad = inner_radius/std::sqrt(3.0);
  const double orad = outer_radius/std::sqrt(3.0);
  std::vector<Point<3> > vertices;
  std::vector<CellData<3> > cells;

  // Start with the shell bounded by
  // two nested cubes
  if (n == 6)
    {
      for (unsigned int i=0; i<8; ++i)
        vertices.push_back(p+hexahedron[i]*irad);
      for (unsigned int i=0; i<8; ++i)
        vertices.push_back(p+hexahedron[i]*orad);

      const unsigned int n_cells = 6;
      const int cell_vertices[n_cells][8] =
      {
        {8, 9, 10, 11, 0, 1, 2, 3}, // bottom
        {9, 11, 1, 3, 13, 15, 5, 7}, // right
        {12, 13, 4, 5, 14, 15, 6, 7}, // top
        {8, 0, 10, 2, 12, 4, 14, 6}, // left
        {8, 9, 0, 1, 12, 13, 4, 5}, // front
        {10, 2, 11, 3, 14, 6, 15, 7}
      }; // back

      cells.resize(n_cells, CellData<3>());

      for (unsigned int i=0; i<n_cells; ++i)
        {
          for (unsigned int j=0; j<GeometryInfo<3>::vertices_per_cell; ++j)
            cells[i].vertices[j] = cell_vertices[i][j];
          cells[i].material_id = 0;
        }

      tria.create_triangulation (vertices, cells, SubCellData());
    }
  // A more regular subdivision can
  // be obtained by two nested
  // rhombic dodecahedra
  else if (n == 12)
    {
      for (unsigned int i=0; i<8; ++i)
        vertices.push_back(p+hexahedron[i]*irad);
      for (unsigned int i=0; i<6; ++i)
        vertices.push_back(p+octahedron[i]*inner_radius);
      for (unsigned int i=0; i<8; ++i)
        vertices.push_back(p+hexahedron[i]*orad);
      for (unsigned int i=0; i<6; ++i)
        vertices.push_back(p+octahedron[i]*outer_radius);

      const unsigned int n_cells = 12;
      const unsigned int rhombi[n_cells][4] =
      {
        { 10,  4,  0,  8},
        {  4, 13,  8,  6},
        { 10,  5,  4, 13},
        {  1,  9, 10,  5},
        {  9,  7,  5, 13},
        {  7, 11, 13,  6},
        {  9,  3,  7, 11},
        {  1, 12,  9,  3},
        { 12,  2,  3, 11},
        {  2,  8, 11,  6},
        { 12,  0,  2,  8},
        {  1, 10, 12,  0}
      };

      cells.resize(n_cells, CellData<3>());

      for (unsigned int i=0; i<n_cells; ++i)
        {
          for (unsigned int j=0; j<4; ++j)
            {
              cells[i].vertices[j  ] = rhombi[i][j];
              cells[i].vertices[j+4] = rhombi[i][j] + 14;
            }
          cells[i].material_id = 0;
        }

      tria.create_triangulation (vertices, cells, SubCellData());
    }
  else if (n == 96)
    {
      // create a triangulation based on the
      // 12-cell one where we refine the mesh
      // once and then re-arrange all
      // interior nodes so that the mesh is
      // the least distorted
      HyperShellBoundary<3> boundary (p);
      Triangulation<3> tmp;
      GridGenerator::hyper_shell (tmp, p, inner_radius, outer_radius, 12);
      tmp.set_boundary(0, boundary);
      tmp.set_boundary(1, boundary);
      tmp.refine_global (1);

      // let's determine the distance at
      // which the interior nodes should be
      // from the center. let's say we
      // measure distances in multiples of
      // outer_radius and call
      // r=inner_radius.
      //
      // then note
      // that we now have 48 faces on the
      // inner and 48 on the outer sphere,
      // each with an area of approximately
      // 4*pi/48*r^2 and 4*pi/48, for
      // a face edge length of approximately
      // sqrt(pi/12)*r and sqrt(pi/12)
      //
      // let's say we put the interior nodes
      // at a distance rho, then a measure of
      // deformation for the inner cells
      // would be
      //   di=max(sqrt(pi/12)*r/(rho-r),
      //          (rho-r)/sqrt(pi/12)/r)
      // and for the outer cells
      //   do=max(sqrt(pi/12)/(1-rho),
      //          (1-rho)/sqrt(pi/12))
      //
      // we now seek a rho so that the
      // deformation of cells on the inside
      // and outside is equal. there are in
      // principle four possibilities for one
      // of the branches of do== one of the
      // branches of di, though not all of
      // them satisfy do==di, of
      // course. however, we are not
      // interested in cases where the inner
      // cell is long and skinny and the
      // outer one tall -- yes, they have the
      // same aspect ratio, but in different
      // space directions.
      //
      // so it only boils down to the
      // following two possibilities: the
      // first branch of each max(.,.)
      // functions are equal, or the second
      // one are. on the other hand, since
      // they two branches are reciprocals of
      // each other, if one pair of branches
      // is equal, so is the other
      //
      // this yields the following equation
      // for rho:
      //   sqrt(pi/12)*r/(rho-r)
      //   == sqrt(pi/12)/(1-rho)
      // with solution rho=2r/(1+r)
      const double r = inner_radius / outer_radius;
      const double rho = 2*r/(1+r);

      // then this is the distance of the
      // interior nodes from the center:
      const double middle_radius = rho * outer_radius;

      // mark vertices we've already moved or
      // that we want to ignore: we don't
      // want to move vertices at the inner
      // or outer boundaries
      std::vector<bool> vertex_already_treated (tmp.n_vertices(), false);
      for (Triangulation<3>::active_cell_iterator cell = tmp.begin_active();
           cell != tmp.end(); ++cell)
        for (unsigned int f=0; f<GeometryInfo<3>::faces_per_cell; ++f)
          if (cell->at_boundary(f))
            for (unsigned int v=0; v<GeometryInfo<3>::vertices_per_face; ++v)
              vertex_already_treated[cell->face(f)->vertex_index(v)] = true;

      // now move the remaining vertices
      for (Triangulation<3>::active_cell_iterator cell = tmp.begin_active();
           cell != tmp.end(); ++cell)
        for (unsigned int v=0; v<GeometryInfo<3>::vertices_per_cell; ++v)
          if (vertex_already_treated[cell->vertex_index(v)] == false)
            {
              // this is a new interior
              // vertex. mesh refinement may
              // have placed it at a number
              // of places in radial
              // direction and oftentimes not
              // in a particularly good
              // one. move it to halfway
              // between inner and outer
              // sphere
              const Point<3> old_distance = cell->vertex(v) - p;
              const double old_radius = cell->vertex(v).distance(p);
              cell->vertex(v) = p + old_distance * (middle_radius / old_radius);

              vertex_already_treated[cell->vertex_index(v)] = true;
            }

      // now copy the resulting level 1 cells
      // into the new triangulation,
      cells.resize(tmp.n_active_cells(), CellData<3>());

      unsigned int index = 0;
      for (Triangulation<3>::active_cell_iterator cell = tmp.begin_active();
           cell != tmp.end(); ++cell, ++index)
        {
          for (unsigned int v=0; v<GeometryInfo<3>::vertices_per_cell; ++v)
            cells[index].vertices[v] = cell->vertex_index(v);
          cells[index].material_id = 0;
        }

      tria.create_triangulation (tmp.get_vertices(), cells, SubCellData());
    }
  else
    {
      Assert(false, ExcMessage ("Invalid number of coarse mesh cells."));
    }

  if (colorize)
    colorize_hyper_shell(tria, p, inner_radius, outer_radius);
}




// Implementation for 3D only
template <>
void
GridGenerator::half_hyper_shell (Triangulation<3> &tria,
                                 const Point<3> &center,
                                 const double inner_radius,
                                 const double outer_radius,
                                 const unsigned int n,
                                 const bool colorize)
{
  Assert ((inner_radius > 0) && (inner_radius < outer_radius),
          ExcInvalidRadii ());
  Assert(colorize == false, ExcNotImplemented());

  if (n <= 5)
    {
      // These are for the two lower squares
      const double d = outer_radius/std::sqrt(2.0);
      const double a = inner_radius/std::sqrt(2.0);
      // These are for the two upper square
      const double b = a/2.0;
      const double c = d/2.0;
      // And so are these
      const double hb = inner_radius*std::sqrt(3.0)/2.0;
      const double hc = outer_radius*std::sqrt(3.0)/2.0;

      Point<3> vertices[16] =
      {
        center+Point<3>( 0,  d, -d),
        center+Point<3>( 0, -d, -d),
        center+Point<3>( 0,  a, -a),
        center+Point<3>( 0, -a, -a),
        center+Point<3>( 0,  a,  a),
        center+Point<3>( 0, -a,  a),
        center+Point<3>( 0,  d,  d),
        center+Point<3>( 0, -d,  d),

        center+Point<3>(hc,  c, -c),
        center+Point<3>(hc, -c, -c),
        center+Point<3>(hb,  b, -b),
        center+Point<3>(hb, -b, -b),
        center+Point<3>(hb,  b,  b),
        center+Point<3>(hb, -b,  b),
        center+Point<3>(hc,  c,  c),
        center+Point<3>(hc, -c,  c),
      };

      int cell_vertices[5][8] =
      {
        {0, 1, 8, 9, 2, 3, 10, 11},
        {0, 2, 8, 10, 6, 4, 14, 12},
        {1, 7, 9, 15, 3, 5, 11, 13},
        {6, 4, 14, 12, 7, 5, 15, 13},
        {8, 10, 9, 11, 14, 12, 15, 13}
      };

      std::vector<CellData<3> > cells (5, CellData<3>());

      for (unsigned int i=0; i<5; ++i)
        {
          for (unsigned int j=0; j<8; ++j)
            cells[i].vertices[j] = cell_vertices[i][j];
          cells[i].material_id = 0;
        };

      tria.create_triangulation (
        std::vector<Point<3> >(&vertices[0], &vertices[16]),
        cells,
        SubCellData());       // no boundary information
    }
  else
    {
      Assert(false, ExcIndexRange(n, 0, 5));
    }

}

// Implementation for 3D only
template <>
void
GridGenerator::colorize_quarter_hyper_shell(Triangulation<3> &tria,
                                            const Point<3> &center,
                                            const double inner_radius,
                                            const double outer_radius)
{

  if (tria.n_cells() != 3)
    AssertThrow (false, ExcNotImplemented());

  double middle = (outer_radius-inner_radius)/2e0 + inner_radius;
  double eps = 1e-3*middle;
  Triangulation<3>::cell_iterator cell = tria.begin();

  for (; cell!=tria.end(); ++cell)
    for (unsigned int f=0; f<GeometryInfo<3>::faces_per_cell; ++f)
      {
        if (!cell->face(f)->at_boundary())
          continue;

        double radius = cell->face(f)->center().norm() - center.norm();
        if (std::fabs(cell->face(f)->center()(0)) < eps ) // x = 0 set boundary 2
          {
            cell->face(f)->set_boundary_indicator(2);
            for (unsigned int j=0; j<GeometryInfo<3>::lines_per_face; ++j)
              if (cell->face(f)->line(j)->at_boundary())
                if (std::fabs(cell->face(f)->line(j)->vertex(0).norm() - cell->face(f)->line(j)->vertex(1).norm()) > eps)
                  cell->face(f)->line(j)->set_boundary_indicator(2);
          }
        else if (std::fabs(cell->face(f)->center()(1)) < eps) // y = 0 set boundary 3
          {
            cell->face(f)->set_boundary_indicator(3);
            for (unsigned int j=0; j<GeometryInfo<3>::lines_per_face; ++j)
              if (cell->face(f)->line(j)->at_boundary())
                if (std::fabs(cell->face(f)->line(j)->vertex(0).norm() - cell->face(f)->line(j)->vertex(1).norm()) > eps)
                  cell->face(f)->line(j)->set_boundary_indicator(3);
          }
        else if (std::fabs(cell->face(f)->center()(2)) < eps ) // z = 0 set boundary 4
          {
            cell->face(f)->set_boundary_indicator(4);
            for (unsigned int j=0; j<GeometryInfo<3>::lines_per_face; ++j)
              if (cell->face(f)->line(j)->at_boundary())
                if (std::fabs(cell->face(f)->line(j)->vertex(0).norm() - cell->face(f)->line(j)->vertex(1).norm()) > eps)
                  cell->face(f)->line(j)->set_boundary_indicator(4);
          }
        else if (radius < middle) // inner radius set boundary 0
          {
            cell->face(f)->set_boundary_indicator(0);
            for (unsigned int j=0; j<GeometryInfo<3>::lines_per_face; ++j)
              if (cell->face(f)->line(j)->at_boundary())
                if (std::fabs(cell->face(f)->line(j)->vertex(0).norm() - cell->face(f)->line(j)->vertex(1).norm()) < eps)
                  cell->face(f)->line(j)->set_boundary_indicator(0);
          }
        else if (radius > middle) // outer radius set boundary 1
          {
            cell->face(f)->set_boundary_indicator(1);
            for (unsigned int j=0; j<GeometryInfo<3>::lines_per_face; ++j)
              if (cell->face(f)->line(j)->at_boundary())
                if (std::fabs(cell->face(f)->line(j)->vertex(0).norm() - cell->face(f)->line(j)->vertex(1).norm()) < eps)
                  cell->face(f)->line(j)->set_boundary_indicator(1);
          }
        else
          AssertThrow (false, ExcInternalError());
      }
}



// Implementation for 3D only
template <>
void GridGenerator::quarter_hyper_shell (Triangulation<3> &tria,
                                         const Point<3> &center,
                                         const double inner_radius,
                                         const double outer_radius,
                                         const unsigned int n,
                                         const bool colorize)
{
  Assert ((inner_radius > 0) && (inner_radius < outer_radius),
          ExcInvalidRadii ());
  if (n == 0 || n == 3)
    {
      const double a = inner_radius*std::sqrt(2.0)/2e0;
      const double b = outer_radius*std::sqrt(2.0)/2e0;
      const double c = a*std::sqrt(3.0)/2e0;
      const double d = b*std::sqrt(3.0)/2e0;
      const double e = outer_radius/2e0;
      const double h = inner_radius/2e0;

      std::vector<Point<3> > vertices;

      vertices.push_back (center+Point<3>( 0,  inner_radius, 0)); //0
      vertices.push_back (center+Point<3>( a,  a, 0));                  //1
      vertices.push_back (center+Point<3>( b,  b, 0));                  //2
      vertices.push_back (center+Point<3>( 0, outer_radius, 0));        //3
      vertices.push_back (center+Point<3>( 0, a , a));                  //4
      vertices.push_back (center+Point<3>( c, c , h));                  //5
      vertices.push_back (center+Point<3>( d, d , e));                  //6
      vertices.push_back (center+Point<3>( 0, b , b));                  //7
      vertices.push_back (center+Point<3>( inner_radius, 0 , 0));       //8
      vertices.push_back (center+Point<3>( outer_radius, 0 , 0));       //9
      vertices.push_back (center+Point<3>( a, 0 , a));  //10
      vertices.push_back (center+Point<3>( b, 0 , b));  //11
      vertices.push_back (center+Point<3>( 0, 0 , inner_radius));       //12
      vertices.push_back (center+Point<3>( 0, 0 , outer_radius));       //13

      const int cell_vertices[3][8] =
      {
        {0, 1, 3, 2, 4, 5, 7, 6},
        {1, 8, 2, 9, 5, 10, 6, 11},
        {4, 5, 7, 6, 12, 10, 13, 11},
      };
      std::vector<CellData<3> > cells(3);

      for (unsigned int i=0; i<3; ++i)
        {
          for (unsigned int j=0; j<8; ++j)
            cells[i].vertices[j] = cell_vertices[i][j];
          cells[i].material_id = 0;
        }

      tria.create_triangulation ( vertices, cells, SubCellData());       // no boundary information
    }
  else
    {
      AssertThrow(false, ExcNotImplemented());
    }

  if (colorize)
    colorize_quarter_hyper_shell(tria, center, inner_radius, outer_radius);
}


// Implementation for 3D only
template <>
void GridGenerator::cylinder_shell (Triangulation<3>   &tria,
                                    const double        length,
                                    const double        inner_radius,
                                    const double        outer_radius,
                                    const unsigned int  n_radial_cells,
                                    const unsigned int  n_axial_cells)
{
  Assert ((inner_radius > 0) && (inner_radius < outer_radius),
          ExcInvalidRadii ());

  const double pi = numbers::PI;

  // determine the number of cells
  // for the grid. if not provided by
  // the user determine it such that
  // the length of each cell on the
  // median (in the middle between
  // the two circles) is equal to its
  // radial extent (which is the
  // difference between the two
  // radii)
  const unsigned int N_r = (n_radial_cells == 0 ?
                            static_cast<unsigned int>
                            (std::ceil((2*pi* (outer_radius + inner_radius)/2) /
                                       (outer_radius - inner_radius))) :
                            n_radial_cells);
  const unsigned int N_z = (n_axial_cells == 0 ?
                            static_cast<unsigned int>
                            (std::ceil (length /
                                        (2*pi*(outer_radius + inner_radius)/2/N_r))) :
                            n_axial_cells);

  // set up N vertices on the
  // outer and N vertices on
  // the inner circle. the
  // first N ones are on the
  // outer one, and all are
  // numbered counter-clockwise
  std::vector<Point<2> > vertices_2d(2*N_r);
  for (unsigned int i=0; i<N_r; ++i)
    {
      vertices_2d[i] = Point<2>( std::cos(2*pi * i/N_r),
                                 std::sin(2*pi * i/N_r)) * outer_radius;
      vertices_2d[i+N_r] = vertices_2d[i] * (inner_radius/outer_radius);
    };

  std::vector<Point<3> > vertices_3d;
  vertices_3d.reserve (2*N_r*(N_z+1));
  for (unsigned int j=0; j<=N_z; ++j)
    for (unsigned int i=0; i<2*N_r; ++i)
      {
        const Point<3> v (vertices_2d[i][0],
                          vertices_2d[i][1],
                          j*length/N_z);
        vertices_3d.push_back (v);
      }

  std::vector<CellData<3> > cells (N_r*N_z, CellData<3>());

  for (unsigned int j=0; j<N_z; ++j)
    for (unsigned int i=0; i<N_r; ++i)
      {
        cells[i+j*N_r].vertices[0] = i + (j+1)*2*N_r;
        cells[i+j*N_r].vertices[1] = (i+1)%N_r + (j+1)*2*N_r;
        cells[i+j*N_r].vertices[2] = i + j*2*N_r;
        cells[i+j*N_r].vertices[3] = (i+1)%N_r + j*2*N_r;

        cells[i+j*N_r].vertices[4] = N_r+i + (j+1)*2*N_r;
        cells[i+j*N_r].vertices[5] = N_r+((i+1)%N_r) + (j+1)*2*N_r;
        cells[i+j*N_r].vertices[6] = N_r+i + j*2*N_r;
        cells[i+j*N_r].vertices[7] = N_r+((i+1)%N_r) + j*2*N_r;

        cells[i+j*N_r].material_id = 0;
      }

  tria.create_triangulation (
    vertices_3d, cells, SubCellData());
}



template <int dim, int spacedim>
void
GridGenerator::
merge_triangulations (const Triangulation<dim, spacedim> &triangulation_1,
                      const Triangulation<dim, spacedim> &triangulation_2,
                      Triangulation<dim, spacedim>       &result)
{
  Assert (triangulation_1.n_levels() == 1,
          ExcMessage ("The input triangulations must be coarse meshes."));
  Assert (triangulation_2.n_levels() == 1,
          ExcMessage ("The input triangulations must be coarse meshes."));

  // get the union of the set of vertices
  std::vector<Point<spacedim> > vertices = triangulation_1.get_vertices();
  vertices.insert (vertices.end(),
                   triangulation_2.get_vertices().begin(),
                   triangulation_2.get_vertices().end());

  // now form the union of the set of cells
  std::vector<CellData<dim> > cells;
  cells.reserve (triangulation_1.n_cells() + triangulation_2.n_cells());
  for (typename Triangulation<dim,spacedim>::cell_iterator
       cell = triangulation_1.begin(); cell != triangulation_1.end(); ++cell)
    {
      CellData<dim> this_cell;
      for (unsigned int v=0; v<GeometryInfo<dim>::vertices_per_cell; ++v)
        this_cell.vertices[v] = cell->vertex_index(v);
      this_cell.material_id = cell->material_id();
      cells.push_back (this_cell);
    }

  // now do the same for the other other mesh. note that we have to
  // translate the vertex indices
  for (typename Triangulation<dim,spacedim>::cell_iterator
       cell = triangulation_2.begin(); cell != triangulation_2.end(); ++cell)
    {
      CellData<dim> this_cell;
      for (unsigned int v=0; v<GeometryInfo<dim>::vertices_per_cell; ++v)
        this_cell.vertices[v] = cell->vertex_index(v) + triangulation_1.n_vertices();
      this_cell.material_id = cell->material_id();
      cells.push_back (this_cell);
    }

  // throw out duplicated vertices from the two meshes
  // and create the triangulation
  SubCellData subcell_data;
  std::vector<unsigned int> considered_vertices;
  GridTools::delete_duplicated_vertices (vertices, cells, subcell_data, considered_vertices);
  result.clear ();
  result.create_triangulation (vertices, cells, subcell_data);
}



// make the following function inline. this is so that it becomes marked
// internal/weak for the linker and we don't get multiply defined errors
// when linking with more than one dimension at a time. Usually we used
// the trick of putting these functions in a .all_dimensions.cc file, but
// this is not necessary here as this is an internal only function.
inline
void GridGenerator::laplace_solve (const SparseMatrix<double> &S,
                                   const std::map<unsigned int,double> &m,
                                   Vector<double> &u)
{
  const unsigned int n_dofs=S.n();
  FilteredMatrix<Vector<double> > SF (S);
  PreconditionJacobi<SparseMatrix<double> > prec;
  prec.initialize(S, 1.2);
  FilteredMatrix<Vector<double> > PF (prec);

  SolverControl control (n_dofs, 1.e-10, false, false);
  GrowingVectorMemory<Vector<double> > mem;
  SolverCG<Vector<double> > solver (control, mem);

  Vector<double> f(n_dofs);

  SF.add_constraints(m);
  SF.apply_constraints (f, true);
  solver.solve(SF, u, f, PF);
}


// Implementation for 1D only
template <>
void GridGenerator::laplace_transformation (Triangulation<1> &,
                                            const std::map<unsigned int,Point<1> > &)
{
  Assert(false, ExcNotImplemented());
}


// Implementation for dimensions except 1
template <int dim>
void GridGenerator::laplace_transformation (Triangulation<dim> &tria,
                                            const std::map<unsigned int,Point<dim> > &new_points)
{
  // first provide everything that is
  // needed for solving a Laplace
  // equation.
  MappingQ1<dim> mapping_q1;
  FE_Q<dim> q1(1);

  DoFHandler<dim> dof_handler(tria);
  dof_handler.distribute_dofs(q1);

  CompressedSparsityPattern c_sparsity_pattern (dof_handler.n_dofs (),
					dof_handler.n_dofs ());
  DoFTools::make_sparsity_pattern (dof_handler, c_sparsity_pattern);
  c_sparsity_pattern.compress ();

  SparsityPattern sparsity_pattern;
  sparsity_pattern.copy_from (c_sparsity_pattern);
  sparsity_pattern.compress ();

  SparseMatrix<double> S(sparsity_pattern);

  QGauss<dim> quadrature(4);

  MatrixCreator::create_laplace_matrix(mapping_q1, dof_handler, quadrature, S);

  // set up the boundary values for
  // the laplace problem
  std::vector<std::map<unsigned int,double> > m(dim);
  typename std::map<unsigned int,Point<dim> >::const_iterator map_iter;
  typename std::map<unsigned int,Point<dim> >::const_iterator map_end=new_points.end();

  // fill these maps using the data
  // given by new_points
  typename DoFHandler<dim>::cell_iterator cell=dof_handler.begin_active(),
                                          endc=dof_handler.end();
  typename DoFHandler<dim>::face_iterator face;
  for (; cell!=endc; ++cell)
    {
      if (cell->at_boundary())
        for (unsigned int face_no=0; face_no<GeometryInfo<dim>::faces_per_cell; ++face_no)
          {
            face=cell->face(face_no);
            if (face->at_boundary())
              for (unsigned int vertex_no=0;
                   vertex_no<GeometryInfo<dim>::vertices_per_face; ++vertex_no)
                {
                  const unsigned int vertex_index=face->vertex_index(vertex_no);
                  map_iter=new_points.find(vertex_index);

                  if (map_iter!=map_end)
                    for (unsigned int i=0; i<dim; ++i)
                      m[i].insert(std::pair<unsigned int,double> (
                                    face->vertex_dof_index(vertex_no, 0), map_iter->second(i)));
                }
          }
    }

  // solve the dim problems with
  // different right hand sides.
  Vector<double> us[dim];
  for (unsigned int i=0; i<dim; ++i)
    us[i].reinit (dof_handler.n_dofs());

  // solve linear systems in parallel
  Threads::TaskGroup<> tasks;
  for (unsigned int i=0; i<dim; ++i)
    tasks += Threads::new_task (&GridGenerator::laplace_solve,
                                S, m[i], us[i]);
  tasks.join_all ();

  // change the coordinates of the
  // points of the triangulation
  // according to the computed values
  for (cell=dof_handler.begin_active(); cell!=endc; ++cell)
    for (unsigned int vertex_no=0;
         vertex_no<GeometryInfo<dim>::vertices_per_cell; ++vertex_no)
      {
        Point<dim> &v=cell->vertex(vertex_no);
        const unsigned int dof_index=cell->vertex_dof_index(vertex_no, 0);
        for (unsigned int i=0; i<dim; ++i)
          v(i)=us[i](dof_index);
      }
}



template <>
void GridGenerator::hyper_cube_with_cylindrical_hole (Triangulation<1> &,
                                                      const double,
                                                      const double,
                                                      const double,
                                                      const unsigned int,
                                                      bool)
{
  Assert(false, ExcNotImplemented());
}



template <>
void
GridGenerator::hyper_cube_with_cylindrical_hole (Triangulation<2> &triangulation,
                                                 const double inner_radius,
                                                 const double outer_radius,
                                                 const double, // width,
                                                 const unsigned int, // width_repetition,
                                                 bool colorize)
{
  const int dim = 2;

  Assert(inner_radius < outer_radius,
         ExcMessage("outer_radius has to be bigger than inner_radius."));

  Point<dim> center;
  // We create an hyper_shell in two dimensions, and then we modify it.
  GridGenerator::hyper_shell (triangulation,
                              center, inner_radius, outer_radius,
                              8);
  Triangulation<dim>::active_cell_iterator
  cell = triangulation.begin_active(),
  endc = triangulation.end();
  std::vector<bool> treated_vertices(triangulation.n_vertices(), false);
  for (; cell != endc; ++cell)
    {
      for (unsigned int f=0; f<GeometryInfo<dim>::faces_per_cell; ++f)
        if (cell->face(f)->at_boundary())
          {
            for (unsigned int v=0; v < GeometryInfo<dim>::vertices_per_face; ++v)
              {
                unsigned int vv = cell->face(f)->vertex_index(v);
                if (treated_vertices[vv] == false)
                  {
                    treated_vertices[vv] = true;
                    switch (vv)
                      {
                      case 1:
                        cell->face(f)->vertex(v) = center+Point<dim>(outer_radius,outer_radius);
                        break;
                      case 3:
                        cell->face(f)->vertex(v) = center+Point<dim>(-outer_radius,outer_radius);
                        break;
                      case 5:
                        cell->face(f)->vertex(v) = center+Point<dim>(-outer_radius,-outer_radius);
                        break;
                      case 7:
                        cell->face(f)->vertex(v) = center+Point<dim>(outer_radius,-outer_radius);
                      default:
                        break;
                      }
                  }
              }
          }
    }
  double eps = 1e-3 * outer_radius;
  cell = triangulation.begin_active();
  for (; cell != endc; ++cell)
    {
      for (unsigned int f=0; f<GeometryInfo<dim>::faces_per_cell; ++f)
        if (cell->face(f)->at_boundary())
          {
            double dx = cell->face(f)->center()(0) - center(0);
            double dy = cell->face(f)->center()(1) - center(1);
            if (colorize)
              {
                if (std::abs(dx + outer_radius) < eps)
                  cell->face(f)->set_boundary_indicator(0);
                else if (std::abs(dx - outer_radius) < eps)
                  cell->face(f)->set_boundary_indicator(1);
                else if (std::abs(dy + outer_radius) < eps)
                  cell->face(f)->set_boundary_indicator(2);
                else if (std::abs(dy - outer_radius) < eps)
                  cell->face(f)->set_boundary_indicator(3);
                else
                  cell->face(f)->set_boundary_indicator(4);
              }
            else
              {
                double d = (cell->face(f)->center() - center).norm();
                if (d-inner_radius < 0)
                  cell->face(f)->set_boundary_indicator(1);
                else
                  cell->face(f)->set_boundary_indicator(0);
              }
          }
    }
}

template <>
void GridGenerator::hyper_cube_with_cylindrical_hole(Triangulation<3> &triangulation,
                                                     const double inner_radius,
                                                     const double outer_radius,
                                                     const double L,
                                                     const unsigned int Nz,
                                                     bool colorize)
{
  const int dim = 3;

  Assert(inner_radius < outer_radius,
         ExcMessage("outer_radius has to be bigger than inner_radius."));
  Assert(L > 0,
         ExcMessage("Must give positive extension L"));
  Assert(Nz >= 1, ExcLowerRange(1, Nz));

  GridGenerator::cylinder_shell (triangulation,
                                 L, inner_radius, outer_radius,
                                 8,
                                 Nz);

  Triangulation<dim>::active_cell_iterator
  cell = triangulation.begin_active(),
  endc = triangulation.end();
  std::vector<bool> treated_vertices(triangulation.n_vertices(), false);
  for (; cell != endc; ++cell)
    {
      for (unsigned int f=0; f<GeometryInfo<dim>::faces_per_cell; ++f)
        if (cell->face(f)->at_boundary())
          {
            for (unsigned int v=0; v < GeometryInfo<dim>::vertices_per_face; ++v)
              {
                unsigned int vv = cell->face(f)->vertex_index(v);
                if (treated_vertices[vv] == false)
                  {
                    treated_vertices[vv] = true;
                    for (unsigned int i=0; i<=Nz; ++i)
                      {
                        double d = ((double) i)*L/((double) Nz);
                        switch (vv-i*16)
                          {
                          case 1:
                            cell->face(f)->vertex(v) = Point<dim>(outer_radius,outer_radius,d);
                            break;
                          case 3:
                            cell->face(f)->vertex(v) = Point<dim>(-outer_radius,outer_radius,d);
                            break;
                          case 5:
                            cell->face(f)->vertex(v) = Point<dim>(-outer_radius,-outer_radius,d);
                            break;
                          case 7:
                            cell->face(f)->vertex(v) = Point<dim>(outer_radius,-outer_radius,d);
                            break;
                          default:
                            break;
                          }
                      }
                  }
              }
          }
    }
  double eps = 1e-3 * outer_radius;
  cell = triangulation.begin_active();
  for (; cell != endc; ++cell)
    {
      for (unsigned int f=0; f<GeometryInfo<dim>::faces_per_cell; ++f)
        if (cell->face(f)->at_boundary())
          {
            double dx = cell->face(f)->center()(0);
            double dy = cell->face(f)->center()(1);
            double dz = cell->face(f)->center()(2);

            if (colorize)
              {
                if (std::abs(dx + outer_radius) < eps)
                  cell->face(f)->set_boundary_indicator(0);

                else if (std::abs(dx - outer_radius) < eps)
                  cell->face(f)->set_boundary_indicator(1);

                else if (std::abs(dy + outer_radius) < eps)
                  cell->face(f)->set_boundary_indicator(2);

                else if (std::abs(dy - outer_radius) < eps)
                  cell->face(f)->set_boundary_indicator(3);

                else if (std::abs(dz) < eps)
                  cell->face(f)->set_boundary_indicator(4);

                else if (std::abs(dz - L) < eps)
                  cell->face(f)->set_boundary_indicator(5);

                else
                  {
                    cell->face(f)->set_boundary_indicator(6);
                    for (unsigned int l=0; l<GeometryInfo<dim>::lines_per_face; ++l)
                      cell->face(f)->line(l)->set_boundary_indicator(6);
                  }

              }
            else
              {
                Point<dim> c = cell->face(f)->center();
                c(2) = 0;
                double d = c.norm();
                if (d-inner_radius < 0)
                  {
                    cell->face(f)->set_boundary_indicator(1);
                    for (unsigned int l=0; l<GeometryInfo<dim>::lines_per_face; ++l)
                      cell->face(f)->line(l)->set_boundary_indicator(1);
                  }
                else
                  cell->face(f)->set_boundary_indicator(0);
              }
          }
    }
}


// explicit instantiations
#include "grid_generator.inst"

DEAL_II_NAMESPACE_CLOSE<|MERGE_RESOLUTION|>--- conflicted
+++ resolved
@@ -370,16 +370,9 @@
 // Implementation for 2D only
 template<>
 void
-<<<<<<< HEAD
-GridGenerator::parallelogram (
-  Triangulation<2>  &tria,
-  const Tensor<2,2> &corners,
-  const bool      colorize)
-=======
 GridGenerator::parallelogram (Triangulation<2>  &tria,
 			      const Point<2> (&corners)[2],
 			      const bool         colorize)
->>>>>>> 7bddb396
 {
   std::vector<Point<2> > vertices (GeometryInfo<2>::vertices_per_cell);
 
