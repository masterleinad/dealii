//---------------------------------------------------------------------------
//    $Id$
//    Version: $Name$
//
//    Copyright (C) 2001, 2002, 2003, 2004, 2005, 2006, 2007, 2009, 2010, 2011, 2012 by the deal.II authors
//
//    This file is subject to QPL and may not be  distributed
//    without copyright and license information. Please refer
//    to the file deal.II/doc/license.html for the  text  and
//    further information on this license.
//
//---------------------------------------------------------------------------


#include <deal.II/lac/sparse_direct.h>
#include <deal.II/base/memory_consumption.h>
#include <deal.II/base/thread_management.h>
#include <deal.II/lac/sparse_matrix.h>
#include <deal.II/lac/block_sparse_matrix.h>
#include <deal.II/lac/vector.h>

#include <cerrno>
#include <iostream>
#include <list>
#include <typeinfo>


DEAL_II_NAMESPACE_OPEN


// if we know that at least one of the HSL functions are there,
// include the respective include file. Otherwise save some CPU cycles
// in the compiler
#if defined(HAVE_HSL_MA27) || defined(HAVE_HSL_MA47)
#  include <hsl/hsl.h>
#endif

// include UMFPACK file.
#ifdef HAVE_LIBUMFPACK
extern "C" {
#  include <umfpack.h>
}
#endif

// if the HSL functions are not there, define them empty and throw an
// exception
#ifndef HAVE_HSL_MA27
namespace HSL
{
  namespace MA27
  {
    extern "C"
    void ma27ad_ (const unsigned int *,
                  const unsigned int *,
                  const unsigned int *,
                  const unsigned int *,
                  unsigned int *,
                  const unsigned int *,
                  unsigned int *,
                  unsigned int *,
                  unsigned int *,
                  int *)
    {
      AssertThrow (false,
                   ExcMessage("You can only use the HSL functions after putting "
                              "the respective files in the right place, "
                              "re-configuring the library and re-building it!"));
    }


    extern "C"
    void ma27bd_ (const unsigned int *,
                  const unsigned int *,
                  const unsigned int *,
                  const unsigned int *,
                  double *,
                  const unsigned int *,
                  unsigned int *,
                  const unsigned int *,
                  const unsigned int *,
                  const unsigned int *,
                  unsigned int *,
                  unsigned int *,
                  int *)
    {
      AssertThrow (false,
                   ExcMessage("You can only use the HSL functions after putting "
                              "the respective files in the right place, "
                              "re-configuring the library and re-building it!"));
    }


    extern "C"
    void ma27cd_ (const unsigned int *,
                  const double *,
                  const unsigned int *,
                  const unsigned int *,
                  const unsigned int *,
                  double *,
                  const unsigned int *,
                  double *,
                  const unsigned int *,
                  const unsigned int *)
    {
      AssertThrow (false,
                   ExcMessage("You can only use the HSL functions after putting "
                              "the respective files in the right place, "
                              "re-configuring the library and re-building it!"));
    }


    extern "C" void ma27x1_ (unsigned int *)
    {
      AssertThrow (false,
                   ExcMessage("You can only use the HSL functions after putting "
                              "the respective files in the right place, "
                              "re-configuring the library and re-building it!"));
    }


    extern "C" void ma27x2_ (unsigned int *)
    {
      AssertThrow (false,
                   ExcMessage("You can only use the HSL functions after putting "
                              "the respective files in the right place, "
                              "re-configuring the library and re-building it!"));
    }


    extern "C" void ma27x3_ (const unsigned int *)
    {
      AssertThrow (false,
                   ExcMessage("You can only use the HSL functions after putting "
                              "the respective files in the right place, "
                              "re-configuring the library and re-building it!"));
    }
  }
}
#endif  // ifndef HAVE_HSL_MA27


#ifndef HAVE_HSL_MA47
namespace HSL
{
  namespace MA47
  {
    extern "C"
    void ma47id_ (double *,
                  unsigned int *)
    {
      AssertThrow (false,
                   ExcMessage("You can only use the HSL functions after putting "
                              "the respective files in the right place, "
                              "re-configuring the library and re-building it!"));
    }


    extern "C"
    void ma47ad_ (const unsigned int *,
                  const unsigned int *,
                  unsigned int *,
                  unsigned int *,
                  unsigned int *,
                  const unsigned int *,
                  unsigned int *,
                  const unsigned int *,
                  double *,
                  int *)
    {
      AssertThrow (false,
                   ExcMessage("You can only use the HSL functions after putting "
                              "the respective files in the right place, "
                              "re-configuring the library and re-building it!"));
    }


    extern "C"
    void ma47bd_ (const unsigned int *,
                  const unsigned int *,
                  const unsigned int *,
                  double *,
                  const unsigned int *,
                  unsigned int *,
                  const unsigned int *,
                  const unsigned int *,
                  const double *,
                  const unsigned int *,
                  unsigned int *,
                  double *,
                  int *)
    {
      AssertThrow (false,
                   ExcMessage("You can only use the HSL functions after putting "
                              "the respective files in the right place, "
                              "re-configuring the library and re-building it!"));
    }


    extern "C"
    void ma47cd_ (const unsigned int *,
                  const double *,
                  const unsigned int *,
                  const unsigned int *,
                  const unsigned int *,
                  double *,
                  double *,
                  unsigned int *,
                  const unsigned int *)
    {
      AssertThrow (false,
                   ExcMessage("You can only use the HSL functions after putting "
                              "the respective files in the right place, "
                              "re-configuring the library and re-building it!"));
    }
  }
}
#endif   // ifndef HAVE_HSL_MA47




namespace
{
  /**
   * Output an error message and terminate the program.
   */
  void die (const std::string &text,
            const pid_t child)
  {
    std::cerr << "+++++ detached_ma27 driver(" << child << "): " << text
              << std::endl;
    std::abort ();
  }


  /**
   * Output an error message and terminate the program. Write two error
   * codes.
   */
  template <typename T1, typename T2>
  void die (const std::string &text,
            const T1 t1,
            const T2 t2,
            const pid_t child)
  {
    std::cerr << "+++++ detached_ma27 driver(" << child << "): " << text
              << " code1=" << t1 << ", code2=" << t2
              << std::endl;
    std::abort ();
  }
}



/* -------------------------- MA27 ---------------------------- */

Threads::ThreadMutex SparseDirectMA27::static_synchronisation_lock;


struct SparseDirectMA27::DetachedModeData
{
  /**
   * Mutex to assure that only one
   * thread is currently talking
   * through the pipe.
   */
  Threads::ThreadMutex mutex;

  /**
   * File handles for the pipe
   * between server (computing
   * process) and client (display
   * process).
   */
  int server_client_pipe[2];
  int client_server_pipe[2];

  /**
   * PID of the forked child
   * process.
   */
  pid_t child_pid;

  /**
   * Put a message from the server
   * to the client program. Obey
   * all the rules the operating
   * system sets, and create a log
   * entry for this communication
   */
  template <typename T>
  void put (const T *t,
            const std::size_t N,
            const char * /*debug_info*/) const
  {
    unsigned int count = 0;
    while (count < sizeof(T)*N)
      {
        // repeat writing until
        // syscall is not
        // interrupted
        int ret = -1;
#ifndef DEAL_II_MSVC
        do
          ret = write (server_client_pipe[1],
                       reinterpret_cast<const char *> (t) + count,
                       sizeof(T) * N - count);
        while ((ret<0) && (errno==EINTR));
#else
        Assert (false,
                ExcMessage ("Detached mode isn't currently implemented on Windows"));
#endif
        if (ret < 0)
          die ("error on client side in 'put'", ret, errno, child_pid);

        count += ret;
      };

    std::fflush (NULL);
  }


  /**
   * Get a message from the client
   * program. Obey all the rules
   * the operating system sets, and
   * create a log entry for this
   * communication
   */
  template <typename T>
  void get (T *t,
            const std::size_t N,
            const char * /*debug_info*/) const
  {
    unsigned int count = 0;
    while (count < sizeof(T)*N)
      {
        int ret = -1;
#ifndef DEAL_II_MSVC
        do
          ret = write (server_client_pipe[1],
                       reinterpret_cast<const char *> (t) + count,
                       sizeof(T) * N - count);
        while ((ret<0) && (errno==EINTR));
#else
        Assert (false,
                ExcMessage ("Detached mode isn't currently implemented on Windows"));
#endif

        if (ret < 0)
          die ("error on client side in 'get'", ret, errno, child_pid);

        count += ret;
      }
  }
};



SparseDirectMA27::SparseDirectMA27 (const double LIW_factor_1,
                                    const double LIW_factor_2,
                                    const double LA_factor,
                                    const double LIW_increase_factor_1,
                                    const double LIW_increase_factor_2,
                                    const double LA_increase_factor,
                                    const bool   suppress_output)
  :
  suppress_output (suppress_output),
  detached_mode (false),
  detached_mode_data (0),
  LIW_factor_1 (LIW_factor_1),
  LIW_factor_2 (LIW_factor_2),
  LA_factor (LA_factor),
  LIW_increase_factor_1 (LIW_increase_factor_1),
  LIW_increase_factor_2 (LIW_increase_factor_2),
  LA_increase_factor (LA_increase_factor),
  initialize_called (false),
  factorize_called (false),
  sparsity_pattern (0, typeid(*this).name())
{}



SparseDirectMA27::~SparseDirectMA27()
{
  if (detached_mode)
    if (detached_mode_data != 0)
      {
        // close down client
        Threads::ThreadMutex::ScopedLock lock (detached_mode_data->mutex);
        // Assign the result of write
        // and reset the variable to
        // avoid compiler warnings
#ifndef DEAL_II_MSVC
//TODO:[WB] Shouldn't t be used to trace errors?
        ssize_t t = write (detached_mode_data->server_client_pipe[1], "7", 1);
        (void)t;
#else
        Assert (false,
                ExcMessage ("Detached mode isn't currently implemented on Windows"));
#endif
        // then also delete data
        delete detached_mode_data;
        detached_mode_data = 0;
      }
}



void
SparseDirectMA27::set_detached_mode ()
{
  Assert (initialize_called == false,
          ExcInitializeAlreadyCalled());
  detached_mode = true;
}



bool
SparseDirectMA27::detached_mode_set () const
{
  return detached_mode;
}



void
SparseDirectMA27::initialize (const SparsityPattern &sp)
{
  Assert (initialize_called == false,
          ExcInitializeAlreadyCalled());


  // first thing is: if detached mode
  // is requested, then we need to
  // spawn an instance of the
  // detached solver and open
  // communication channels with it
  if (detached_mode_set())
    {
      Assert (detached_mode_data == 0, ExcInternalError());
      detached_mode_data = new DetachedModeData();

      // create pipes to which we can
      // write and from which the
      // slave process will read its
      // stdin

      // Assign the return value to a
      // variable to avoid compiler
      // warnings
#ifndef DEAL_II_MSVC
//TODO:[WB] Use t to trace errors?
      int t = pipe(detached_mode_data->server_client_pipe);
      (void)t;
#else
      Assert (false,
              ExcMessage ("Detached mode isn't currently implemented on Windows"));
#endif
      // fflush(NULL) is said to be a
      // good idea before fork()
      std::fflush(NULL);

      // now fork and create child
      // process
#ifndef DEAL_II_MSVC
      // BG comment out until pipes are implemented in MSVC
      detached_mode_data->child_pid = fork();
#else
      Assert (false,
              ExcMessage ("Detached mode isn't currently implemented on Windows"));
#endif

      if (detached_mode_data->child_pid == 0)
        // child process starts here
        {
          // copy read end of input
          // pipe to stdin, and
          // likewise with write end
          // of pipe to stdout
#ifndef DEAL_II_MSVC
          dup2(detached_mode_data->server_client_pipe[0], 0);
          close(detached_mode_data->server_client_pipe[0]);

          dup2(detached_mode_data->client_server_pipe[1], 1);
          close(detached_mode_data->client_server_pipe[1]);

<<<<<<< HEAD
                                           // then dispose of this
                                           // copy of the program, and
                                           // run the detached solver
                                           // slave instead
          /*
           * TODO: Does this invocation work with just the name of the
           * executable? Maier, 2012
           */
          const char * const program_name = "detached_ma27";
          const char * const child_argv[] = { program_name, NULL };
          execv(program_name, const_cast<char * const *>(child_argv));
=======
          // then dispose of this
          // copy of the program, and
          // run the detached solver
          // slave instead
          const char *const program_name = DEAL_II_PATH"/lib/bin/detached_ma27";
          const char *const child_argv[] = { program_name, NULL };
          execv(program_name, const_cast<char *const *>(child_argv));
>>>>>>> 801cfbfc


          // usually execv does not
          // return. if it does, then an
          // error happened and we report it
          // herewith:
          AssertThrow (false,
                       ExcMessage ("execv returned, which it is not supposed to do!"));
          std::exit(1);

#else
          Assert (false,
                  ExcMessage ("Detached mode isn't currently implemented on Windows"));
#endif
        };
      // parent process continues
      // here.  first thing is to
      // send the process id of the
      // present process. this is
      // used to make sure that the
      // client can end itself when
      // it finds that the master
      // process was somehow
      // terminated without sending
      // him this information
#ifndef DEAL_II_MSVC
      const pid_t parent_pid = getpid();
      detached_mode_data->put (&parent_pid, 1, "parent_pid");
#else
      Assert (false,
              ExcMessage ("Detached mode isn't currently implemented on Windows"));
#endif
    };


  // suppress error output if
  // requested
  if (suppress_output)
    {
      const unsigned int LP = 0;
      call_ma27x3 (&LP);
    };

  sparsity_pattern = &sp;

  const unsigned int
  n_rows           = sparsity_pattern->n_rows();
  const std::size_t *const
  rowstart_indices = sparsity_pattern->get_rowstart_indices();
  const unsigned int *const
  col_nums         = sparsity_pattern->get_column_numbers();

  // first count number of nonzero
  // elements in the upper right
  // part. the matrix is symmetric,
  // so this suffices
  n_nonzero_elements = 0;
  for (unsigned int row=0; row<n_rows; ++row)
    for (const unsigned int *col=&col_nums[rowstart_indices[row]];
         col != &col_nums[rowstart_indices[row+1]];
         ++col)
      if (row <= *col)
        ++n_nonzero_elements;


  // fill the row numbers and column
  // numbers arrays from the sparsity
  // pattern. note that we have
  // Fortran convention, i.e. indices
  // need to be 1-base, as opposed to
  // C's 0-based convention!
  row_numbers.resize (n_nonzero_elements);
  column_numbers.resize (n_nonzero_elements);

  unsigned int global_index = 0;
  for (unsigned int row=0; row<n_rows; ++row)
    for (const unsigned int *col=&col_nums[rowstart_indices[row]];
         col != &col_nums[rowstart_indices[row+1]];
         ++col)
      // note that the matrix must be
      // symmetric, so only treat the
      // upper right part
      if (row <= *col)
        {
          Assert (global_index < n_nonzero_elements, ExcInternalError());

          row_numbers[global_index] = row+1;
          column_numbers[global_index] = *col+1;
          ++global_index;
        };
  Assert (global_index == n_nonzero_elements, ExcInternalError());

  // initialize scratch arrays and
  // variables
  LIW = static_cast<unsigned int>((2*n_nonzero_elements + 3*n_rows + 1) *
                                  LIW_factor_1);
  IW.resize    (detached_mode_set() ? 0 : LIW);
  IKEEP.resize (detached_mode_set() ? 0 : 3*n_rows);
  IW1.resize   (detached_mode_set() ? 0 : 2*n_rows);

  // no output please
  IFLAG = 0;

  // loop until memory requirements
  // are satisfied or we are not
  // allowed to allocate more memory
  // no more
  bool call_succeeded = true;
  do
    {
      call_ma27ad (&n_rows, &n_nonzero_elements,
                   &row_numbers[0], &column_numbers[0],
                   &IW[0], &LIW, &IKEEP[0],
                   &IW1[0], &NSTEPS, &IFLAG);
      call_succeeded = (IFLAG==0);

      // if enough memory or no
      // increase allowed: exit loop
      if (call_succeeded || (LIW_increase_factor_1 <= 1))
        break;

      // otherwise: increase LIW and retry
      LIW = static_cast<unsigned int>(LIW * LIW_increase_factor_1);
      IW.resize (LIW);
    }
  while (true);

  // if we were not allowed to
  // allocate more memory, then throw
  // an exception
  AssertThrow (call_succeeded, ExcMA27AFailed(IFLAG));

  // catch returned values from the
  // COMMON block. we need these
  // values in order to set array
  // sizes in the next function
  call_ma27x1 (&NRLNEC);
  call_ma27x2 (&NIRNEC);

  // note that we have already been
  // in this function
  initialize_called = true;
}



template <typename number>
void
SparseDirectMA27::factorize (const SparseMatrix<number> &matrix)
{
  // if necessary, initialize process
  if (initialize_called == false)
    initialize (matrix.get_sparsity_pattern());

  // make sure the sparsity patterns
  // are the same
  Assert (sparsity_pattern == &matrix.get_sparsity_pattern(),
          ExcDifferentSparsityPatterns());


  // set LA and fill the A array of
  // values
  LA = std::max (static_cast<int>(NRLNEC * LA_factor),
                 static_cast<int>(n_nonzero_elements));
  A.resize (LA);
  fill_A (matrix);

  // if necessary extend IW
  if (LIW < NIRNEC * LIW_factor_2)
    {
      LIW = static_cast<unsigned int>(NIRNEC * LIW_factor_2);
      IW.resize (LIW);
    };

  const unsigned int n_rows = matrix.get_sparsity_pattern().n_rows();

  // loop until memory requirements
  // are satisfied or we are not
  // allowed to allocate more memory
  // no more
  bool call_succeeded = true;
  do
    {
      call_ma27bd (&n_rows, &n_nonzero_elements,
                   &row_numbers[0], &column_numbers[0],
                   &A[0], &LA,
                   &IW[0], &LIW, &IKEEP[0], &NSTEPS, &MAXFRT,
                   &IW1[0], &IFLAG);
      call_succeeded = (IFLAG==0);

      // if enough memory or no
      // increase allowed: exit
      // loop. delete data that is no
      // more used
      if (call_succeeded)
        {
          std::vector<unsigned int> tmp1, tmp2, tmp3;
          row_numbers.swap (tmp1);
          column_numbers.swap (tmp2);
          IKEEP.swap (tmp3);

          break;
        };


      // otherwise: increase LIW or
      // LA if that is allowed and
      // retry
      switch (IFLAG)
        {
        case -3:
        {
          if (LIW_increase_factor_2 <= 1)
            goto exit_loop;

          LIW = static_cast<unsigned int>(LIW * LIW_increase_factor_2);
          IW.resize (LIW);
          break;
        };

        case -4:
        {
          if (LA_increase_factor <= 1)
            goto exit_loop;
          // increase A. note that
          // since the function has
          // already part of the
          // array @p{A}, we have
          // to re-fill it with the
          // original values. minor
          // clue: since the old
          // entries are no more
          // needed, we can discard
          // them; we use this to
          // first release all
          // memory (through the
          // call to @p{swap} and
          // the subsequent call to
          // the destructor of the
          // @p{tmp} object) and
          // only then re-allocate
          // it. If we called
          // @p{resize} directly,
          // this would first
          // allocate more memory,
          // then copy the old
          // contents, and only
          // then release the old
          // memory, but keeping
          // both memory regions at
          // the same time could
          // sometimes be more than
          // we can do, leading to
          // an exception on the
          // allocation.
          std::cout << "<*>" << std::flush;

          LA  = static_cast<unsigned int>(LA * LA_increase_factor);
          if (true)
            {
              std::vector<double> tmp;
              A.swap (tmp);
            };

          A.resize (LA);
          fill_A (matrix);

          break;
        };

        // ups, other return
        // value, don't know
        // what to do here
        default:
          AssertThrow (false, ExcMA27BFailed(IFLAG));
        };
      continue;

exit_loop:
      break;
    }
  while (true);

  AssertThrow (call_succeeded, ExcMA27BFailed(IFLAG));

  // note that we have been here
  // already and release the sparsity
  // pattern object, since we won't
  // need it any more
  factorize_called = true;
  sparsity_pattern = 0;
}



template <>
void
SparseDirectMA27::solve (Vector<double> &rhs_and_solution) const
{
  Assert (factorize_called == true, ExcFactorizeNotCalled());

  const unsigned int n_rows = rhs_and_solution.size();
  call_ma27cd (&n_rows, &A[0], &LA,
               &IW[0], &LIW, &MAXFRT,
               &rhs_and_solution(0), &IW1[0], &NSTEPS);
}



template <>
void
SparseDirectMA27::solve (Vector<float> &rhs_and_solution) const
{
  Assert (factorize_called == true, ExcFactorizeNotCalled());

  // first have to convert data type to
  // doubles
  Vector<double> tmp (rhs_and_solution.size());
  tmp = rhs_and_solution;

  const unsigned int n_rows = rhs_and_solution.size();
  call_ma27cd (&n_rows, &A[0], &LA,
               &IW[0], &LIW, &MAXFRT,
               &tmp(0), &IW1[0], &NSTEPS);

  // then copy result back
  rhs_and_solution = tmp;
}



template <typename number>
void
SparseDirectMA27::solve (const SparseMatrix<number> &matrix,
                         Vector<double>             &rhs_and_solution)
{
  initialize (matrix.get_sparsity_pattern());
  factorize (matrix);
  solve (rhs_and_solution);
}



std::size_t
SparseDirectMA27::memory_consumption () const
{
  return (sizeof(*this) +
          MemoryConsumption::memory_consumption (row_numbers) +
          MemoryConsumption::memory_consumption (column_numbers) +
          MemoryConsumption::memory_consumption (A) +
          MemoryConsumption::memory_consumption (IW) +
          MemoryConsumption::memory_consumption (IKEEP) +
          MemoryConsumption::memory_consumption (IW1));
}



Threads::ThreadMutex &
SparseDirectMA27::get_synchronisation_lock () const
{
  if (detached_mode)
    return non_static_synchronisation_lock;
  else
    return static_synchronisation_lock;
}



template <typename number>
void
SparseDirectMA27::fill_A (const SparseMatrix<number> &matrix)
{
  Assert (n_nonzero_elements <= A.size(), ExcInternalError());

  const SparsityPattern &sparsity_pattern = matrix.get_sparsity_pattern ();

  const unsigned int n_rows = sparsity_pattern.n_rows();
  const std::size_t  *rowstart_indices = sparsity_pattern.get_rowstart_indices();
  const unsigned int *col_nums         = sparsity_pattern.get_column_numbers();

  unsigned int global_index = 0;
  for (unsigned int row=0; row<n_rows; ++row)
    for (const unsigned int *col=&col_nums[rowstart_indices[row]];
         col != &col_nums[rowstart_indices[row+1]];
         ++col)
      // note that the matrix must be
      // symmetric, so only treat the
      // upper right part
      if (row <= *col)
        {
          Assert (global_index < n_nonzero_elements, ExcInternalError());

          A[global_index] = matrix(row,*col);
          ++global_index;

          // make sure that the symmetric
          // entry exists and has the same
          // value, unless this one is zero
          Assert ((matrix(row,*col) == 0)
                  ||
                  (std::fabs(matrix(row,*col) - matrix(*col,row))
                   <= 1e-15 * std::fabs (matrix(row,*col))),
                  ExcMatrixNotSymmetric());
        }
      else
        // lower left part. just check
        // symmetry
        Assert ((matrix(row,*col) == 0)
                ||
                (std::fabs(matrix(row,*col) - matrix(*col,row))
                 <= 1e-15 * std::fabs (matrix(row,*col))),
                ExcMatrixNotSymmetric());

  Assert (global_index == n_nonzero_elements, ExcInternalError());
}




void SparseDirectMA27::call_ma27ad (const unsigned int *N,
                                    const unsigned int *NZ,
                                    const unsigned int *IRN,
                                    const unsigned int *ICN,
                                    unsigned int       *IW,
                                    const unsigned int *LIW,
                                    unsigned int       *IKEEP,
                                    unsigned int       *IW1,
                                    unsigned int       *NSTEPS,
                                    int                *IFLAG)
{
  if (detached_mode_set() == false)
    HSL::MA27::ma27ad_ (N, NZ, IRN, ICN, IW, LIW,
                        IKEEP, IW1, NSTEPS, IFLAG);
  else
    {
      Threads::ThreadMutex::ScopedLock lock (detached_mode_data->mutex);
      // first write the data we have
      // to push over, i.e. first
      // function index, then array
      // sizes, then arrays
      detached_mode_data->put ("1", 1, "ACTION 1");

      detached_mode_data->put (N,   1, "N");
      detached_mode_data->put (NZ,  1, "NZ");
      detached_mode_data->put (IRN, *NZ, "IRN");
      detached_mode_data->put (ICN, *NZ, "ICN");
      detached_mode_data->put (LIW, 1, "LIW");
      detached_mode_data->put (IFLAG, 1, "IFLAG");

      // all other fields are kept at
      // the client. array should not
      // be in used on this side
      Assert (this->IKEEP.size() == 0, ExcInternalError());
      Assert (this->IW1.size() == 0, ExcInternalError());

      // next get back what we need
      // to know
      detached_mode_data->get (IFLAG, 1, "IFLAG");
    };
}



void SparseDirectMA27::call_ma27bd (const unsigned int *N,
                                    const unsigned int *NZ,
                                    const unsigned int *IRN,
                                    const unsigned int *ICN,
                                    double             *A,
                                    const unsigned int *LA,
                                    unsigned int       *IW,
                                    const unsigned int *LIW,
                                    const unsigned int *IKEEP,
                                    const unsigned int *NSTEPS,
                                    unsigned int       *MAXFRT,
                                    unsigned int       *IW1,
                                    int                *IFLAG)
{
  if (detached_mode_set() == false)
    HSL::MA27::ma27bd_ (N, NZ, IRN, ICN, A, LA, IW, LIW,
                        IKEEP, NSTEPS, MAXFRT, IW1, IFLAG);
  else
    {
      // basically, everything is
      // already over the line,
      // except for A and LA
      Threads::ThreadMutex::ScopedLock lock (detached_mode_data->mutex);
      detached_mode_data->put ("2", 1, "ACTION 2");

      detached_mode_data->put (LA, 1, "LA");
      detached_mode_data->put (A,  *LA, "A");

      // next get back what we need
      // to know
      detached_mode_data->get (IFLAG, 1, "IFLAG");
    };
}



void SparseDirectMA27::call_ma27cd (const unsigned int *N,
                                    const double       *A,
                                    const unsigned int *LA,
                                    const unsigned int *IW,
                                    const unsigned int *LIW,
                                    const unsigned int *MAXFRT,
                                    double             *RHS,
                                    const unsigned int *IW1,
                                    const unsigned int *NSTEPS) const
{
  if (detached_mode_set() == false)
    {
      std::vector<double> W(*MAXFRT);
      HSL::MA27::ma27cd_ (N, A, LA, IW, LIW, &W[0], MAXFRT, RHS, IW1, NSTEPS);
    }
  else
    {
      detached_mode_data->put ("3", 1, "ACTION 3");

      // we only have to push and get
      // the rhs vector
      detached_mode_data->put (RHS, *N, "RHS");
      detached_mode_data->get (RHS, *N, "RHS");
    };
}



void SparseDirectMA27::call_ma27x1 (unsigned int *NRLNEC)
{
  if (detached_mode_set() == false)
    HSL::MA27::ma27x1_ (NRLNEC);
  else
    {
      Threads::ThreadMutex::ScopedLock lock (detached_mode_data->mutex);
      // ma27x1 only reads data, so
      // don't send anything except
      // for the id
      detached_mode_data->put ("4", 1, "ACTION 4");
      detached_mode_data->get (NRLNEC, 1, "NRLNEC");
    };
}



void SparseDirectMA27::call_ma27x2 (unsigned int *NIRNEC)
{
  if (detached_mode_set() == false)
    HSL::MA27::ma27x2_ (NIRNEC);
  else
    {
      Threads::ThreadMutex::ScopedLock lock (detached_mode_data->mutex);
      // ma27x2 only reads data, so
      // don't send anything except
      // for the id
      detached_mode_data->put ("5", 1, "ACTION 5");
      detached_mode_data->get (NIRNEC, 1, "NIRNEC");
    };
}



void SparseDirectMA27::call_ma27x3 (const unsigned int *LP)
{
  if (detached_mode_set() == false)
    HSL::MA27::ma27x3_ (LP);
  else
    {
      Threads::ThreadMutex::ScopedLock lock (detached_mode_data->mutex);
      // ma27x2 only reads data, so
      // don't send anything except
      // for the id
      detached_mode_data->put ("6", 1, "ACTION 6");
      detached_mode_data->put (LP, 1, "LP");
    };
}





/* -------------------------- MA47 ---------------------------- */

Threads::ThreadMutex SparseDirectMA47::synchronisation_lock;


SparseDirectMA47::SparseDirectMA47 (const double LIW_factor_1,
                                    const double LIW_factor_2,
                                    const double LA_factor,
                                    const double LIW_increase_factor_1,
                                    const double LIW_increase_factor_2,
                                    const double LA_increase_factor,
                                    const bool   suppress_output)
  :
  suppress_output (suppress_output),
  LIW_factor_1 (LIW_factor_1),
  LIW_factor_2 (LIW_factor_2),
  LA_factor (LA_factor),
  LIW_increase_factor_1 (LIW_increase_factor_1),
  LIW_increase_factor_2 (LIW_increase_factor_2),
  LA_increase_factor (LA_increase_factor),
  initialize_called (false),
  factorize_called (false),
  matrix (0, typeid(*this).name())
{}



void
SparseDirectMA47::initialize (const SparseMatrix<double> &m)
{
  Assert (initialize_called == false,
          ExcInitializeAlreadyCalled());

  // some initialization stuff
  call_ma47id (CNTL, ICNTL);
  if (suppress_output)
    ICNTL[0] = 0;

  // then start with work
  matrix = &m;
  const SparsityPattern &sparsity_pattern = matrix->get_sparsity_pattern();

  const unsigned int
  n_rows           = sparsity_pattern.n_rows();
  const std::size_t *const
  rowstart_indices = sparsity_pattern.get_rowstart_indices();
  const unsigned int *const
  col_nums         = sparsity_pattern.get_column_numbers();

  // first count number of nonzero
  // elements in the upper right
  // part. the matrix is symmetric,
  // so this suffices
  n_nonzero_elements = 0;
  for (unsigned int row=0; row<n_rows; ++row)
    for (const unsigned int *col=&col_nums[rowstart_indices[row]];
         col != &col_nums[rowstart_indices[row+1]];
         ++col)
      // skip zero elements, as
      // required by the docs of MA47
      if ((row <= *col) && (m(row,*col) != 0))
        ++n_nonzero_elements;


  // fill the row numbers and column
  // numbers arrays from the sparsity
  // pattern. note that we have
  // Fortran convention, i.e. indices
  // need to be 1-base, as opposed to
  // C's 0-based convention!
  row_numbers.resize (n_nonzero_elements);
  column_numbers.resize (n_nonzero_elements);

  unsigned int global_index = 0;
  for (unsigned int row=0; row<n_rows; ++row)
    for (const unsigned int *col=&col_nums[rowstart_indices[row]];
         col != &col_nums[rowstart_indices[row+1]];
         ++col)
      // note that the matrix must be
      // symmetric, so only treat the
      // upper right part
      if ((row <= *col) && (m(row,*col) != 0))
        {
          Assert (global_index < n_nonzero_elements, ExcInternalError());

          row_numbers[global_index] = row+1;
          column_numbers[global_index] = *col+1;
          ++global_index;
        };
  Assert (global_index == n_nonzero_elements, ExcInternalError());

  // initialize scratch arrays and
  // variables
  LIW = static_cast<unsigned int>((2*n_nonzero_elements + 5*n_rows + 4) *
                                  LIW_factor_1);
  IW.resize (LIW);
  KEEP.resize (n_nonzero_elements + 5*n_rows + 2);

  // declare output info fields
  bool call_succeeded;
  do
    {
      call_ma47ad(&n_rows, &n_nonzero_elements,
                  &row_numbers[0], &column_numbers[0],
                  &IW[0], &LIW, &KEEP[0],
                  &ICNTL[0], &INFO[0]);
      call_succeeded = (INFO[0] == 0);

      // if enough memory or no
      // increase allowed: exit loop
      if (call_succeeded || (LIW_increase_factor_1 <= 1))
        break;

      // otherwise: increase LIW and retry
      LIW = static_cast<unsigned int>(LIW * LIW_increase_factor_1);
      IW.resize (LIW);
    }
  while (true);

  AssertThrow (call_succeeded, ExcMA47AFailed(INFO[0]));

  // note that we have already been
  // in this function
  initialize_called = true;
}



void
SparseDirectMA47::factorize (const SparseMatrix<double> &m)
{
  Assert (factorize_called == false,
          ExcCantFactorizeAgain());

  // if necessary, initialize process
  if (initialize_called == false)
    initialize (m);

  // make sure the matrices
  // are the same
  Assert (matrix == &m, ExcDifferentMatrices());


  // set LA and fill the A array of
  // values
  LA = std::max (static_cast<int>(INFO[5] * LA_factor),
                 static_cast<int>(n_nonzero_elements));
  A.resize (LA);
  fill_A (m);

  // if necessary extend IW
  if (LIW < INFO[6] * LIW_factor_2)
    {
      LIW = static_cast<unsigned int>(INFO[6] * LIW_factor_2);
      IW.resize (LIW);
    };

  const unsigned int n_rows = m.get_sparsity_pattern().n_rows();
  IW1.resize (2*n_rows+2);

  // output info flags
  bool call_succeeded;
  do
    {
      call_ma47bd (&n_rows, &n_nonzero_elements, &column_numbers[0],
                   &A[0], &LA,
                   &IW[0], &LIW, &KEEP[0], &CNTL[0], &ICNTL[0],
                   &IW1[0], &INFO[0]);
      call_succeeded = (INFO[0] == 0);

      // if enough memory or no
      // increase allowed: exit loop
      if (call_succeeded)
        break;

      // otherwise: increase LIW or
      // LA if that is allowed and
      // retry
      switch (INFO[0])
        {
        case -3:
        {
          if (LIW_increase_factor_2 <= 1)
            goto exit_loop;

          LIW = static_cast<unsigned int>(LIW * LIW_increase_factor_2);
          IW.resize (LIW);
          break;
        };

        case -4:
        {
          if (LA_increase_factor <= 1)
            goto exit_loop;
          // increase A. note that
          // since the function has
          // already part of the
          // array @p{A}, we have
          // to re-fill it with the
          // original values. minor
          // clue: since the old
          // entries are no more
          // needed, we can discard
          // them; we use this to
          // first release all
          // memory (through the
          // call to @p{swap} and
          // the subsequent call to
          // the destructor of the
          // @p{tmp} object) and
          // only then re-allocate
          // it. If we called
          // @p{resize} directly,
          // this would first
          // allocate more memory,
          // then copy the old
          // contents, and only
          // then release the old
          // memory, but keeping
          // both memory regions at
          // the same time could
          // sometimes be more than
          // we can do, leading to
          // an exception on the
          // allocation.
          std::cout << "<*>" << std::flush;

          LA  = static_cast<unsigned int>(LA * LA_increase_factor);
          if (true)
            {
              std::vector<double> tmp;
              A.swap (tmp);
            };

          A.resize (LA);
          fill_A (m);

          break;
        };

        // ups, other return
        // value, don't know
        // what to do here
        default:
          AssertThrow (false, ExcMA47BFailed(INFO[0]));
        };
      continue;

exit_loop:
      break;
    }
  while (true);

  AssertThrow (call_succeeded, ExcMA47BFailed(INFO[0]));

  // note that we have been here
  // already
  factorize_called = true;
}



void
SparseDirectMA47::solve (Vector<double> &rhs_and_solution)
{
  Assert (factorize_called == true, ExcFactorizeNotCalled());

  const unsigned int n_rows = rhs_and_solution.size();
  call_ma47cd (&n_rows, &A[0], &LA,
               &IW[0], &LIW,
               &rhs_and_solution(0), &IW1[0], &ICNTL[0]);
}



void
SparseDirectMA47::solve (const SparseMatrix<double> &matrix,
                         Vector<double>             &rhs_and_solution)
{
  initialize (matrix);
  factorize (matrix);
  solve (rhs_and_solution);
}



std::size_t
SparseDirectMA47::memory_consumption () const
{
  return (sizeof(*this) +
          MemoryConsumption::memory_consumption (row_numbers) +
          MemoryConsumption::memory_consumption (column_numbers) +
          MemoryConsumption::memory_consumption (A) +
          MemoryConsumption::memory_consumption (IW) +
          MemoryConsumption::memory_consumption (KEEP) +
          MemoryConsumption::memory_consumption (IW1));
}



Threads::ThreadMutex &
SparseDirectMA47::get_synchronisation_lock () const
{
  return synchronisation_lock;
}



void
SparseDirectMA47::fill_A (const SparseMatrix<double> &matrix)
{
  Assert (n_nonzero_elements <= A.size(), ExcInternalError());

  const SparsityPattern &sparsity_pattern = matrix.get_sparsity_pattern ();

  const unsigned int n_rows = sparsity_pattern.n_rows();
  const std::size_t  *rowstart_indices = sparsity_pattern.get_rowstart_indices();
  const unsigned int *col_nums         = sparsity_pattern.get_column_numbers();

  unsigned int global_index = 0;
  for (unsigned int row=0; row<n_rows; ++row)
    for (const unsigned int *col=&col_nums[rowstart_indices[row]];
         col != &col_nums[rowstart_indices[row+1]];
         ++col)
      // note that the matrix must be
      // symmetric, so only treat the
      // upper right part
      if ((row <= *col) && (matrix(row,*col) != 0))
        {
          Assert (global_index < n_nonzero_elements, ExcInternalError());

          A[global_index] = matrix(row,*col);
          ++global_index;

          // make sure that the symmetric
          // entry exists and has the same
          // value, unless this one is zero
          Assert ((matrix(row,*col) == 0)
                  ||
                  (matrix(row,*col) == matrix(*col,row)),
                  ExcMatrixNotSymmetric());
        }
      else
        // lower left part. just check
        // symmetry
        Assert ((matrix(row,*col) == 0)
                ||
                (matrix(row,*col) == matrix(*col,row)),
                ExcMatrixNotSymmetric());

  Assert (global_index == n_nonzero_elements, ExcInternalError());
}



void
SparseDirectMA47::call_ma47id (double       *CNTL,   // length 2
                               unsigned int *ICNTL)  // length 7
{
  HSL::MA47::ma47id_ (CNTL, ICNTL);
}



void
SparseDirectMA47::
call_ma47ad (const unsigned int *n_rows,             //scalar
             const unsigned int *n_nonzero_elements, //scalar
             unsigned int       *row_numbers,        //length n_nonzero
             unsigned int       *column_numbers,     //length n_nonzero
             unsigned int       *IW,                 //length LIW
             const unsigned int *LIW,                //scalar
             unsigned int       *KEEP,               //n_nonzero+5*n_rows+2
             const unsigned int *ICNTL,              //length 7
             int                *INFO)               //length 24
{
  double RINFO[4];
  HSL::MA47::ma47ad_(n_rows, n_nonzero_elements,
                     row_numbers, column_numbers,
                     IW, LIW, KEEP,
                     ICNTL, &RINFO[0], INFO);
}



void
SparseDirectMA47::
call_ma47bd (const unsigned int *n_rows,             //scalar
             const unsigned int *n_nonzero_elements, //scalar
             const unsigned int *column_numbers,     //length n_nonzero
             double             *A,                  //length LA
             const unsigned int *LA,                 //scalar
             unsigned int       *IW,                 //length LIW
             const unsigned int *LIW,                //scalar
             const unsigned int *KEEP,               //n_nonzero+5*n_rows+2
             const double       *CNTL,               //length 2
             const unsigned int *ICNTL,              //length 7
             unsigned int       *IW1,                //2*n_rows+2
             int                *INFO)               //length 24
{
  double RINFO[4];
  HSL::MA47::ma47bd_(n_rows, n_nonzero_elements, column_numbers,
                     A, LA,
                     IW, LIW, KEEP, CNTL, ICNTL,
                     IW1, &RINFO[0], INFO);
}



void
SparseDirectMA47::
call_ma47cd (const unsigned int *n_rows,           //scalar
             const double       *A,                //length LA
             const unsigned int *LA,               //scalar
             const unsigned int *IW,               //length LIW
             const unsigned int *LIW,              //scalar
             double             *rhs_and_solution, //length n_rows
             unsigned int       *IW1,              //length 2*n_rows+2
             const unsigned int *ICNTL)            //length 7
{
  std::vector<double> W(*n_rows);
  HSL::MA47::ma47cd_(n_rows, A, LA,
                     IW, LIW, &W[0],
                     rhs_and_solution, IW1, ICNTL);
}



SparseDirectUMFPACK::~SparseDirectUMFPACK ()
{
  clear ();
}


void
SparseDirectUMFPACK::
initialize (const SparsityPattern &)
{}


#ifdef HAVE_LIBUMFPACK

SparseDirectUMFPACK::SparseDirectUMFPACK ()
  :
  symbolic_decomposition (0),
  numeric_decomposition (0),
  control (UMFPACK_CONTROL)
{
  umfpack_dl_defaults (&control[0]);
}



void
SparseDirectUMFPACK::clear ()
{
  // delete objects that haven't been deleted
  // yet
  if (symbolic_decomposition != 0)
    {
      umfpack_dl_free_symbolic (&symbolic_decomposition);
      symbolic_decomposition = 0;
    }

  if (numeric_decomposition != 0)
    {
      umfpack_dl_free_numeric (&numeric_decomposition);
      numeric_decomposition = 0;
    }

  {
    std::vector<long int> tmp;
    tmp.swap (Ap);
  }

  {
    std::vector<long int> tmp;
    tmp.swap (Ai);
  }

  {
    std::vector<double> tmp;
    tmp.swap (Ax);
  }

  umfpack_dl_defaults (&control[0]);
}



template <typename number>
void
SparseDirectUMFPACK::
sort_arrays (const SparseMatrix<number> &matrix)
{
  // do the copying around of entries
  // so that the diagonal entry is in the
  // right place. note that this is easy to
  // detect: since all entries apart from the
  // diagonal entry are sorted, we know that
  // the diagonal entry is in the wrong place
  // if and only if its column index is
  // larger than the column index of the
  // second entry in a row
  //
  // ignore rows with only one or no entry
  for (unsigned int row=0; row<matrix.m(); ++row)
    {
      // we may have to move some elements
      // that are left of the diagonal but
      // presently after the diagonal entry
      // to the left, whereas the diagonal
      // entry has to move to the right. we
      // could first figure out where to
      // move everything to, but for
      // simplicity we just make a series
      // of swaps instead (this is kind of
      // a single run of bubble-sort, which
      // gives us the desired result since
      // the array is already "almost"
      // sorted)
      //
      // in the first loop, the condition
      // in the while-header also checks
      // that the row has at least two
      // entries and that the diagonal
      // entry is really in the wrong place
      long int cursor = Ap[row];
      while ((cursor < Ap[row+1]-1) &&
             (Ai[cursor] > Ai[cursor+1]))
        {
          std::swap (Ai[cursor], Ai[cursor+1]);
          std::swap (Ax[cursor], Ax[cursor+1]);
          ++cursor;
        }
    }
}



template <typename number>
void
SparseDirectUMFPACK::
sort_arrays (const SparseMatrixEZ<number> &matrix)
{
  //same thing for SparseMatrixEZ
  for (unsigned int row=0; row<matrix.m(); ++row)
    {
      long int cursor = Ap[row];
      while ((cursor < Ap[row+1]-1) &&
             (Ai[cursor] > Ai[cursor+1]))
        {
          std::swap (Ai[cursor], Ai[cursor+1]);
          std::swap (Ax[cursor], Ax[cursor+1]);
          ++cursor;
        }
    }
}



template <typename number>
void
SparseDirectUMFPACK::
sort_arrays (const BlockSparseMatrix<number> &matrix)
{
  // the case for block matrices is a
  // bit more difficult, since all we
  // know is that *within each
  // block*, the diagonal of that
  // block may come first. however,
  // that means that there may be as
  // many entries per row in the
  // wrong place as there are block
  // columns. we can do the same
  // thing as above, but we have to
  // do it multiple times
  for (unsigned int row=0; row<matrix.m(); ++row)
    {
      long int cursor = Ap[row];
      for (unsigned int block=0; block<matrix.n_block_cols(); ++block)
        {

          // find the next
          // out-of-order element
          while ((cursor < Ap[row+1]-1) &&
                 (Ai[cursor] < Ai[cursor+1]))
            ++cursor;

          // if there is none, then
          // just go on
          if (cursor == Ap[row+1]-1)
            break;

          // otherwise swap this entry
          // with successive ones as
          // long as necessary
          long int element = cursor;
          while ((element < Ap[row+1]-1) &&
                 (Ai[element] > Ai[element+1]))
            {
              std::swap (Ai[element], Ai[element+1]);
              std::swap (Ax[element], Ax[element+1]);
              ++element;
            }
        }
    }
}



template <class Matrix>
void
SparseDirectUMFPACK::
factorize (const Matrix &matrix)
{
  Assert (matrix.m() == matrix.n(), ExcNotQuadratic())

  clear ();

  const unsigned int N = matrix.m();

  // copy over the data from the matrix to
  // the data structures UMFPACK wants. note
  // two things: first, UMFPACK wants
  // compressed column storage whereas we
  // always do compressed row storage; we
  // work around this by, rather than
  // shuffling things around, copy over the
  // data we have, but then call the
  // umfpack_dl_solve function with the
  // UMFPACK_At argument, meaning that we
  // want to solve for the transpose system
  //
  // second: the data we have in the sparse
  // matrices is "almost" right already;
  // UMFPACK wants the entries in each row
  // (i.e. really: column) to be sorted in
  // ascending order. we almost have that,
  // except that we usually store the
  // diagonal first in each row to allow for
  // some optimizations. thus, we have to
  // resort things a little bit, but only
  // within each row
  //
  // final note: if the matrix has entries in
  // the sparsity pattern that are actually
  // occupied by entries that have a zero
  // numerical value, then we keep them
  // anyway. people are supposed to provide
  // accurate sparsity patterns.
  Ap.resize (N+1);
  Ai.resize (matrix.n_nonzero_elements());
  Ax.resize (matrix.n_nonzero_elements());

  // first fill row lengths array
  Ap[0] = 0;
  for (unsigned int row=1; row<=N; ++row)
    Ap[row] = Ap[row-1] + matrix.get_row_length(row-1);
  Assert (static_cast<unsigned int>(Ap.back()) == Ai.size(),
          ExcInternalError());

  // then copy over matrix
  // elements. note that for sparse
  // matrices, iterators are sorted
  // so that they traverse each row
  // from start to end before moving
  // on to the next row. however,
  // this isn't true for block
  // matrices, so we have to do a bit
  // of book keeping
  {
    // have an array that for each
    // row points to the first entry
    // not yet written to
    std::vector<long int> row_pointers = Ap;

    for (typename Matrix::const_iterator p=matrix.begin();
         p!=matrix.end(); ++p)
      {
        // write entry into the first
        // free one for this row
        Ai[row_pointers[p->row()]] = p->column();
        Ax[row_pointers[p->row()]] = p->value();

        // then move pointer ahead
        ++row_pointers[p->row()];
      }

    // at the end, we should have
    // written all rows completely
    for (unsigned int i=0; i<Ap.size()-1; ++i)
      Assert (row_pointers[i] == Ap[i+1], ExcInternalError());
  }

  // make sure that the elements in
  // each row are sorted. we have to
  // be more careful for block sparse
  // matrices, so ship this task out
  // to a different function
  sort_arrays (matrix);

  int status;
  status = umfpack_dl_symbolic (N, N,
                                &Ap[0], &Ai[0], &Ax[0],
                                &symbolic_decomposition,
                                &control[0], 0);
  AssertThrow (status == UMFPACK_OK,
               ExcUMFPACKError("umfpack_dl_symbolic", status));

  status = umfpack_dl_numeric (&Ap[0], &Ai[0], &Ax[0],
                               symbolic_decomposition,
                               &numeric_decomposition,
                               &control[0], 0);
  AssertThrow (status == UMFPACK_OK,
               ExcUMFPACKError("umfpack_dl_numeric", status));

  umfpack_dl_free_symbolic (&symbolic_decomposition) ;
}



void
SparseDirectUMFPACK::solve (Vector<double> &rhs_and_solution) const
{
  // make sure that some kind of factorize()
  // call has happened before
  Assert (Ap.size() != 0, ExcNotInitialized());
  Assert (Ai.size() != 0, ExcNotInitialized());
  Assert (Ai.size() == Ax.size(), ExcNotInitialized());

  Vector<double> rhs (rhs_and_solution.size());
  rhs = rhs_and_solution;

  // solve the system. note that since
  // UMFPACK wants compressed column storage
  // instead of the compressed row storage
  // format we use in deal.II's
  // SparsityPattern classes, we solve for
  // UMFPACK's A^T instead
  const int status
    = umfpack_dl_solve (UMFPACK_At,
                        &Ap[0], &Ai[0], &Ax[0],
                        rhs_and_solution.begin(), rhs.begin(),
                        numeric_decomposition,
                        &control[0], 0);
  AssertThrow (status == UMFPACK_OK, ExcUMFPACKError("umfpack_dl_solve", status));
}



template <class Matrix>
void
SparseDirectUMFPACK::solve (const Matrix   &matrix,
                            Vector<double> &rhs_and_solution)
{
  factorize (matrix);
  solve (rhs_and_solution);
}


#else


SparseDirectUMFPACK::SparseDirectUMFPACK ()
  :
  symbolic_decomposition (0),
  numeric_decomposition (0),
  control (0)
{}


void
SparseDirectUMFPACK::clear ()
{}


template <class Matrix>
void SparseDirectUMFPACK::factorize (const Matrix &)
{
  AssertThrow(false, ExcMessage("To call this function you need UMFPACK, but you called ./configure without the necessary --with-umfpack switch."));
}


void
SparseDirectUMFPACK::solve (Vector<double> &) const
{
  AssertThrow(false, ExcMessage("To call this function you need UMFPACK, but you called ./configure without the necessary --with-umfpack switch."));
}


template <class Matrix>
void
SparseDirectUMFPACK::solve (const Matrix &,
                            Vector<double> &)
{
  AssertThrow(false, ExcMessage("To call this function you need UMFPACK, but you called ./configure without the necessary --with-umfpack switch."));
}


#endif


template <class Matrix>
void
SparseDirectUMFPACK::initialize (const Matrix        &M,
                                 const AdditionalData)
{
  this->factorize(M);
}


void
SparseDirectUMFPACK::vmult (
  Vector<double>       &dst,
  const Vector<double> &src) const
{
  dst = src;
  this->solve(dst);
}


void
SparseDirectUMFPACK::Tvmult (
  Vector<double> &,
  const Vector<double> &) const
{
  Assert(false, ExcNotImplemented());
}


void
SparseDirectUMFPACK::vmult_add (
  Vector<double> &,
  const Vector<double> &) const
{
  Assert(false, ExcNotImplemented());
}


void
SparseDirectUMFPACK::Tvmult_add (
  Vector<double> &,
  const Vector<double> &) const
{
  Assert(false, ExcNotImplemented());
}

#ifdef DEAL_II_USE_MUMPS
SparseDirectMUMPS::SparseDirectMUMPS ()
  :
  initialize_called (false)
{}

SparseDirectMUMPS::~SparseDirectMUMPS ()
{
  id.job = -2;
  dmumps_c (&id);

  // Do some cleaning
  if (Utilities::MPI::this_mpi_process (MPI_COMM_WORLD) == 0)
    {
      delete[] a;
      delete[] irn;
      delete[] jcn;
    }
}

template <class Matrix>
void SparseDirectMUMPS::initialize_matrix (const Matrix &matrix)
{
  // Check we haven't been here before:
  Assert (initialize_called == false, ExcInitializeAlreadyCalled());

  // Initialize MUMPS instance:
  id.job = -1;
  id.par =  1;
  id.sym =  0;

  // Use MPI_COMM_WORLD as communicator
  id.comm_fortran = -987654;
  dmumps_c (&id);

  // Hand over matrix and right-hand side
  if (Utilities::MPI::this_mpi_process (MPI_COMM_WORLD) == 0)
    {
      // Objects denoting a MUMPS data structure:
      //
      // Set number of unknowns
      n   = matrix.n ();

      // number of nonzero elements in matrix
      nz  = matrix.n_actually_nonzero_elements ();

      // representation of the matrix
      a   = new double[nz];

      // matrix indices pointing to the row and
      // column dimensions respectively of the
      // matrix representation above (a): ie. a[k]
      // is the matrix element (irn[k], jcn[k])
      irn = new int[nz];
      jcn = new int[nz];

      unsigned int index = 0;

      for (typename Matrix::const_iterator ptr = matrix.begin ();
           ptr != matrix.end (); ++ptr)
        if (std::abs (ptr->value ()) > 0.0)
          {
            a[index]   = ptr->value ();
            irn[index] = ptr->row () + 1;
            jcn[index] = ptr->column () + 1;
            ++index;
          }

      id.n   = n;
      id.nz  = nz;
      id.irn = irn;
      id.jcn = jcn;
      id.a   = a;
    }

  // No outputs
  id.icntl[0] = -1;
  id.icntl[1] = -1;
  id.icntl[2] = -1;
  id.icntl[3] =  0;

  // Exit by setting this flag:
  initialize_called = true;
}

template <class Matrix>
void SparseDirectMUMPS::initialize (const Matrix &matrix,
                                    const Vector<double>       &vector)
{
  // Hand over matrix and right-hand side
  initialize_matrix (matrix);

  if (Utilities::MPI::this_mpi_process (MPI_COMM_WORLD) == 0)
    {
      // Object denoting a MUMPS data structure
      rhs = new double[n];

      for (unsigned int i = 0; i < n; ++i)
        rhs[i] = vector (i);

      id.rhs = rhs;
    }
}

void SparseDirectMUMPS::copy_solution (Vector<double> &vector)
{
  // Copy solution into the given vector
  if (Utilities::MPI::this_mpi_process (MPI_COMM_WORLD) == 0)
    {
      for (unsigned int i=0; i<n; ++i)
        vector(i) = rhs[i];

      delete[] rhs;
    }
}

template <class Matrix>
void SparseDirectMUMPS::initialize (const Matrix &matrix)
{
  // Initialize MUMPS instance:
  initialize_matrix (matrix);
  // Start factorization
  id.job = 4;
  dmumps_c (&id);
}

void SparseDirectMUMPS::solve (Vector<double> &vector)
{
  // Check that the solver has been initialized
  // by the routine above:
  Assert (initialize_called == true, ExcNotInitialized());

  // and that the matrix has at least one
  // nonzero element:
  Assert (nz != 0, ExcNotInitialized());

  // Start solver
  id.job = 6;
  dmumps_c (&id);
  copy_solution (vector);
}

void SparseDirectMUMPS::vmult (Vector<double>       &dst,
                               const Vector<double> &src)
{
  // Check that the solver has been initialized
  // by the routine above:
  Assert (initialize_called == true, ExcNotInitialized());

  // and that the matrix has at least one
  // nonzero element:
  Assert (nz != 0, ExcNotInitialized());

  // Hand over right-hand side
  if (Utilities::MPI::this_mpi_process (MPI_COMM_WORLD) == 0)
    {
      // Object denoting a MUMPS data structure:
      rhs = new double[n];

      for (unsigned int i = 0; i < n; ++i)
        rhs[i] = src (i);

      id.rhs = rhs;
    }

  // Start solver
  id.job = 3;
  dmumps_c (&id);
  copy_solution (dst);
}

#endif // DEAL_II_USE_MUMPS

// explicit instantiations for SparseMatrixMA27
template
void SparseDirectMA27::factorize (const SparseMatrix<double> &matrix);

template
void SparseDirectMA27::factorize (const SparseMatrix<float> &matrix);

template
void SparseDirectMA27::solve (const SparseMatrix<double> &matrix,
                              Vector<double>             &rhs_and_solution);

template
void SparseDirectMA27::solve (const SparseMatrix<float> &matrix,
                              Vector<double>             &rhs_and_solution);


// explicit instantiations for SparseMatrixUMFPACK
#define InstantiateUMFPACK(MATRIX) \
  template    \
  void SparseDirectUMFPACK::factorize (const MATRIX &);    \
  template    \
  void SparseDirectUMFPACK::solve (const MATRIX   &,    \
                                   Vector<double> &);    \
  template    \
  void SparseDirectUMFPACK::initialize (const MATRIX &,    \
                                        const AdditionalData);

InstantiateUMFPACK(SparseMatrix<double>)
InstantiateUMFPACK(SparseMatrix<float>)
InstantiateUMFPACK(SparseMatrixEZ<double>)
InstantiateUMFPACK(SparseMatrixEZ<float>)
InstantiateUMFPACK(BlockSparseMatrix<double>)
InstantiateUMFPACK(BlockSparseMatrix<float>)

// explicit instantiations for SparseDirectMUMPS
#ifdef DEAL_II_USE_MUMPS
#define InstantiateMUMPS(MATRIX) \
  template \
  void SparseDirectMUMPS::initialize (const MATRIX &, const Vector<double> &);

InstantiateMUMPS(SparseMatrix<double>)
InstantiateMUMPS(SparseMatrix<float>)
// InstantiateMUMPS(SparseMatrixEZ<double>)
// InstantiateMUMPS(SparseMatrixEZ<float>)
InstantiateMUMPS(BlockSparseMatrix<double>)
InstantiateMUMPS(BlockSparseMatrix<float>)
#endif

DEAL_II_NAMESPACE_CLOSE<|MERGE_RESOLUTION|>--- conflicted
+++ resolved
@@ -486,27 +486,17 @@
           dup2(detached_mode_data->client_server_pipe[1], 1);
           close(detached_mode_data->client_server_pipe[1]);
 
-<<<<<<< HEAD
-                                           // then dispose of this
-                                           // copy of the program, and
-                                           // run the detached solver
-                                           // slave instead
+          // then dispose of this
+          // copy of the program, and
+          // run the detached solver
+          // slave instead
           /*
            * TODO: Does this invocation work with just the name of the
            * executable? Maier, 2012
            */
-          const char * const program_name = "detached_ma27";
-          const char * const child_argv[] = { program_name, NULL };
-          execv(program_name, const_cast<char * const *>(child_argv));
-=======
-          // then dispose of this
-          // copy of the program, and
-          // run the detached solver
-          // slave instead
-          const char *const program_name = DEAL_II_PATH"/lib/bin/detached_ma27";
+          const char *const program_name = "detached_ma27";
           const char *const child_argv[] = { program_name, NULL };
           execv(program_name, const_cast<char *const *>(child_argv));
->>>>>>> 801cfbfc
 
 
           // usually execv does not
@@ -2120,7 +2110,7 @@
                               Vector<double>             &rhs_and_solution);
 
 template
-void SparseDirectMA27::solve (const SparseMatrix<float> &matrix,
+void SparseDirectMA27::solve (const SparseMatrix<float>  &matrix,
                               Vector<double>             &rhs_and_solution);
 
 
