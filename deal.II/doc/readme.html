<!DOCTYPE HTML PUBLIC "-//W3C//DTD HTML 4.01 Transitional//EN"
	  "http://www.w3.org/TR/html4/loose.dtd">
<html>
  <head>
    <title>The deal.II Readme</title>
    <link href="screen.css" rel="StyleSheet">
    <meta name="author" content="the deal.II authors <authors @ dealii.org>">
    <meta name="copyright" content="Copyright (C) 1999, 2000, 2001, 2002, 2003, 2004, 2005, 2006, 2007, 2008, 2009, 2010, 2011, 2012, 2013 by the deal.II authors">
    <meta name="date" content="$Date$">
    <meta name="svn_id" content="$Id$">
    <meta name="keywords" content="deal.II">
  </head>

  <body>


    <h1>Installation instructions and further information
      on <acronym>deal.II</acronym> </h1>

    <table class="tutorial" width="60%">
      <tr><th colspan="2"><b><small>Table of contents</small></b></th></tr>
      <tr><td valign="top">
	  <ul>
	    <li> <a href="#prerequisites">System requirements</a>
	      <ul>
		<li> <a href="#supported">Supported platforms</a>
		<li> <a href="#additional-software">Additional software requirements</a>
	      </ul>
	    <li> <a href="#installation">Installation</a>
	      <ul>
		<li>  <a href="#unpacking">Unpacking</a>
		<li>  <a href="#configuration">Configuring and building the library</a>
		<li>  <a href="#documentation">Configuring and building the documentation</a>
		<li>  <a href="#configuration-options">Configuration options</a>
		  <ul>
		    <li> <a href="#optional">Selecting optional behavior</a>
		    <li> <a href="#optional-software">Optional interfaces to
			other software packages</a>
		    <li> <a href="#conf-details">More information on configuring
			and building the library</a>
		  </ul>
	      </ul>
	    <li> <a href="#problems">Problems, questions, mailing lists</a>
	    <li> <a href="#license">License</a>
	  </ul>
	</td>
      </tr>
    </table>


    <a name="prerequisites"></a>
    <h2>System requirements</h2>

    <a name="supported"></a>
    <h3>Supported platforms</h3>

    <p>
      <acronym>deal.II</acronym> is mostly developed on Linux using the
      <a href="http://gcc.gnu.org">GCC</a> compiler. However, it is not
      platform specific and we strive to keep the source code C++
      Standard compliant.
    </p>

    <p>
      <acronym>deal.II</acronym> supports at least the following
      platforms:
      <ul>
	<li>GNU/Linux: using the GCC compiler version 4.0 or later; using the
	  Clang compiler version 3.0 or later; using the ICC compiler
          version 12 or later
	<li>Mac OS X: using the GCC compiler version 4.0 or later (Please see
<<<<<<< HEAD
          the <a href="http://dealii.sourceforge.net/index.php?title=Main_Page"
		 target="_top">deal.II Wiki</a> for installation issues)
=======
          the <a href="https://code.google.com/p/dealii/w/list"
		 target="_top">deal.II Wiki</a> for installation issues);
>>>>>>> 488d6c3c
	<li><a href="http://www.cygwin.com"
               target="_top">Cygwin/Windows</a> with recent GCC
          versions. For <a href="https://code.google.com/p/dealii/wiki/Windows"
			   target="_top">installing on Windows</a>, please refer to
          additional information on
          the <a href="https://code.google.com/p/dealii/w/list"
		 target="_top">deal.II Wiki</a>!
      </ul>
      Most other combinations of POSIX-style operating systems and C++
      Standard compliant compilers should also work. <i>If they don't,
      please report it as a bug.</i>
    </p>

    <p>
      Please note that the Microsoft Visual C++ compiler, that is widely
      used on Microsoft Windows, is not supported. If you need a native
      Windows target, use the MinGW compiler instead.
    </p>


    <a name="additional-software"></a>
    <h3>Additional software requirements</h3>

    <p>
      In order to compile and use <acronym>deal.II</acronym>
      you need to have the following programs installed:
    </p>
    <ul>
      <li> <p>
          <a href="http://www.cmake.org/" target="_top">CMake</a> version 2.8.8 or later
	</p>

      <li> <p>
          <a href="http://www.gnu.org/software/make/" target="_top">GNU make</a>, version
          3.78 or later (or any other generator supported by CMake)
	</p>

      <li> <p>
          For generating the documentation:
          <a href="http://www.perl.org/" target="_top">Perl 5.x</a>,
	  <a href="http://www.doxygen.org/" target="_top">doxygen</a>
          and <code>dot</code>, which is part of the
	  <a href="http://www.graphviz.org" target="_top">GraphViz</a>
          package
	</p>

      <li> <p>
          For debugging programs, we have found that the
	  <a href="http://www.gnu.org/software/gdb/" target="_top">GNU
	    debugger GDB</a> is an invaluable tool. GDB is a text-based tool
	    not always easy to use; <a href="http://www.kdbg.org/"
	    target="_top">kdbg</a>, is one of many graphical user interfaces
	    for it. Most integrated development environments
	    like <a href="http://www.kdevelop.org/" target="_top">kdevelop</a>
	    or <a href="http://eclipse.org/" target="_top">Eclipse</a> have built
	    in debuggers as well.
	</p>

      <li> <p>
          The library generates output in formats readable by
          <a href="http://www.ucc.ie/gnuplot/gnuplot-faq.html" target="_top">GNUPLOT</a>,
	  <a href="http://www-xdiv.lanl.gov/XCM/gmv/" target="_top">GMV
 	    (general mesh viewer)</a>,
	  <a href="http://www.amtec.com" target="_top">Tecplot</a> (ASCII and binary),
          <a href="http://public.kitware.com/VTK/"
             target="_top">Visualization Toolkit (Vtk)</a>,
	  <a href="http://www.avs.com" target="_top">AVS Explorer</a>,
	  <a href="http://www.opendx.org" target="_top">Open DX</a>,
	  <a href="http://www.povray.org" target="_top">Povray</a>,
          and directly to Encapsulated Postscript.
        </p>
        <p>
          <code>gnuplot</code>
          and a postscript viewer (for <code>eps</code>) should be
          available almost everywhere. In the last few years, most
          new visualization programs have moved to support
          <code>vtk</code>/<code>vtu</code> format. There are a number
          of excellent programs that can read <code>vtk</code> and
          <code>vtu</code>, such as
          <a href="http://www.llnl.gov/visit/" target="_top">Visit</a>,
          <a href="http://www.paraview.org/HTML/Index.html" target="_top">ParaView</a>,
	  as well as others. Povray is freely available for almost all
	  platforms. AVS is a commercial program available for most Unix
	  flavors. Tecplot is a commercial program available for Windows
	  and most Unix platforms.
	</p>
	<p>
	  In case you didn't find your favorite graphics format above,
	  adding a new writer to <acronym>deal.II</acronym> is not too
	  difficult, as only a simple intermediate format needs to be
	  converted into output (without references to cells, nodes,
	  types of finite elements, and the like).
	</p>
    </ul>




    <a name="installation"></a>
    <h2>Installation</h2>

    <a name="unpacking"></a>
    <h3>Unpacking</h3>

    <p>
      The whole library usually comes as a <code>tar.gz</code> file,
      which is a file archive compressed with gzip. After downloading it,
      unpack it using either
      <pre>

	gunzip deal.II-X.Y.Z.tar.gz
	tar xf deal.II-X.Y.Z.tar
      </pre>
      or, if you have GNU tar with
      <pre>

	tar -xvf deal.II-X.Y.Z.tar.gz
      </pre>
      <b>Note:</b> You will want to hang on to the source files
      of <acronym>deal.II</acronym> after installation as it makes developing
      much simpler. Consequently, you should do the steps above in a permanent
      directory, not on <code>/tmp</code> as one often does when installing
      software.
    </p>

    <a name="configuration"></a>
    <h3>Configuring and building the library</h3>

    <p>
      <acronym>deal.II</acronym> uses the
      <a href="http://www.cmake.org/" target="_top">CMake</a>
      integrated configuration and build system. Unpacking will create a
      subdirectory <tt>deal.II/</tt> in the current directory. Then do the
      following steps:
      <pre>

	mkdir build
	cd build
	cmake -DCMAKE_INSTALL_PREFIX=/path/install/dir ../deal.II
	make
	make install
      </pre>
      These steps compile, link and install the deal.II library. The
      whole process should take between a few minutes and an hour, depending
      on your machine.
    </p>

    <p>
      <b>Note:</b>
      <ul>
	<li> <code>/path/install/dir</code> is the directory which deal.II
	  should be installed into. This can be a directory in your home
	  directory (e.g., <code>~/bin/deal.II</code>) or a directory
	  such as <code>/usr/local</code> if you have root privileges.

	<li> If your machine has multiple processors, use <code>make
	  -jN</code> in the last two steps, where <code>N</code> is the
	  number of simultaneous build processes you want <code>make</code>
	  to use at any given time. Allowing <code>make</code> to use
	  more simultaneous build processes (assuming you have that many
	  processor cores) will greatly lower the build time.

	<li> If you do not intend to modify the <acronym>deal.II</acronym>
	  sources and recompile things, then you can remove
	  the <code>build/</code> directory after the last step.

	<li> In principle, after installing <acronym>deal.II</acronym>, you
	  can remove the source directory as well (i.e., the directory into
	  which <code>tar</code> unpacked the file you downloaded) since
	  projects using deal.II should only need files that have been
	  installed. However, you will find it convenient to keep the source
	  files around anyway, for one reason: When
	  debugging you often end up with assertions for which you'd like to
          see the place in the library's source files that triggered it.

	<li> The <acronym>deal.II</acronym> <code>CMake</code> system can accept a
	  significant number of configuration parameters. See the
	  discussion <a href="#configuration-options">below</a>.

	<li> If you are changing part of the <acronym>deal.II</acronym>
	code itself, you can re-compile the library using only the
	last two commands above in the previously created build
	directory. It is also possible to change the configuration used
	in this directory by calling <code>cmake</code> a second time,
	possibly with different arguments.
	However, this sometimes leads to surprising results and you may
	not get exactly what you were hoping for. For more information,
	see <a href="development/cmake.html">here</a>.

      </ul>
    </p>

    <p>
      The commands above build and install the <acronym>deal.II</acronym>
      libraries in two variants:
      <ul>
	<li>
	  <p><i>Debug mode</i>: This version of the
	    library is compiled with compiler flags so
	    that the library contains information that can be used by debuggers.
	  </p>

	  <p>
	    In addition, this library contains a great number of safety
	    checks on most arguments of all functions you could possibly call.
	    These assertions have proven to be an
	    invaluable means to finding programming bugs since they will
	    almost always abort your program if something goes wrong. In our
	    experience, more than ninety per cent of all errors are invalid
	    parameters (such as vectors having the wrong size, etc.) and they
	    are usually found almost instantaneously, displaying the file
	    name and line number of where the problem occurred.
	  </p>

	<li> <i>Optimized mode</i>: You will want to link with this version of
	    the library once you know that your program is working as
	    expected. It does not contain the safety checks any more
	    and is compiled with aggressive compiler optimizations. The
	    resulting executables are smaller and will run between 2 and 10
	    times faster than the debug executables.
	  </p>
      </ul>
    </p>

    <p>
      At this point, you have generated everything necessary to write
      programs based on <acronym>deal.II</acronym>. If you are new to
      <acronym>deal.II</acronym>, you may want to continue with the
      <a href="doxygen/tutorial/index.html" target="_top">tutorial</a>.
    </p>

    <a name="documentation"></a>
    <h3>Configuring and building the documentation</h3>

    <p>
      All the documentation about the version that you downloaded and that can
      be found at the <a href="http://www.dealii.org/" target="_top">
      http://www.dealii.org/</a> domain  can also be generated locally. To do
      so, invoke <code>cmake</code> in the build instructions above as follows:
      <pre>

	cmake -DDEAL_II_COMPONENT_DOCUMENTATION=ON -DCMAKE_INSTALL_PREFIX=/path/install/dir ../deal.II
      </pre>
      For this to succeed, you will need <a href="http://www.perl.org/"
      target="_top">Perl 5.x</a>,
      <a href="http://www.doxygen.org/" target="_top">doxygen</a>
      and <code>dot</code> (which is part of
      the <a href="http://www.graphviz.org" target="_top">GraphViz</a>
      package) to be installed.
    </p>

    <p>
      Upon calling <code>make</code> and <code>make install</code>, this will
      install both this readme, other installation instructions, as well as the
      <a href="doxygen/deal.II/index.html" target="_top">manual that documents
      all functions and classes</a> as well as
      the <a href="doxygen/tutorial/index.html" target="_top"> tutorial
      of well-documented example programs</a> (the "steps").
    </p>

    <p>
      <b>Note:</b> Generating this documentation can take a <i>really long
      time</i> &mdash; running doxygen through our hundreds of thousands of
      lines of code can take 15-20 minutes even on a fast machine during which
      you will not get any output from <code>make</code>.
    </p>


    <a name="configuration-options"></a>
    <h3>Configuration options</h3>

    <p>
      <acronym>deal.II</acronym> has a large number of optional interfaces to
      other libraries. <b>By default, <code>cmake</code> will automatically
      enable support  for all external libraries it can find in default
      paths.</b>
      However, this behavior can be changed using command line switches to
      the initial call to <code>cmake</code>. A detailed description
      can be found <a href="development/cmake.html">here</a>.
    </p>

    <p>
      In the following, let us summarize the most common configuration
      options.
    </p>

    <a name="optional">
      <h4>Selecting optional behavior</h4></a>

    <ul>
      <li>
	<p>
	  <i>Threading</i>: By default, deal.II supports parallelism between
	  multiple cores on the same machine using threads and a
	  task-based model built on the
          <a href="http://threadingbuildingblocks.org/"
	  target="_top">Threading Building Blocks</a>. You can switch
	  threading off by passing the <code>-DDEAL_II_WITH_THREADS=OFF</code>
	  argument to <code>cmake</code>.
	</p>

      <li>
	<p>
	  <i>MPI</i>: To enable parallel computations beyond a single node
	  using the <a href="http://mpi-forum.org/" target="_top">Message
	  Passing Interface (MPI)</a>, pass the
	  <code>-DDEAL_II_WITH_MPI=ON</code> argument
	  to <code>cmake</code>. If <code>cmake</code> found MPI but you
	  specifically do not want to use it, then
	  pass <code>-DDEAL_II_WITH_MPI=OFF</code>.
	</p>

      <li>
        <p>
          If you wish to install projects residing under
          <code>contrib/</code> such as ParameterGUI,
          specify <code>-DDEAL_II_COMPONENT_CONTRIB=ON</code>.
          Beware of the fact that parameterGUI needs
          development packages for Qt.
	</p>
    </ul>




    <a name="optional-software"></a>
    <h4>Optional interfaces to other software packages</h4>

    <p>
      When configuring interfacing to external libraries, the
      <code>cmake</code> script by default tries to find all of these
      libraries in a number of standard locations on your file system.
      For <i>optional</i> interfaces, it gives up if the library is not
      found and <acronym>deal.II</acronym> will be built without support
      for them.
      However, there is one interface that we <i>need</i> to have: <a
      href="http://www.boost.org/" target="_top">BOOST</a>. If it is not
      found externally <code>cmake</code> will resort to the bundled boost
      version that is part of the <acronym>deal.II</acronym> tar file.
    </p>

    <p>
      The following paragraphs describe how the interfaces to the
      various packages, <acronym>deal.II</acronym> interacts with,
      can be configured.
    </p>

    <p>
    <b>Notes:</b>
      <ul>
        <li>
          <b>The majority of libraries mentioned below should be readily
          packaged by most Linux distributions. Usually you need to
          install a <i>development</i> version of a library package,
          e.g. ending in <code>-dev</code> or <code>-devel</code>.
          After that <code>cmake</code> will automatically find the
          library and use it.</b>
        <li>
          Configuring the interface to a self compiled package,
          say <code>foo</code> can usually be done by specifying
          <code>-DFOO_DIR=/path/to/foo</code>.  Alternatively, you can
          set <code>FOO_DIR</code> as an environment variable in your
          <code>.bashrc</code> or <code>.cshrc</code> file so that
          you do not have to enter this argument again the next time
          you invoke <code>cmake</code> in a fresh build directory.
          Any value passed on the command line wins over a value that
          may be found in an environment variable.
        <li>
          To explicitly enable or disable support for
          a library <code>foo</code> use the argument
          <code>-DDEAL_II_WITH_FOO=ON</code> resp.
          <code>-DDEAL_II_WITH_FOO=OFF</code> for <code>cmake</code>.
    </ul>
    </p>

    <dl>
      <a name="ARPACK"></a>
      <dt><a href="http://www.caam.rice.edu/software/ARPACK/" target="_top">ARPACK</a></dt>
      <dd>
	<p>
	  <a href="http://www.caam.rice.edu/software/ARPACK/"
	     target="_top">ARPACK</a> is a library for computing large
          scale eigenvalue problems.
          <a href="http://www.caam.rice.edu/software/ARPACK/" target="_top">ARPACK</a>
          should be readily packaged by most Linux distributions.
          (Don't forget to install a develpment version of the library).
          To use a self compiled version, specify
          <code>-DARPACK_DIR=/path/to/arpack</code> on the command line.

	  For a detailed description on how to compile ARPACK and linking with deal.II, see
	  <a href="external-libs/arpack.html" target="body">this page</a>.
	</p>
      </dd>

      <a name="blas"></a>
      <dt>
	<a href="http://www.netlib.org/blas/" target="_top">BLAS</a>,
	<a href="http://www.netlib.org/lapack/" target="_top">LAPACK</a>
      </dt>
      <dd>
	<p>
	  <a href="http://www.netlib.org/blas/" target="_top">BLAS</a>
	  (the <i>Basic Linear Algebra Subroutines</i>) and
	  <a href="http://www.netlib.org/lapack/" target="_top">LAPACK</a>
	  (<i>Linear Algebra Package</i>) are two packages that support
	  low-level linear algebra operations on vectors and dense
          matrices.
          Both libraries should be packaged by almost all Linux
          distributions and found automatically whenever available.
          (You might have to install develpment versions of the libraries
          for <acronym>deal.II</acronym> being able to use them).
	</p>
      </dd>

      <a name="functionparser"></a>
      <dt><a href="http://warp.povusers.org/FunctionParser/">FunctionParser</a></dt>
      <dd>
	<p>
	  <a href="http://warp.povusers.org/FunctionParser/">FunctionParser</a>
	  is a library that allows to enter functions in text form and have them
	  interpreted at run time. This is particularly useful in input
	  parameter files. <code>cmake</code> will usually find the version of
	  this library that comes bundled with <acronym>deal.II</acronym>.
	  The function parser library has its own license; if you want to use
	  it with deal.II, please read it and make sure that you agree with it.
	  You can find it
	  <a href="http://warp.povusers.org/FunctionParser/">here</a>. We
	  include FunctionParser in the deal.II distributions courtesy of its author,
	  <a href="http://iki.fi/warp/">Juha Nieminen</a>.
	</p>
      </dd>

      <a name="HDF5"></a>
      <dt><a href="http://www.hdfgroup.org/HDF5/">HDF5</a></dt>
      <dd>
	<p>
	  The <a href="http://www.hdfgroup.org/HDF5/">HDF5 library</a>
	  provides graphical output capabilities in <code>HDF5/XDMF</code>
	  format.
	  <a href="http://www.hdfgroup.org/HDF5/">HDF5</a> should be
	  readily packaged by most Linux distributions.  (Don't forget
          to install a develpment version of the library).
	  To use a self compiled version, specify
	  <code>-DHDF5_DIR=/path/to/hdf5</code> on the command line.
	</p>
      </dd>

      <a name="metis"></a>
      <dt><a href="http://glaros.dtc.umn.edu/gkhome/metis/metis/overview"
	     target="_top">METIS</a></dt>
      <dd>
	<p>
	  <a href="http://glaros.dtc.umn.edu/gkhome/metis/metis/overview"
		  target="_top">METIS</a> is a library that
	  provides various methods to partition
	  graphs. <acronym>deal.II</acronym> uses it in programs like the
	  step-17 tutorial to partition a mesh for parallel computing.
	  To use a self compiled version, specify
	  <code>-DMETIS_DIR=/path/to/metis</code> on the command line.
	  <acronym>deal.II</acronym> supports METIS 5 and later.
	</p>

	<p>
	  <b>Note:</b> A more modern way to support parallel computations is
	  shown in the step-40 tutorial program and is based on
	  the <code>p4est</code> library instead of METIS. See below on
	  installing <code>p4est</code>.
	</p>
      </dd>

      <a name="mumps"></a>
      <dt><a href="http://mumps.enseeiht.fr" target="_top">MUMPS</a></dt>
      <dd>
	<p>
	  <a href="http://mumps.enseeiht.fr" target="_top">MUMPS</a>
	  (MUltifrontal Massively Parallel sparse direct Solver)
	  is a sparse direct solver that can factorize matrices within or
	  across nodes of a cluster.
	  <a href="http://mumps.enseeiht.fr" target="_top">MUMPS</a>
          should be readily packaged by most Linux distributions.
          (Don't forget to install a develpment version of the library).
          To use a self compiled version, provide the
	  <code>-DMUMPS_DIR=/path/to/mumps</code> argument to <code>cmake</code>.
	  For a detailed description on how to compile MUMPS (and
	  some dependencies) and linking with deal.II, see
	  <a href="external-libs/mumps.html" target="body">this page</a>.
	</p>
      </dd>

      <a name="netcdf"></a>
      <dt><a href="http://www.unidata.ucar.edu/software/netcdf/" target="_top">NetCDF</a></dt>
      <dd>
	<p>
	  <a href="http://www.unidata.ucar.edu/software/netcdf/"
	  target="_top">NetCDF</a> is a library that provides services for
	  reading and writing mesh data (and many other
	  things). <acronym>deal.II</acronym> can use it to read meshes via
          one of the functions of the <code>GridIn</code> class.
	  <a href="http://www.unidata.ucar.edu/software/netcdf/"
          target="_top">NetCDF</a> should be readily packaged by most
          Linux distributions. (Don't forget to install a develpment
	  version of the library). To use a self compiled version, pass
	  <code>-DNETCDF_DIR=/path/to/netcdf</code> to <code>cmake</code>.
      </dd>

      <a name="p4est"></a>
      <dt><a href="http://www.p4est.org/" target="_top">p4est</a></dt>
      <dd>
	<p>
	  <a href="http://www.p4est.org/" target="_top">p4est</a>
	  is a library that <acronym>deal.II</acronym> uses to
	  distribute very large meshes across multiple processors (think
	  meshes with a billion cells on 10,000 processors). Using and
	  installing p4est is discussed <a href="external-libs/p4est.html"
					   target="body">here</a>.
	  To use a self compiled version, pass the argument
	  <code>-DP4EST_DIR=/path/to/p4est</code> to the
	  <code>cmake</code> command.
	</p>
      </dd>

      <a name="petsc"></a>
      <dt><a href="http://www.mcs.anl.gov/petsc/"
		 target="_top">PETSc</a></dt>
      <dd>
	<p>
	  <a href="http://www.mcs.anl.gov/petsc/" target="_top">PETSc</a> is a
	  library that supports parallel linear algebra and many other things.

	  <a href="http://www.mcs.anl.gov/petsc/" target="_top">PETSc</a>
	  is already packaged by some Linux distributions and should be
	  found automatically if present. (Don't forget to install a
	  develpment version of the library).  To use a self compiled
	  version of PETSc, add <code>-DPETSC_DIR=/path/to/petsc
	  -DPETSC_ARCH=architecture</code> to the argument list for
	  <code>cmake</code>. The values for these arguments must be
	  the same as those specified when building PETSc.
	</p>

	<p>
	  To disable the PETSc interfaces in cases where <code>cmake</code>
	  automatically finds it, use <code>-DDEAL_II_WITH_PETSC=OFF</code>
	  More information on configuring and building PETSC can be
          found <a href="external-libs/petsc.html" target="body">here</a>.
	</p>
      </dd>

      <a name="slepc"></a>
      <dt><a href="http://www.grycap.upv.es/slepc/" target="_top">SLEPc</a></dt>
      <dd>
	<p>
	  <a href="http://www.grycap.upv.es/slepc/" target="_top">SLEPc</a> is
	  a library for eigenvalue computations that builds on PETSc. Its
	  configuration works just like that for PETSc, except that the
          variable to set is <code>SLEPC_DIR</code> and
          <code>SLEPC_ARCH</code>.
          If <code>SLEPC_ARCH</code> is left empty, <code>cmake</code> will
          use the same architecture as specified in <code>PETSC_ARCH</code>.
	  For the interface with SLEPc to work, <acronym>deal.II</acronym>'s
	  PETSc interface must also be configured correctly (see above).
	</p>
      </dd>

      <a name="tbb"></a>
      <dt><a href="http://www.threadingbuildingblocks.org/"
	     target="_top">Threading Building Blocks (TBB)</a></dt>
      <dd>
	<p>
	  The <a href="http://www.threadingbuildingblocks.org/"
	     target="_top">Threading Building Blocks (TBB)</a>
	  is a library that provides advanced services for using multiple
	  processor cores on a single machine and is used
	  in <acronym>deal.II</acronym> to parallelize many operations. If not
	  found in a system-wide location, <code>cmake</code> will
	  resort to the version bundled as part of
	  the <acronym>deal.II</acronym> download. It is always enabled unless
	  threads are explicitly disabled, see <a href="#optional">above</a>.
	</p>
      </dd>

      <a name="trilinos"></a>
      <dt><a href="http://trilinos.sandia.gov" target="_top">Trilinos</a></dt>
      <dd>
	<p>
	  <a href="http://trilinos.sandia.gov" target="_top">Trilinos</a> is a
	  library for parallel linear algebra and all sorts of other things as
	  well.

	  To interface with a self compiled version of <a
	  href="http://trilinos.sandia.gov" target="_top">Trilinos</a>
	  add <code>-DTRILINOS_DIR=/path/to/trilinos</code> to the
	  argument list for <code>cmake</code>.  Alternatively, you can
	  also set an environment variable <code>TRILINOS_DIR</code>
	  and <code>cmake</code> will pick up this path.
	</p>

	<p>
	  To disable the Trilinos interfaces in cases where
	  <code>cmake</code> automatically finds it, use
	  <code>-DDEAL_II_WITH_TRILINOS=OFF</code> More details about
	  compatibility and configuration can be found
          <a href="external-libs/trilinos.html" target="body">here</a>.
	</p>
      </dd>

      <a name="umfpack"></a>
      <dt><a href="http://www.cise.ufl.edu/research/sparse/umfpack/"
	     target="_top">UMFPACK</a></dt>
      <dd>
	<p>
	  <a href="http://www.cise.ufl.edu/research/sparse/umfpack/"
	     target="_top">UMFPACK</a> is a sparse direct solver that we often
	  use in prototype codes where the goal is to simply get a linear
          system solved robustly.
	  The interface will be enabled by default, either using a version
	  installed on your system of using a version that comes bundled
	  with <acronym>deal.II</acronym>.
	  It can be disabled explicitly by using the
	  <code>-DDEAL_II_WITH_UMFPACK=OFF</code> argument.
	  To use a self compiled version, pass the argument
	  <code>-DUMFPACK_DIR=/path/to/umfpack</code> to the
	  <code>cmake</code> command.
	</p>

	<p>
	  UMFPACK has its own license. To use it with deal.II, please
	  read it and make sure that you agree with it. You can find
	  the license of UMFPACK
          <a href="http://www.cise.ufl.edu/research/sparse/umfpack/">here</a>.
	  We include UMFPACK in the deal.II distributions courtesy of
	  its author, <a href="http://www.cise.ufl.edu/~davis/">Timothy
	  A. Davis</a>.
	</p>
      </dd>
    </dl>


    <a name="conf-details"></a>
    <h4>More information on configuring and building the library</h4>

    <p>
      The <acronym>deal.II</acronym> <code>cmake</code> system allows far
      greater control over what exactly is configured or built than just the
      outline above. If you want to learn more about this, take a look
      <a href="development/cmake.html">here</a>.
    </p>


    <a name="problems"></a>
    <h2>Problems, questions, mailing lists</h2>

    <p>
      Some information beyond what is covered in the documentation of
      the library may be found on the
      <a href="http://www.dealii.org" target="_top"><acronym>deal.II</acronym>
	homepage</a>, or in the
      <a href="http://code.google.com/p/dealii/wiki/FrequentlyAskedQuestions" target="_top">Frequently Asked Questions</a> section.
      If you don't find what you're looking for,
      feel free to ask on our
      <a href="http://www.dealii.org/mail.html" target="body">mailing list</a>.
    </p>

    <p>
      We are interested in any feedback, whether positive or negative,
      in order to determine the directions of future work on the
      library. We are also very much interested in incorporating any
      work and bug fixes by third parties into the library. Of course,
      you will be credited for this on the <a href="authors.html">authors page</a>.
    </p>

    <p>
      Our institutes are evaluated at regular intervals. Consequently,
      we are interested in documenting the use of the programs and
      libraries we create. To this end, we collect
      publications with results obtained using <acronym>deal.II</acronym>. Please
      let us know if you have publications that we can add
      <a href="publications/index.html">to this page</a>.
    </p>

    <a name="license"></a>
    <h2>License</h2>

    <p>
      We have placed <acronym>deal.II</acronym> under an <a
							    href="http://www.opensource.org" target="_top">Open Source</a>
      license, which allows you to use the library free of charge. You
      are guaranteed full access to the source code and are encouraged
      to help in the further development of the library.  Follow <a
								    href="license.html" target="body">this link</a> to read the full
      text of the license,
    </p>

    <p>
      The basics of the license are in short:
      <ul>
	<li>
	  The library comes free of charge for all users, but
	  we keep a copyright in it. We will grant everyone access to
	  the library and its source code, provided they keep to the
	  <a href="license.html" target="body">license</a>.

	<li>
	  The libraries may not be stripped of our copyright. We would
	  appreciate being contacted if you want to use the library
	  commercially.

	<li>
	  We ask that scientific publications presenting results obtained with this
	  libraries acknowledge its use. Please cite one of the papers referenced
	  <a href="publications/index.html">here</a>.
      </ul>

    <p>
      <acronym>deal.II</acronym> can interface with a number of
      <a href="#optional-software">other packages</a> that you have to install
      yourself. They are, of course, covered by their own licenses. In addition,
      deal.II comes bundled with copies of
      <a href="http://www.cise.ufl.edu/research/sparse/umfpack/"
	 target="_top">UMFPACK</a>,
      <a href="http://threadingbuildingblocks.org/"
	 target="_top">Threading Building Blocks</a>,
      <a href="http://www.boost.org/" target="_top">BOOST</a>
      and
      <a href="http://warp.povusers.org/FunctionParser/" target="_top">FunctionParser</a>,
      courtesy of their authors. These are also covered by their
      own licenses; please refer to their webpages for more information.

      <hr>

      <address>
	<a href="mail.html" target="body">The deal.II Group</a>
	$Date$
      </address>
  </body>
</html><|MERGE_RESOLUTION|>--- conflicted
+++ resolved
@@ -69,13 +69,8 @@
 	  Clang compiler version 3.0 or later; using the ICC compiler
           version 12 or later
 	<li>Mac OS X: using the GCC compiler version 4.0 or later (Please see
-<<<<<<< HEAD
-          the <a href="http://dealii.sourceforge.net/index.php?title=Main_Page"
+          the <a href="https://code.google.com/p/dealii/w/list"
 		 target="_top">deal.II Wiki</a> for installation issues)
-=======
-          the <a href="https://code.google.com/p/dealii/w/list"
-		 target="_top">deal.II Wiki</a> for installation issues);
->>>>>>> 488d6c3c
 	<li><a href="http://www.cygwin.com"
                target="_top">Cygwin/Windows</a> with recent GCC
           versions. For <a href="https://code.google.com/p/dealii/wiki/Windows"
