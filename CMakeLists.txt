## ---------------------------------------------------------------------
##
## Copyright (C) 2012 - 2022 by the deal.II authors
##
## This file is part of the deal.II library.
##
## The deal.II library is free software; you can use it, redistribute
## it, and/or modify it under the terms of the GNU Lesser General
## Public License as published by the Free Software Foundation; either
## version 2.1 of the License, or (at your option) any later version.
## The full text of the license can be found in the file LICENSE.md at
## the top level directory of deal.II.
##
## ---------------------------------------------------------------------


##                                                                    ##
#            The cmake build system for the deal.II project            #
#                                                                      #
#   See doc/readme.html and doc/developers/cmake-internals.html for    #
#   further details on how to use the cmake build system of deal.II.   #
##                                                                    ##

########################################################################
#                                                                      #
#                            Configuration:                            #
#                                                                      #
########################################################################

#
# General configuration for cmake:
#
message(STATUS "This is CMake ${CMAKE_VERSION}")
message(STATUS "")

<<<<<<< HEAD
cmake_minimum_required(VERSION 3.11.0)
#
# We support all policy changes up to version 3.11.
#
cmake_policy(VERSION 3.11.0)
=======
cmake_minimum_required(VERSION 3.13.4)
#
# We support all policy changes up to version 3.11.
#
cmake_policy(VERSION 3.13.4)
>>>>>>> a2efd28e

if(POLICY CMP0075)
  # Introduced in CMake 3.12: Use CMAKE_REQUIRED_LIBRARIES also in include
  # file checks. We set the policy to NEW explicitly in order to avoid
  # spurious configure warnings.
  cmake_policy(SET CMP0075 NEW)
endif()

list(APPEND CMAKE_MODULE_PATH ${CMAKE_SOURCE_DIR}/cmake/modules/)

#
# Load all macros:
#
file(GLOB _macro_files "cmake/macros/*.cmake")
message(STATUS "Include ${CMAKE_SOURCE_DIR}/cmake/setup_external_macros.cmake")
include(${CMAKE_SOURCE_DIR}/cmake/setup_external_macros.cmake)
foreach(_file ${_macro_files})
  message(STATUS "Include ${_file}")
  include(${_file})
endforeach()

#
# Avoid verbose "Up-to-date" status information during installation:
#
set_if_empty(CMAKE_INSTALL_MESSAGE "LAZY")

#
# Check for the existence of various optional folders:
#
if(EXISTS ${CMAKE_SOURCE_DIR}/bundled/CMakeLists.txt)
  set(DEAL_II_HAVE_BUNDLED_DIRECTORY TRUE)
endif()

if(EXISTS ${CMAKE_SOURCE_DIR}/doc/CMakeLists.txt)
  set(DEAL_II_HAVE_DOC_DIRECTORY TRUE)
endif()

if(EXISTS ${CMAKE_SOURCE_DIR}/tests/CMakeLists.txt)
  set(DEAL_II_HAVE_TESTS_DIRECTORY TRUE)
endif()

#
# We have to initialize some cached variables before PROJECT is called, so
# do it at this point:
#
verbose_include(${CMAKE_SOURCE_DIR}/cmake/setup_cached_variables.cmake)

#
# Now, set the project and set up the rest:
#
project(deal.II CXX C)
enable_language_optional(Fortran)

verbose_include(${CMAKE_SOURCE_DIR}/cmake/setup_deal_ii.cmake)

verbose_include(${CMAKE_SOURCE_DIR}/cmake/setup_compiler_flags.cmake)

#
# Include information about bundled libraries:
#
if(DEAL_II_HAVE_BUNDLED_DIRECTORY)
  verbose_include(${CMAKE_SOURCE_DIR}/bundled/setup_bundled.cmake)
endif()

#
# Run all system checks:
#
file(GLOB _check_files "cmake/checks/*.cmake")
list(SORT _check_files)
foreach(_file ${_check_files})
  verbose_include(${_file})
endforeach()

verbose_include(${CMAKE_SOURCE_DIR}/cmake/setup_finalize.cmake)

#
# Feature configuration:
#
file(GLOB _configure_files "cmake/configure/configure_*.cmake")
list(SORT _configure_files) # make sure to include in alphabetical order
foreach(_file ${_configure_files})
  verbose_include(${_file})
endforeach()

verbose_include(${CMAKE_SOURCE_DIR}/cmake/setup_cpack.cmake)
verbose_include(${CMAKE_SOURCE_DIR}/cmake/setup_custom_targets.cmake)

########################################################################
#                                                                      #
#                     Compilation and installation:                    #
#                                                                      #
########################################################################

message(STATUS "")
message(STATUS "Configuring done. Proceed to target definitions now.")

set(CMAKE_EXPORT_COMPILE_COMMANDS TRUE)

add_subdirectory(cmake/scripts)
add_subdirectory(include)

if(DEAL_II_HAVE_DOC_DIRECTORY)
  add_subdirectory(doc) # has to be included after include
endif()

if(DEAL_II_HAVE_BUNDLED_DIRECTORY)
  add_subdirectory(bundled)
endif()
add_subdirectory(source) # has to be included after bundled

add_subdirectory(cmake/config) # has to be included after source
add_subdirectory(examples)

add_subdirectory(contrib/utilities)

if(DEAL_II_HAVE_TESTS_DIRECTORY)
  add_subdirectory(tests)
endif()

add_subdirectory(contrib/python-bindings) # has to be included after tests

verbose_include(${CMAKE_SOURCE_DIR}/cmake/setup_write_config.cmake)

#
# And finally, print the configuration:
#
file(READ ${CMAKE_BINARY_DIR}/summary.log DEAL_II_LOG_SUMMARY)
message("${DEAL_II_LOG_SUMMARY}")<|MERGE_RESOLUTION|>--- conflicted
+++ resolved
@@ -33,19 +33,11 @@
 message(STATUS "This is CMake ${CMAKE_VERSION}")
 message(STATUS "")
 
-<<<<<<< HEAD
-cmake_minimum_required(VERSION 3.11.0)
-#
-# We support all policy changes up to version 3.11.
-#
-cmake_policy(VERSION 3.11.0)
-=======
 cmake_minimum_required(VERSION 3.13.4)
 #
 # We support all policy changes up to version 3.11.
 #
 cmake_policy(VERSION 3.13.4)
->>>>>>> a2efd28e
 
 if(POLICY CMP0075)
   # Introduced in CMake 3.12: Use CMAKE_REQUIRED_LIBRARIES also in include
